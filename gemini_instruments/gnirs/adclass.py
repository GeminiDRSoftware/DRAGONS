--- conflicted
+++ resolved
@@ -7,10 +7,7 @@
 from ..common import build_group_id
 
 from .lookup import detector_properties, nominal_zeropoints, read_modes
-<<<<<<< HEAD
 from .lookup import dispersion_by_config
-=======
->>>>>>> 25206b33
 from .lookup import pixel_scale
 
 # NOTE: Temporary functions for test. gempy imports astrodata and
@@ -93,7 +90,6 @@
         else:
             return self.phu.get(self._keyword_for('array_name'))
 
-<<<<<<< HEAD
     @astro_data_descriptor
     def dispersion(self, asMicrometers=False, asNanometers=False, asAngstroms=False):
         """
@@ -158,8 +154,6 @@
         # TODO: Document and make sure the axis is the proper one
         return 2
 
-=======
->>>>>>> 25206b33
     @astro_data_descriptor
     def array_section(self, pretty=False):
         """
@@ -390,11 +384,7 @@
         else:
             arraydict = detector_properties[arrayname]
             return getattr(arraydict.get((read_mode, well_depth)),
-<<<<<<< HEAD
-                       'gain', None)
-=======
                            'gain', None)
->>>>>>> 25206b33
 
     @astro_data_descriptor
     def group_id(self):

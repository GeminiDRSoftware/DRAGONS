import re
import math

from astrodata import (astro_data_tag, TagSet, astro_data_descriptor,
                       returns_list, Section)
from ..gemini import AstroDataGemini, use_keyword_if_prepared
from .lookup import array_properties, nominal_zeropoints, dispersion_offset_mask

from ..common import build_group_id
from .. import gmu


class AstroDataF2(AstroDataGemini):
    __keyword_dict = dict(central_wavelength='WAVELENG',
                          disperser='GRISM',
                          lyot_stop='LYOT',
                          )

    @staticmethod
    def _matches_data(source):
        return source[0].header.get('INSTRUME', '').upper() in ('F2', 'FLAM')

    @astro_data_tag
    def _tag_instrument(self):
        return TagSet(['F2'])

    @astro_data_tag
    def _tag_dark(self):
        ot = self.phu.get('OBSTYPE')
        dkflt = False
        for f in (self.phu.get('FILTER1', ''), self.phu.get('FILTER2', '')):
            if re.match('DK.?', f):
                dkflt = True
                break

        if dkflt or ot == 'DARK':
            return TagSet(['DARK', 'CAL'], blocks=['IMAGE', 'SPECT'])

    @astro_data_tag
    def _tag_image(self):
        if self.phu.get('GRISM') == 'Open' or self.phu.get('GRISMPOS') == 'Open':
            return TagSet(['IMAGE'])

    # Do not tag this as astro_data_tag. It's a helper function
    def _tag_is_spect(self):
        grism = self.phu.get('GRISM', '')
        grpos = self.phu.get('GRISMPOS', '')

        for pattern in ("JH.?", "HK.?", "R3K.?"):
            if re.match(pattern, grism) or re.match(pattern, grpos):
                return True

        return False

    @astro_data_tag
    def _tag_is_ls(self):
        if not self._tag_is_spect():
            return

        decker = self.phu.get('DECKER') == 'Long_slit' or self.phu.get('DCKERPOS') == 'Long_slit'

        if decker or re.match(".?pix-slit", self.phu.get('MOSPOS', '')):
            return TagSet(['LS', 'SPECT'])

    @astro_data_tag
    def _tag_is_mos(self):
        if not self._tag_is_spect():
            return

        decker = self.phu.get('DECKER') == 'mos' or self.phu.get('DCKERPOS') == 'mos'

        if decker or re.match("mos.?", self.phu.get('MOSPOS', '')):
            return TagSet(['MOS', 'SPECT'])

    @astro_data_tag
    def _tag_arc(self):
        if self.phu.get('OBSTYPE') == 'ARC':
            return TagSet(['ARC', 'CAL'])

    @astro_data_tag
    def _tag_flat(self):
        if self.phu.get('OBSTYPE') == 'FLAT':
            return TagSet(['FLAT', 'CAL'])

    @astro_data_tag
    def _tag_twilight(self):
        if self.phu.get('OBJECT', '').upper() == 'TWILIGHT':
            rej = {'FLAT'} if self.phu.get('GRISM') != 'Open' else set()
            return TagSet(['TWILIGHT', 'CAL'], blocks=rej)

    @astro_data_tag
    def _tag_disperser(self):
        disp = self.phu.get('DISPERSR', '')
        if disp.startswith('DISP_WOLLASTON'):
            return TagSet(['POL'])
        elif disp.startswith('DISP_PRISM'):
            return TagSet(['SPECT', 'IFU'])

    @returns_list
    @astro_data_descriptor
    def array_section(self, pretty=False):
        """
        Returns the rectangular section that includes the pixels that would be
        exposed to light.  If pretty is False, a tuple of 0-based coordinates
        is returned with format (x1, x2, y1, y2).  If pretty is True, a keyword
        value is returned without parsing as a string.  In this format, the
        coordinates are generally 1-based.

        One tuple or string is return per extension/array, in a list. If the
        method is called on a single slice, the section is returned as a tuple
        or a string.

        Parameters
        ----------
        pretty : bool
         If True, return the formatted string found in the header.

        Returns
        -------
        tuple of integers or list of tuples
            Location of the pixels exposed to light using Python slice values.

        string or list of strings
            Location of the pixels exposed to light using an IRAF section
            format (1-based).
        """
        if 'PREPARED' in self.tags:
            return super().array_section(pretty=pretty)

        value_filter = (str if pretty else Section.from_string)
        return value_filter('[1:2048,1:2048]')

    def camera(self, stripID=False, pretty=False):
        """
        Returns the string defining the f-ratio being used.

        Returns
        -------
        string
            The string that defines the f-ratio which changes depending on
            whether AO is used or not.  Historical value.
        """

        # [2022-02-22] The LYOT keyword is now being used to store filters as
        # well as LYOT mask.  Therefore, that keyword cannot be reliably used
        # to return the camera string.
        camera = self.lyot_stop()
        if camera is None or not camera.startswith("f/"):
            focus = self.phu.get("FOCUS", "")
            if not re.match('^f/\\d+$', focus):
                # Use original pixel scale
                pixscale = (self.phu["PIXSCALE"] if 'PREPARED' in self.tags
                            else self.pixel_scale())
                focus = "f/16" if pixscale > 0.1 else "f/32"
            # Make up component number (for now) should f/32 happen
            camera = focus + ("_G5830" if focus == "f/16" else "_G9999")

        if camera:
            if stripID or pretty:
                return gmu.removeComponentID(camera)
            else:
                return camera

        return self._may_remove_component(camera, stripID, pretty)

    @astro_data_descriptor
    @gmu.return_requested_units()
    def central_wavelength(self):
        """
        Returns the central wavelength in nm

        Returns
        -------
        float
            The central wavelength setting
        """
        central_wavelength = float(self.phu['WAVELENG']) * 0.1

        filter = self.filter_name(keepID=True)
        # Header value for this filter in early data is incorrect:
        if filter == 'K-long_G0812':
            central_wavelength = 2200.0
        # The new JH_G0816 and HK_G0817 filters were installed in 2022, but their
        #  WAVELENG header keywords weren't simultaneously updated, thus the correction.
        if filter == "JH_G0816":
                central_wavelength = 1338.5
        if filter == "HK_G0817":
                central_wavelength = 1900.0

        if central_wavelength < 0.0:
<<<<<<< HEAD
            if self.disperser().startswith('R3K'):
                central_wavelength = self.phu['GRWLEN'] * 10000
            else:
                return None

        return gmu.convert_units('angstroms', central_wavelength,
                                 output_units)
=======
            return None
        return central_wavelength
>>>>>>> 51b09ffd

    @astro_data_descriptor
    def data_section(self, pretty=False):
        """
        Returns the rectangular section that includes the pixels that would be
        exposed to light.  If pretty is False, a tuple of 0-based coordinates
        is returned with format (x1, x2, y1, y2).  If pretty is True, a keyword
        value is returned without parsing as a string.  In this format, the
        coordinates are generally 1-based.

        One tuple or string is return per extension/array, in a list. If the
        method is called on a single slice, the section is returned as a tuple
        or a string.

        Parameters
        ----------
        pretty : bool
         If True, return the formatted string found in the header.

        Returns
        -------
        tuple of integers or list of tuples
            Location of the pixels exposed to light using Python slice values.

        string or list of strings
            Location of the pixels exposed to light using an IRAF section
            format (1-based).

        """
        if 'PREPARED' in self.tags:
            return super().data_section(pretty=pretty)
        return self.array_section(pretty=pretty)

    @astro_data_descriptor
    def detector_section(self, pretty=False):
        """
        Returns the section covered by the detector relative to the whole
        mosaic of detectors.  If pretty is False, a tuple of 0-based coordinates
        is returned with format (x1, x2, y1, y2).  If pretty is True, a keyword
        value is returned without parsing as a string.  In this format, the
        coordinates are generally 1-based.

        One tuple or string is return per extension/array, in a list. If the
        method is called on a single slice, the section is returned as a tuple
        or a string.

        Parameters
        ----------
        pretty : bool
         If True, return the formatted string found in the header.

        Returns
        -------
        tuple of integers or list of tuples
            Position of the detector using Python slice values.

        string or list of strings
            Position of the detector using an IRAF section format (1-based).

        """
        if 'PREPARED' in self.tags:
            return super().detector_section(pretty=pretty)
        return self.array_section(pretty=pretty)

    @returns_list
    @astro_data_descriptor
    def dispersion_axis(self):
        """
        Returns the axis along which the light is dispersed.

        Returns
        -------
        (list of) int (2)
            Dispersion axis.
        """
        return 2

    @astro_data_descriptor
    def detector_x_offset(self):
        """
        Returns the offset from the reference position in pixels along
        the positive x-direction of the detector

        Returns
        -------
        float
            The offset in pixels
        """
        try:
            return -self.phu.get('QOFFSET') / self.pixel_scale()
        except TypeError:  # either is None
            return None

    @astro_data_descriptor
    def detector_y_offset(self):
        """
        Returns the offset from the reference position in pixels along
        the positive y-direction of the detector

        Returns
        -------
        float
            The offset in pixels
        """
        try:
            offset = -self.phu.get('POFFSET') / self.pixel_scale()
        except TypeError:  # either is None
            return None
        # Bottom port flip
        return -offset if self.phu.get('INPORT') == 1 else offset

    @astro_data_descriptor
    @gmu.return_requested_units()
    def dispersion(self):
        """
        Returns the dispersion in nm per pixel as a list (one value per
        extension) or a float if used on a single-extension slice. It is
        possible to control the units of wavelength using the input arguments.

        Returns
        -------
        list/float
            The dispersion(s)
        """
        config = (self.disperser(pretty=True), self.filter_name(keepID=True))
        if config not in dispersion_offset_mask:
            return None
        mask = dispersion_offset_mask.get(config, None)
        dispersion = float(mask.dispersion if mask else None)

        if dispersion is not None and not self.is_single:
                dispersion = [dispersion] * len(self)

        return dispersion

    @astro_data_descriptor
    def filter_name(self, stripID=False, pretty=False, keepID=False):
        """
        Returns the name of the filter(s) used.  The component ID can be
        removed with either 'stripID' or 'pretty'.  If a combination of filters
        is used, the filter names will be join into a unique string with '&' as
        separator.  If 'pretty' is True, filter positions such as 'Open',
        'Dark', 'blank', and others are removed leaving only the relevant
        filters in the string.

        Parameters
        ----------
        stripID : bool
            If True, removes the component ID and returns only the name of
            the filter.
        pretty : bool
            Parses the combination of filters to return a single string value
            wi the "effective" filter.
        keepID: bool
            Same as pretty but with the component ID

        Returns
        -------
        str
            The name of the filter combination with or without the component ID.

        """

        try:
            filter1 = self.phu['FILTER1']
            filter2 = self.phu['FILTER2']
            lyot = self.lyot_stop()
        except KeyError:
            try:
                # Old (pre-20100301) keyword names
                filter1 = self.phu['FILT1POS']
                filter2 = self.phu['FILT2POS']
                lyot = self.lyot_stop()
            except KeyError:
                return None

        # 2022-02-22:  The lyot wheel now contains filters and stops
        #  Gymnastic is required to figure out which is which.

        if lyot is not None and lyot[0:1] != "f" and lyot[0:4] != "GEMS" and lyot[0:4] != "Hart":
            filter3 = lyot
        else:
            filter3 = None

        if stripID or pretty:
                filter1 = gmu.removeComponentID(filter1)
                filter2 = gmu.removeComponentID(filter2)
                if filter3:
                    filter3 = gmu.removeComponentID(filter3)
        if keepID:
            def filter_with_id(fltname, fltid):
                return fltname if fltid is None else (fltname + "_" + fltid)

            filter1 = filter_with_id(gmu.removeComponentID(filter1),
                                          gmu.getComponentID(filter1))
            filter2 = filter_with_id(gmu.removeComponentID(filter2),
                                          gmu.getComponentID(filter2))
            if filter3:
                filter3 = filter_with_id(gmu.removeComponentID(filter3),
                                          gmu.getComponentID(filter3))

        filter = [filter1, filter2]
        if filter3:
            filter.append(filter3)
        if pretty or keepID:
            # Remove filters with the name 'open'
            if 'open' in filter2 or 'Open' in filter2:
                del filter[1]
            if 'open' in filter1 or 'Open' in filter1:
                del filter[0]

            if ('Block' in filter1 or 'Block' in filter2 or 'Dark' in filter1
                    or 'Dark' in filter2):
                filter = ['blank']
            if 'DK' in filter1 or 'DK' in filter2:
                filter = ['dark']

            if len(filter) == 0:
                filter = ['open']

        # Return &-concatenated names if we still have two filter names
        return '&'.join(filter[:])

    @returns_list
    @use_keyword_if_prepared
    @astro_data_descriptor
    def gain(self):
        """
        Returns the gain used for the observation.  This is read from a
        lookup table using the read_mode and the well_depth.

        Returns
        -------
        float
            Gain used for the observation

        """
        lnrs = self.phu.get('LNRS')
        gain = getattr(array_properties.get(self.read_mode()), 'gain', None)
        # F2 adds the reads (in ADU), so the electron-to-ADU conversion
        # needs to be divided by the number of reads
        return gain / lnrs if gain and lnrs else None

    @astro_data_descriptor
    def group_id(self):
        """
        Returns a string representing a group of data that are compatible
        with each other.  This is used when stacking, for example.  Each
        instrument and mode of observation will have its own rules. F2's
        is quite a mouthful.

        Returns
        -------
        str
            A group ID for compatible data.
        """
        # essentially a copy of the NIRI group_id descriptor,
        # adapted for F2.
        tags = self.tags

        # Descriptors required for each frame type
        dark_id = ["exposure_time", "coadds"]
        flat_id = ["filter_name", "camera", "exposure_time", "observation_id"]
        flat_twilight_id = ["filter_name", "camera"]
        science_id = ["observation_id", "filter_name", "camera", "exposure_time"]
        ## !!! KL: added exposure_time to science_id for QAP.  The sky subtraction
        ## !!! seems unable to deal with difference exposure time circa Sep 2015.
        ## !!! The on-target dither sky-sub falls over completely.
        ## !!! Also, we do not have a fully tested scale by exposure routine.

        # This is used for imaging flats and twilights to distinguish between
        # the two types
        additional_item = None

        # Update the list of descriptors to be used depending on image type
        ## This requires updating to cover all spectral types
        ## Possible updates to the classification system will make this usable
        ## at the Gemini level
        if "DARK" in tags:
            id_descriptor_list = dark_id
        elif 'IMAGE' in tags and 'FLAT' in tags:
            id_descriptor_list = flat_id
            additional_item = "F2_IMAGE_FLAT"
        elif 'IMAGE' in tags and 'TWILIGHT' in tags:
            id_descriptor_list = flat_twilight_id
            additional_item = "F2_IMAGE_TWILIGHT"
        else:
            id_descriptor_list = science_id

        # Add in all of the common descriptors required
        id_descriptor_list.extend(["read_mode", "detector_section"])
        if "SPECT" in tags:
            id_descriptor_list.extend(["disperser", "focal_plane_mask"])

        return build_group_id(self, id_descriptor_list,
                              prettify=["filter_name", "disperser", "focal_plane_mask"],
                              additional=additional_item)

    # @astro_data_descriptor
    # def instrument(self):
    #     """
    #     Returns the name of the instrument, coping with the fact that early
    #     data apparently had the keyword INSTRUME='Flam'

    #     Returns
    #     -------
    #     str
    #         The name of the instrument, namely 'F2'
    #     """
    #     return 'F2'

    @astro_data_descriptor
    def lyot_stop(self):
        """
        Returns the LYOT stop used for the observation.  This works around
        inconsistencies in the header keywords.

        Returns
        -------
        str
            LYOT stop name, or None
        """
        lyot = self.phu.get('LYOT', self.phu.get('LYOTPOS', None))
        if lyot == "Undefined":
            lyot = None
        return lyot

    @astro_data_descriptor
    def focal_plane_mask(self, stripID=False, pretty=False):
        """
        Returns the focal plane mask used for the observation. This is generally
        the MASKNAME header. For imaging data, MASKNAME sometimes has strange
        values, so we check MOSPOS and if MOSPOS is 'Open' we return that
        for consistency.

        The stripID and pretty arguments are ignored.

        Returns
        -------
        str
            focal plane mask name, or None

        """
        mospos = self.phu.get('MOSPOS', None)
        maskname = self.phu.get('MASKNAME', None)
        return mospos if mospos == 'Open' else maskname

    @returns_list
    @astro_data_descriptor
    def nominal_photometric_zeropoint(self):
        """
        Returns the nominal zeropoints (i.e., the magnitude corresponding to
        a pixel value of 1) for the extensions in an AD object.

        Returns
        -------
        list/float
            zeropoint values, one per SCI extension
        """
        gain = self.gain()
        filter_name = self.filter_name(pretty=True)
        camera = self.camera(pretty=True)
        zpt = nominal_zeropoints.get((filter_name, camera))
        in_adu = self.is_in_adu()

        # Zeropoints in table are for electrons, so subtract 2.5*log10(gain)
        # if the data are in ADU
        if self.is_single:
            try:
                return zpt - (2.5 * math.log10(gain) if in_adu else 0)
            except TypeError:
                return None
        else:
            return [(zpt - (2.5 * math.log10(g) if in_adu else 0) if zpt and g
                     else None) for g in gain]

    @returns_list
    @use_keyword_if_prepared
    @astro_data_descriptor
    def non_linear_level(self):
        """
        Returns the level at which the data become non-linear, in the units
        of the image.

        Returns
        -------
        list/int
            Value at which the data become non-linear
        """
        # Element [3] gives the fraction of the saturation level at which
        # the data become non-linear
        fraction = getattr(array_properties.get(self.read_mode()),
                           'linlimit', None)
        sat_level = self.saturation_level()
        # Saturation level might be an element or a list
        if self.is_single:
            try:
                return int(fraction * sat_level)
            except TypeError:
                return None
        else:
            return [int(fraction * s) if fraction and s else None
                    for s in sat_level]

    # TODO: is 'F2_DARK' still a tag?
    @astro_data_descriptor
    def observation_type(self):
        """
        Returns the observation type (OBJECT, DARK, BIAS, etc.)

        Returns
        -------
        str
            Observation type
        """
        return 'DARK' if 'F2_DARK' in self.tags else self.phu.get('OBSTYPE')

    @astro_data_descriptor
    def pixel_scale(self):
        """
        Returns the image scale in arcseconds per pixel

        Returns
        -------
        float
            pixel scale
        """
        # Try to use the Gemini-level helper method
        if 'PREPARED' in self.tags:
            return self._get_wcs_pixel_scale() or self.phu.get('PIXSCALE')
        else:
            return self.phu.get('PIXSCALE')

    @astro_data_descriptor
    def position_angle(self):
        """
        Returns the position angle of the instruement

        Returns
        -------
        float
            the position angle (East of North) of the +ve y-direction
        """
        return (self.phu[self._keyword_for('position_angle')] + 90) % 360

    @astro_data_descriptor
    def read_mode(self):
        """
        Returns the read mode (i.e., the number of non-destructive read pairs)

        Returns
        -------
        str
            readout mode
        """
        lnrs = self.phu.get('LNRS')
        return None if lnrs is None else str(lnrs)

    @returns_list
    @use_keyword_if_prepared
    @astro_data_descriptor
    def read_noise(self):
        """
        Returns the read noise in electrons.

        Returns
        -------
        float
            read noise
        """
        return getattr(array_properties.get(self.read_mode(), None),
                       'readnoise', None)

    @returns_list
    @use_keyword_if_prepared
    @astro_data_descriptor
    def saturation_level(self):
        """
        Returns the saturation level, in the units of the image

        Returns
        -------
        int/float
            saturation level
        """
        well_depth = getattr(array_properties.get(self.read_mode(), None),
                             'welldepth', None)
        gain = self.gain()
        if self.is_single:
            try:
                return int(well_depth / gain)
            except TypeError:
                return None
        else:
            saturation_adu = [int(well_depth / g) if well_depth and g else None
                              for g in gain]
        return saturation_adu

    @astro_data_descriptor
    def slit_width(self):
        """
        Returns the width of the slit in arcseconds

        Returns
        -------
        float/None
            the slit width in arcseconds
        """
        fpmask = self.focal_plane_mask(pretty=True)
        if 'pix-slit' in fpmask:
            return int(fpmask.replace('pix-slit', '')) * self.pixel_scale()
        return None

    # TODO: document why these are reversed
    # Ruben Diaz thinks it has to do with the fact that the F2 long slit,
    # and the N-S direction in imaging at PA0, are along the X detector axis.
    # So if they wanted to keep the XOFFSET motion still referring to the
    # motion you see in the detector, then it will be perpendicular respect
    # to the designation in other instruments for which the slit is along the
    # detector Y axis.  (March 2018)
    @astro_data_descriptor
    def telescope_x_offset(self):
        """
        Returns the x offset from origin of this image

        Returns
        -------
        float
            x offset
        """
        try:
            return -self.phu['YOFFSET']
        except KeyError:
            return None

    @astro_data_descriptor
    def telescope_y_offset(self):
        """
        Returns the y offset from origin of this image

        Returns
        -------
        float
            y offset
        """
        try:
            return -self.phu['XOFFSET']
        except KeyError:
            return None

    # def _get_wcs_coords(self):
    #     """
    #     Returns the RA and dec of the middle of the data array
    #
    #     Returns
    #     -------
    #     dict
    #         {'lon': right ascension, 'lat': declination}
    #     """
    #     wcs = self.wcs if self.is_single else self[0].wcs
    #     if wcs is None:
    #         return None
    #
    #     # (x, y) Cass rotator centre (according to Andy Stephens from gacq)
    #     result = wcs(1034, 1054)
    #     ra, dec = float(result[0]), float(result[1])
    #
    #     if 'NON_SIDEREAL' in self.tags:
    #         ra, dec = gmu.toicrs('APPT', ra, dec, ut_datetime=self.ut_datetime())
    #
    #     return {'lon': ra, 'lat': dec}<|MERGE_RESOLUTION|>--- conflicted
+++ resolved
@@ -188,18 +188,8 @@
                 central_wavelength = 1900.0
 
         if central_wavelength < 0.0:
-<<<<<<< HEAD
-            if self.disperser().startswith('R3K'):
-                central_wavelength = self.phu['GRWLEN'] * 10000
-            else:
-                return None
-
-        return gmu.convert_units('angstroms', central_wavelength,
-                                 output_units)
-=======
             return None
         return central_wavelength
->>>>>>> 51b09ffd
 
     @astro_data_descriptor
     def data_section(self, pretty=False):

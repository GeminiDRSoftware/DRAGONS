--- conflicted
+++ resolved
@@ -40,12 +40,9 @@
     assert isinstance(p.caldb[2], cal_service.RemoteDB)
 
 
-<<<<<<< HEAD
-def test_api_store(path_to_inputs, change_working_dir):
-=======
 @pytest.mark.preprocessed_data
 def test_api_store_and_retrieve(path_to_inputs, change_working_dir):
->>>>>>> 0f5f94eb
+def test_api_store(path_to_inputs, change_working_dir):
     with change_working_dir():
         cwd_config()
         caldb = cal_service.set_local_database()

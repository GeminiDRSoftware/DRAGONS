#
#                                                                        DRAGONS
#
#                                                                localmanager.py
# ------------------------------------------------------------------------------

import os
from os.path import abspath, basename, dirname

import warnings
from importlib import reload
from collections import namedtuple

from sqlalchemy import desc
from sqlalchemy.exc import SAWarning, OperationalError

from gemini_calmgr import orm
from gemini_calmgr.orm import file
from gemini_calmgr.orm import diskfile
from gemini_calmgr.orm import preview
from gemini_calmgr.cal import get_cal_object
from gemini_calmgr.orm import createtables
from gemini_calmgr.utils import dbtools

from gemini_calmgr import fits_storage_config as fsc
from gemini_calmgr import gemini_metadata_utils as gmu

from gempy.utils import logutils

# ------------------------------------------------------------------------------
__all__ = ['LocalManager', 'LocalManagerError']
# ------------------------------------------------------------------------------
log = logutils.get_logger(__name__)
# ------------------------------------------------------------------------------
# SQLAlchemy complains about SQLite details. We can't do anything about the
# data types involved, because the ORM files are meant for PostgreSQL.
# The queries work, though, so we just ignore the warnings
warnings.filterwarnings(
    'ignore',
    r"Dialect sqlite\+pysqlite does \*not\* support Decimal objects natively, "
    r"and SQLAlchemy must convert from floating point - rounding errors and "
    r"other issues may occur. Please consider storing Decimal numbers as "
    r"strings or integers on this platform for lossless storage\.",
    SAWarning, r'^.*$'
)

extra_descript = {
    'GMOS_NODANDSHUFFLE': 'nodandshuffle',
    'SPECT': 'spectroscopy',
    'OVERSCAN_SUBTRACTED': 'overscan_subtracted',
    'OVERSCAN_TRIMMED': 'overscan_trimmed',
    'PREPARED': 'prepared'
}

args_for_cals = {
    # cal_type      : (method_name, {arg_name: value, ...})
    'processed_arc':  ('arc', {'processed': True}),
    'processed_bias': ('bias', {'processed': True}),
    'processed_dark': ('dark', {'processed': True}),
    'processed_flat': ('flat', {'processed': True}),
    'processed_standard': ('standard', {'processed': True}),
    'processed_slitillum': ('slitillum', {'processed': True}),
    'processed_bpm': ('bpm', {'processed': True})
}

ERROR_CANT_WIPE = 0
ERROR_CANT_CREATE = 1
ERROR_CANT_READ = 2
ERROR_DIDNT_FIND = 3
ERROR_MISSING_DATABASE_FILE = 4

FileData = namedtuple('FileData', 'name path')


class LocalManagerError(Exception):
    def __init__(self, error_type, message, *args, **kw):
        super().__init__(message, *args, **kw)
        self.message = message
        self.error_type = error_type


def ensure_db_file(func):
    """
    Decorator for functions in :class:`~recipe_system.cal_service.localmanager.LocalManager`
    that we want to require the database file exist for.  If we don't check, SQLAlchemy
    will just silently create the DB file.

    Parameters
    ----------
    func : function
        Function to decorate

    Returns
    -------
    function : decorator call
    """
    def wrapper_ensure_db_file(self, *args, **kwargs):
        if self.path != ":memory:":
            if not os.path.exists(self.path):
                raise LocalManagerError(ERROR_MISSING_DATABASE_FILE,
                                        f"Unable to find calibration database file {self.path}")
            if os.path.isdir(self.path):
                raise LocalManagerError(ERROR_MISSING_DATABASE_FILE,
                                        f"Calibration database file {self.path} is a directory.  It should be a file")
        return func(self, *args, **kwargs)
    return wrapper_ensure_db_file


class LocalManager:
    def __init__(self, db_path):
        self._db_path = db_path
        self.session = None
        self._reset()

    @property
    def path(self):
        return self._db_path

    def _reset(self):
        """Modifies the gemini_calmgr setup and reloads some modules that
        are affected by the change. Then it sets a new database session object
        for this instance.
        """
        fsc.storage_root = abspath(dirname(self._db_path))
        fsc.fits_dbname = basename(self._db_path)
        fsc.db_path = self._db_path
        fsc.fits_database = 'sqlite:///' + fsc.db_path

        try:
            from gemini_obs_db import db_config as dbc

            dbc.storage_root = abspath(dirname(self._db_path))
            dbc.fits_dbname = basename(self._db_path)
            dbc.db_path = self._db_path
            dbc.database_url = 'sqlite:///' + fsc.db_path
        except:
            # handle older versions of GeminiCalMgr, which don't have or need dbc settings
            # The reloading is kludgy, but Fits Storage was not designed to change
            # databases on the fly, and we're reusing its infrastructure.
            #
            # This will have to do for the time being
            reload(orm)
            reload(file)
            reload(preview)
            reload(diskfile)
            reload(createtables)
            reload(dbtools)

        self.session = orm.sessionfactory()

    def init_database(self, wipe=True):
        """Initializes a SQLite database with the tables required for the
        calibration manager.

        Parameters
        ----------
        wipe: bool, optional
            If the database exists and this parameter is `True` (default
            value), the file will be removed and recreated before
            initializing.

        Raises
        ------
        IOError
            If the file exists and there a system error when trying to
            remove it (eg. lack of permissions).

        LocalManagerError
            If the file exists and `wipe` was `False`
        """

        if os.path.exists(fsc.db_path):
            if wipe:
                os.remove(fsc.db_path)
            else:
                errmsg = "{!r} exists and won't be wiped".format(fsc.db_path)
                raise LocalManagerError(ERROR_CANT_WIPE, errmsg)

        try:
            createtables.create_tables(self.session)
            self.session.commit()
        except OperationalError:
            message = f"There was an error when trying to create the database {fsc.db_path}. "
            message += "Please, check your path and permissions."
            raise LocalManagerError(ERROR_CANT_CREATE, message)

    @ensure_db_file
    def remove_file(self, path):
        """
        Removes a file from the database. Note that only the filename
        is relevant. All duplicate copies in the database will be
        removed

        Parameters
        ----------
        path: string
            Path to the file. It can be either absolute or relative
        """
        dbtools.remove_file(self.session, path)

    @ensure_db_file
    def ingest_file(self, path):
        """Registers a file into the database

        Parameters
        ----------
        path: string
            Path to the file. It can be either absolute or relative
        """
        directory = abspath(dirname(path))
        filename = basename(path)

        try:
            dbtools.ingest_file(self.session, filename, directory)
            # check for engineering
            try:
                from gemini_obs_db.orm.diskfile import DiskFile
                from gemini_obs_db.orm.header import Header

                h, df = self.session.query(Header, DiskFile).filter(Header.diskfile_id == DiskFile.id) \
                    .filter(DiskFile.canonical == True).filter(DiskFile.filename == filename) \
                    .order_by(desc(DiskFile.entrytime)).first()
                if h is None:
                    log.warn(f"Unable to verify locally loaded calibration file {filename}")
                else:
                    if h.engineering:
                        log.warn(f"Saw file flagged as engineering for {filename}, "
                                 f"overriding for local calibration manager")
                        h.engineering = False
                        self.session.flush()
            except:
                # log.warn(f"Error checking if {filename} is valid, may not have added successfully")
<<<<<<< HEAD
                raise
=======
                # raise
                pass
>>>>>>> d1d75e6a
        except Exception as err:
            self.session.rollback()
            self.remove_file(path)
            raise err

    def ingest_directory(self, path, walk=False, log=None):
        """Registers into the database all FITS files under a directory

        Parameters
        ----------
        path: <str>, optional
            Path to the root directory. It can be either absolute or
            relative.

        walk: <bool>, optional
            If `False` (default), only the files in the top level of the
            directory will be considered. If `True`, all the subdirectories
            under the path will be explored in search of FITS files.

        log: <function>, optional
            If provided, it must be a function that accepts a single argument,
            a message string. This function can then process the message
            and log it into the proper place.

        """
        for root, dirs, files in os.walk(path):
            for fname in [l for l in files if l.endswith('.fits')]:
                self.ingest_file(os.path.join(root, fname))
                if log:
                    log("Ingested {}/{}".format(root, fname))

    @ensure_db_file
    def calibration_search(self, rq, howmany=1, fullResult=False):
        """
        Performs a search in the database using the requested criteria.

        Parameters
        ----------
        rq: <instance>, CalibrationRequest
            Contains search criteria, including instrument, descriptors, etc.

        howmany: <int>
            Maximum number of calibrations to return

        fullResult: <bool>
            This is here just for API compatibility. It's not used anywhere
            in the code, anyway, and should probably be removed altogether.


        Returns
        -------
        result: <tuple>
            A tuple of exactly two elements.

            In the case of success, the tuple contains two lists, the first
            being the URLs to calibration files, and the second the MD5 sums.

            When an error occurs, the first element in the tuple will be
            `None`, and the second a string describing the error.

        """
        caltype = rq.caltype
        descripts = rq.descriptors
        types = rq.tags

        if "ut_datetime" in descripts:
            utc = descripts["ut_datetime"]
            descripts.update({"ut_datetime":utc})

        for (type_, desc) in list(extra_descript.items()):
            descripts[desc] = type_ in types

        nones = [desc for (desc, value) in list(descripts.items()) if value is None]

        # Obtain a calibration manager object instantiated according to the
        # instrument.
        cal_obj = get_cal_object(self.session, filename=None, header=None,
                                 descriptors=descripts, types=types, procmode=rq.procmode)

        caltypes = gmu.cal_types if caltype == '' else [caltype]

        # The function that downloads an XML returns only the first result,
        # so we won't bother iterating over the whole thing in case that
        # caltype was empty.
        ct = caltypes[0]
        method, args = args_for_cals.get(ct, (ct, {}))

        # Obtain a list of calibrations for the specified cal type
        cals = getattr(cal_obj, method)(**args)

        ret_value = []
        for cal in cals:
            if cal.diskfile.present and len(ret_value) < howmany:
                path = os.path.join(fsc.storage_root, cal.diskfile.path,
                                    cal.diskfile.file.name)
                ret_value.append(('file://{}'.format(path), cal.diskfile.data_md5))

        if ret_value:
            # Turn from list of tuples into two lists
            return tuple(map(list, list(zip(*ret_value))))

        return None, "Could not find a proper calibration in the local database"

    @ensure_db_file
    def list_files(self):
        File, DiskFile = file.File, diskfile.DiskFile

        try:
            query = self.session.query(File.name, DiskFile.path).join(DiskFile).filter(DiskFile.canonical)
            for res in query.order_by(File.name):
                yield FileData(res[0], res[1])
        except OperationalError:
            message = "There was an error when trying to read from the database."
            raise LocalManagerError(ERROR_CANT_READ, message)


def handle_returns(dv):
    return dv<|MERGE_RESOLUTION|>--- conflicted
+++ resolved
@@ -229,13 +229,9 @@
                         h.engineering = False
                         self.session.flush()
             except:
-                # log.warn(f"Error checking if {filename} is valid, may not have added successfully")
-<<<<<<< HEAD
-                raise
-=======
-                # raise
+                log.warn(f"Error checking if {filename} is valid, may not have added successfully")
                 pass
->>>>>>> d1d75e6a
+
         except Exception as err:
             self.session.rollback()
             self.remove_file(path)

"""
class Reduce provides one (1) public method:

    runr()

which calls on the mapper classes and passes the received data to them.

"""
# ------------------------------------------------------------------------------
#                                                                        DRAGONS
#
#                                                                  coreReduce.py
# ------------------------------------------------------------------------------
import os

import sys
import inspect
#import traceback

from importlib import import_module

import astrodata
import gemini_instruments

from gempy.utils import logutils
from gempy.library import config

from astrodata import AstroDataError

from recipe_system import __version__

from recipe_system.utils.errors import ModeError
from recipe_system.utils.errors import RecipeNotFound
from recipe_system.utils.errors import PrimitivesNotFound

from recipe_system.utils.reduce_utils import buildParser
from recipe_system.utils.reduce_utils import normalize_ucals
from recipe_system.utils.reduce_utils import set_btypes
from recipe_system.utils.rs_utilities import log_traceback

from recipe_system.mappers.recipeMapper import RecipeMapper
from recipe_system.mappers.primitiveMapper import PrimitiveMapper


class UnrecognizedParameterException(Exception):
    """ Exception for unrecognized user parameters. """
    pass


# ------------------------------------------------------------------------------
log = logutils.get_logger(__name__)
# ------------------------------------------------------------------------------
class Reduce:
    """
    The Reduce class encapsulates the core processing to be done by reduce.
    __init__ may receive one (1) parameter, nominally, an argparse Namespace
    instance. However, this object type is not required, but only that any
    passed object *must* present an equivalent interface to that of an
    <argparse.Namespace> instance, i.e. a duck type.

    The class provides one (1) public method, runr(), the only call needed to
    run reduce on the supplied argument set.

    Parameters
    ----------
    sys_args : :class:`argparse.Namespace` (optional) or <duck-type object>
            This object type is not required, per se, but only that any passed
            object *must* present an equivalent interface to that of an
            :class:`argparse.Namespace` instance.

    Attributes
    ----------
    adinputs: <list>
          attribute is a list of the input astrodata objects as made from
          the 'files' list (see 'files' below).

    output_filenames: <list>
          read-only property is a list of final output filenames.

    mode: <str>
          operational mode. Currently, only 'qa', 'sq' modes are supported.

    drpkg: <str>
          Data reduction package name. Default is 'geminidr', the Gemini
          Observatory data reduction package.

    files: <list>
          List of input filenames. Passed to Reduce.__init__(), these are
          converted to astrodata objects.

    suffix: <str>
          User supplied suffix to be applied as a final suffix to output
          filenames.

    ucals: <dict>
          Dictionary of calibration files passed by --user_cals flag.

    uparms: <dict>
          Dictionary of user parameters as passed by -p, --param flag.

    upload : <list>
          List of products to upload to fitsstore as passed by --upload.
          E.g.,
              --upload metrics calibs
                                    ==> upload == ['metrics', 'calibs']
         will upload QA metrics to fitsstore and processing calibration
         files.

    recipename: <str> or callable
        The name of the recipe that will be run. If None, the 'default'
        recipe is used, as specified in the appropriate recipe library.

    """
    def __init__(self, sys_args=None):
        if sys_args:
            args = sys_args
        elif self._confirm_args():
            args = buildParser(__version__).parse_args()
        else:
            args = buildParser(__version__).parse_args([])

        # acquire any new astrodata classes.
        if args.adpkg:
            import_module(args.adpkg)

        self.mode = args.mode
        self.drpkg = args.drpkg
        self.files = args.files
        self.suffix = args.suffix
        self.ucals = normalize_ucals(args.user_cal)
        uparms = set_btypes(args.userparam)
        uparms = dict(uparms) if uparms else {}
        self.uparms = uparms
        self.config_file = args.config
        self._upload = args.upload
        self._output_filenames = None
        self.recipename = args.recipename if args.recipename else '_default'

    @property
    def upload(self):
        return self._upload

    @upload.setter
    def upload(self, upl):
        if upl is None:
            self._upload = None
        elif isinstance(upl, str):
            self._upload = [seg.lower().strip() for seg in upl.split(',')]
        elif isinstance(upl, list):
            self._upload = upl
        return

    @property
    def output_filenames(self):
        return self._output_filenames

    def runr(self):
        """
        Map and run the requested or defaulted recipe.

        Parameters
        ----------
        <void>

        Returns
        -------
        <void>

        """
        self._output_filenames = reduce_data(files=self.files, mode=self.mode, drpkg=self.drpkg,
                                             recipename=self.recipename,
                                             uparms=self.uparms, ucals=self.ucals, upload=self.upload,
                                             config_file=self.config_file, suffix=self.suffix)


    # -------------------------------- prive -----------------------------------
    def _check_files(self, ffiles):
        """
        Sanity check on submitted files.

        Parameters
        --------
        ffiles: <list>
                list of passed FITS files.

        Return
        ------
        input_files: <list>
              list of 'good' input fits datasets.

        """
        try:
            assert ffiles
        except AssertionError:
            log.error("NO INPUT FILE(s) specified")
            log.stdinfo("type 'reduce -h' for usage information")
            raise OSError("NO INPUT FILE(s) specified")

        input_files = []
        bad_files = []

        for image in ffiles:
            if not os.access(image, os.R_OK):
                log.error('Cannot read file: '+str(image))
                bad_files.append(image)
            else:
                input_files.append(image)
        try:
            assert bad_files
            err = "\n\t".join(bad_files)
            log.warning("Files not found or cannot be loaded:\n\t%s" % err)
            if input_files:
                found = "\n\t".join(input_files)
                log.stdinfo("These datasets were loaded:\n\t%s" % found)
            else:
                log.error("Caller passed no valid input files")
                sys.exit(1)
        except AssertionError:
            log.stdinfo("All submitted files appear valid:")
            if len(input_files) > 1:
                filestr = input_files[0]
                filestr += " ... " + input_files[-1]
                filestr += ", {} files submitted.".format(len(input_files))
            else:
                filestr = input_files[0]

            log.stdinfo(filestr)
        return input_files

    def _convert_inputs(self, inputs):
        """
        Convert files into AstroData objects.

        Parameters
        ----------
        inputs: <list>, list of FITS file names

        Return
        ------
        allinputs: <list>, list of AstroData objects

        """
        allinputs = []
        for inp in inputs:
            try:
                ad = astrodata.open(inp)
            except AstroDataError as err:
                log.warning("Can't Load Dataset: %s" % inp)
                log.warning(err)
                continue
            except OSError as err:
                log.warning("Can't Load Dataset: %s" % inp)
                log.warning(err)
                continue

            if not len(ad):
                log.warning("%s contains no extensions." % ad.filename)
                continue

            allinputs.append(ad)

        return allinputs

    def _confirm_args(self):
        """
        Confirm that the first executable frame in the call stack is a reduce
        command line. This asserts that a nominal reduce parser, as returned by
        buildParser() function, is an equivalent Namespace object to that
        of an 'args' key in the stack's 'f_locals' namespace. If the Namespace
        objects are not equal, reduce is not calling this class.

        Parameters
        ----------
        <void>

        Returns
        -------
        is_reduce: <bool>,
            Did 'reduce' call this?

        """
        is_reduce = False
        exe_path = sys.argv[0]
        red_namespace = buildParser(__version__).parse_args([])
        if exe_path:
            cstack = inspect.stack()
            for local, value in list(cstack[-1][0].f_locals.items()):
                if local == 'args':
                    try:
                        assert(
                            list(value.__dict__.keys()) ==
                            list(red_namespace.__dict__.keys())
                        )
                        is_reduce = True
                    except AttributeError:
                        pass
                    except AssertionError:
                        log.stdinfo("A non-reduce command line was detected.")
                        pass

        return is_reduce


def _logheader(recipe, recipename):
    if recipename == '_default':
        r_actual = recipe.__name__
    else:
        r_actual = recipename

    logstring = "RECIPE: {}".format(r_actual)
    log.status("="*80)
    log.status(logstring)
    log.status("="*80)
    return


def _write_final(outputs, suffix):
    """
    Write final outputs. Write only if filename is not == orig_filename, or
    if there is a user suffix (self.suffix)

    Parameters
    ----------
    outputs: <list>, List of AstroData objects

    Return
    ------
    <void>

    """
    outstr = "\tWrote {} in output directory"
    def _sname(name):
        head, tail = os.path.splitext(name)
        ohead = head.split("_")[0]
        newname = ohead + suffix + tail
        return newname

    for ad in outputs:
        if suffix:
            username = _sname(ad.filename)
            ad.write(username, overwrite=True)
            log.stdinfo(outstr.format(username))
        elif ad.filename != ad.orig_filename:
            ad.write(ad.filename, overwrite=True)
            log.stdinfo(outstr.format(ad.filename))
    return


def _convert_inputs(inputs):
    """
    Convert files into AstroData objects.

    Parameters
    ----------
    inputs: <list>, list of FITS file names

    Return
    ------
    allinputs: <list>, list of AstroData objects

    """
    allinputs = []
    for inp in inputs:
        try:
            ad = astrodata.open(inp)
        except AstroDataError as err:
            log.warning("Can't Load Dataset: %s" % inp)
            log.warning(err)
            continue
        except OSError as err:
            log.warning("Can't Load Dataset: %s" % inp)
            log.warning(err)
            continue

        if not len(ad):
            log.warning("%s contains no extensions." % ad.filename)
            continue

        allinputs.append(ad)

    return allinputs


def _check_files(ffiles):
    """
    Sanity check on submitted files.

    Parameters
    --------
    ffiles: <list>
        list of passed FITS files.

    Return
    ------
    input_files: <list>
        list of 'good' input fits datasets.

    """
    try:
        assert ffiles
    except AssertionError:
        log.error("NO INPUT FILE(s) specified")
        log.stdinfo("type 'reduce -h' for usage information")
        raise OSError("NO INPUT FILE(s) specified")

    input_files = []
    bad_files = []

    for image in ffiles:
        if not os.access(image, os.R_OK):
            log.error('Cannot read file: '+str(image))
            bad_files.append(image)
        else:
            input_files.append(image)
    try:
        assert bad_files
        err = "\n\t".join(bad_files)
        log.warning("Files not found or cannot be loaded:\n\t%s" % err)
        try:
            assert input_files
            found = "\n\t".join(input_files)
            log.stdinfo("These datasets were loaded:\n\t%s" % found)
        except AssertionError:
            log.error("Caller passed no valid input files")
            raise OSError("No valid files passed.")
    except AssertionError:
        log.stdinfo("All submitted files appear valid:")
        if len(input_files) > 1:
            filestr = input_files[0]
            filestr += " ... " + input_files[-1]
            filestr += ", {} files submitted.".format(len(input_files))
        else:
            filestr = input_files[0]

        log.stdinfo(filestr)
    return input_files


def _log_reduce(files, mode, drpkg, recipename, uparms, ucals, upload, config_file, suffix):
    if files:
        log.debug("Files".ljust(33) + ":: " + files[0])
        for f in files[1:]:
            log.debug(" "*33 + ":: {}".format(f))
    log.debug("Mode".ljust(33) + ":: " + mode)
    log.debug("Data Reduction Package".ljust(33) + ":: " + drpkg)
    log.debug("Recipe Name".ljust(33) + ":: " + recipename)
    if uparms:
        log.debug("\nParameters")
        log.debug("----------")
        if isinstance(uparms, dict):
            for param in uparms.keys():
                log.debug(param.ljust(33) + ":: " + str(uparms[param]))
        elif isinstance(uparms, list):
            for param in uparms:
                if len(param) == 2:
                    log.debug(param[0].ljust(33) + ":: " + str(param[1]))
                else:
                    log.debug("Unrecognized parameter".ljust(33) + ":: " + param)
        else:
            log.debug("(Unrecognized parameters)")
    if ucals:
        log.debug("\nCalibrations")
        log.debug("------------")
        for cal in ucals.keys():
            log.debug(cal.ljust(33) + ":: " + ucals[cal])
    if upload:
        log.debug("%s:: %s" % ("Upload".ljust(33), upload))
    if config_file:
        log.debug("Config File".ljust(33) + ":: " + config_file)
    if suffix:
        log.debug("Suffix".ljust(33) + ":: " + suffix)
    log.debug("-"*65+"\n")


def reduce_data(files, mode='sq', drpkg='geminidr', recipename=None, uparms={}, ucals={},
                upload=None, config_file=None, suffix=None, logmode=None):
    """
    Map and run the requested or defaulted recipe.

    Parameters
    ----------
    files : <list> or str
        The set of files to reduce, if a string it is assumed to be a single file
    mode : <str>
        The mode of reduction: ``qa`` ``ql`` or ``sq``, defaults to ``sq``
    drpkg :<str>
        The data reduction package to map. Default is 'geminidr'.
        This package *must* be importable.
    recipename : <str>
        The name of the recipe or primitive to run, or None for default
    uparms : <dict>
        The parameters for the recipes, if any
    ucals : <dict>
        Calibration files to use, if any, as a dictionary mapping calibration type to file, ``None`` for default
    upload : <list>
        List of types to upload, default None
    config_file : str
        Configuration file to use, None for default
    suffix : str
        Suffix to add to output file(s), None for default
    logmode : str
        Mode of logging such as 'debug', or None for default

    Returns
    -------
    <list> : List of files produced by the reduction
    """
    if logmode is not None:
        # User requesting an override of the logging mode
        from gempy.utils import logutils
        logutils.config(mode=logmode)

    _log_reduce(files, mode, drpkg, recipename, uparms, ucals, upload, config_file, suffix)
    recipe = None
    if isinstance(files, str):
        files = [files,]
    try:
        ffiles = _check_files(files)
    except OSError as err:
        log.error(str(err))
        raise

    try:
        adinputs = _convert_inputs(ffiles)
    except OSError as err:
        log.error(str(err))
        raise

    upload = [seg.lower().strip() for seg in upload.split(',')] if isinstance(upload, str) else upload

    # build mapper inputs, pass no 'ad' objects.
    # mappers now receive tags and instr pkg name, e.g., 'gmos'
    datatags = set(list(adinputs[0].tags)[:])
    instpkg = adinputs[0].instrument(generic=True).lower()

    rm = RecipeMapper(datatags, instpkg, mode=mode, drpkg=drpkg,
                      recipename=recipename)
    try:
        recipe = rm.get_applicable_recipe()
    except ModeError as err:
        log.warning("WARNING: {}".format(err))
        pass
    except RecipeNotFound:
        log.warning("No recipe can be found in {} recipe libs.".format(instpkg))
        log.warning("Searching primitives ...")
        # If it's not a primitive, we'll crash later on, so assume it's a
        # primitive and update uparms to prepend the name to any parameters
        # without the primitive named explicitly
        uparms = [((k if ':' in k else f"{recipename}:{k}"), v)
                       for k, v in uparms.items()]

    # clear reference for GC
    rm = None

    # PrimitiveMapper now returns the primitive class, not an instance.
    pm = PrimitiveMapper(datatags, instpkg, mode=mode, drpkg=drpkg)
    try:
        pclass = pm.get_applicable_primitives()
    except PrimitivesNotFound as err:
        log.error(str(err))
        raise

    p = pclass(adinputs, mode=mode, ucals=ucals, uparms=uparms,
               upload=upload, config_file=config_file)

    # Clean references to avoid keeping adinputs objects in memory one
    # there are no more needed.
    adinputs = None

    # If the RecipeMapper was unable to find a specified user recipe,
    # it is possible that the recipe passed was a primitive name.
    # Here we examine the primitive set to see if this recipe is actually
    # a primitive name.
    norec_msg = "{} recipes do not define a '{}' recipe for these data."
    if recipe is None and recipename == '_default':
        raise RecipeNotFound(norec_msg.format(instpkg.upper(), mode))

    if recipe is None:
        try:
            primitive_as_recipe = getattr(p, recipename)
        except AttributeError as err:
            err = "Recipe {} Not Found".format(recipename)
            log.error(str(err))
            raise RecipeNotFound("No primitive named {}".format(recipename))

        pname = primitive_as_recipe.__name__
        log.stdinfo("Found '{}' as a primitive.".format(pname))
        _logheader(pname, recipename)
        try:
            primitive_as_recipe()
        except Exception as err:
            log_traceback(log)
            log.error(str(err))
            raise
    else:
        _logheader(recipe, recipename)
        try:
            recipe(p)
        except Exception:
            log.error("Reduce received an unhandled exception. Aborting ...")
            log_traceback(log)
            log.stdinfo("Writing final outputs ...")
            _write_final(p.streams['main'], suffix)
            _output_filenames = [ad.filename for ad in p.streams['main']]
            raise

    _write_final(p.streams['main'], suffix)
    _output_filenames = [ad.filename for ad in p.streams['main']]

    log.stdinfo("\nreduce completed successfully.")

<<<<<<< HEAD
        """
        outstr = "\tWrote {} in output directory"
        def _sname(name):
            head, tail = os.path.splitext(name)
            ohead = head.split("_")[0]
            newname = ohead + self.suffix + tail
            return newname

        for ad in outputs:
            ver = __version__
            if ver:
                ad.phu['DRGNSVER'] = ver
            if self.suffix:
                username = _sname(ad.filename)
                ad.write(username, overwrite=True)
                log.stdinfo(outstr.format(username))
            elif ad.filename != ad.orig_filename:
                ad.write(ad.filename, overwrite=True)
                log.stdinfo(outstr.format(ad.filename))
        return
=======
    return _output_filenames
>>>>>>> d8c70274
<|MERGE_RESOLUTION|>--- conflicted
+++ resolved
@@ -472,6 +472,23 @@
     log.debug("-"*65+"\n")
 
 
+def _store_version(adinputs):
+    """
+    Store the DRAGONS version, if known.
+
+    This helper adds/updates the PHU DRGNSVER keyword to record the version
+    of DRAGONS used in each AstroData instance.
+
+    Parameters
+    ----------
+    adinputs : list of :class:`~astrodata.core.AstroData`
+    """
+    ver = __version__
+    if ver:
+        for ad in adinputs:
+            ad.phu['DRGNSVER'] = ver
+
+
 def reduce_data(files, mode='sq', drpkg='geminidr', recipename=None, uparms={}, ucals={},
                 upload=None, config_file=None, suffix=None, logmode=None):
     """
@@ -505,6 +522,7 @@
     -------
     <list> : List of files produced by the reduction
     """
+
     if logmode is not None:
         # User requesting an override of the logging mode
         from gempy.utils import logutils
@@ -600,36 +618,20 @@
             log.error("Reduce received an unhandled exception. Aborting ...")
             log_traceback(log)
             log.stdinfo("Writing final outputs ...")
+            # Record DRAGONS Version in DRGNSVER keyword
+            _store_version(p.streams['main'])
+
+            # Write outputs now that we've stored the version, then re-raise the error
             _write_final(p.streams['main'], suffix)
             _output_filenames = [ad.filename for ad in p.streams['main']]
             raise
 
+    # Record DRAGONS Version in DRGNSVER keyword
+    _store_version(p.streams['main'])
+
     _write_final(p.streams['main'], suffix)
     _output_filenames = [ad.filename for ad in p.streams['main']]
 
     log.stdinfo("\nreduce completed successfully.")
 
-<<<<<<< HEAD
-        """
-        outstr = "\tWrote {} in output directory"
-        def _sname(name):
-            head, tail = os.path.splitext(name)
-            ohead = head.split("_")[0]
-            newname = ohead + self.suffix + tail
-            return newname
-
-        for ad in outputs:
-            ver = __version__
-            if ver:
-                ad.phu['DRGNSVER'] = ver
-            if self.suffix:
-                username = _sname(ad.filename)
-                ad.write(username, overwrite=True)
-                log.stdinfo(outstr.format(username))
-            elif ad.filename != ad.orig_filename:
-                ad.write(ad.filename, overwrite=True)
-                log.stdinfo(outstr.format(ad.filename))
-        return
-=======
-    return _output_filenames
->>>>>>> d8c70274
+    return _output_filenames
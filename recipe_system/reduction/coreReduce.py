"""
class Reduce provides one (1) public method:

    runr()

which calls on the mapper classes and passes the received data to them.

"""
# ------------------------------------------------------------------------------
#                                                                        DRAGONS
#
#                                                                  coreReduce.py
# ------------------------------------------------------------------------------
import os
<<<<<<< HEAD
import re
=======
>>>>>>> a62f78bf

import sys
import inspect
#import traceback

from importlib import import_module

import astrodata
import gemini_instruments

from gempy.utils import logutils
from gempy.library import config

from astrodata import AstroDataError

from recipe_system import __version__

from recipe_system.utils.errors import ModeError
from recipe_system.utils.errors import RecipeNotFound
from recipe_system.utils.errors import PrimitivesNotFound
from recipe_system.utils.reduce_recorder import init_reduce_recorder, record_reduction, \
    load_reduce_record, record_reduction_in_ad

from recipe_system.utils.reduce_utils import buildParser, normalize_args, normalize_upload
from recipe_system.utils.reduce_utils import normalize_ucals
from recipe_system.utils.reduce_utils import set_btypes
from recipe_system.utils.rs_utilities import log_traceback

from recipe_system.mappers.recipeMapper import RecipeMapper
from recipe_system.mappers.primitiveMapper import PrimitiveMapper


class UnrecognizedParameterException(Exception):
    """ Exception for unrecognized user parameters. """
    pass


# ------------------------------------------------------------------------------
log = logutils.get_logger(__name__)
# ------------------------------------------------------------------------------
class Reduce:
    """
    The Reduce class encapsulates the core processing to be done by reduce.
    __init__ may receive one (1) parameter, nominally, an argparse Namespace
    instance. However, this object type is not required, but only that any
    passed object *must* present an equivalent interface to that of an
    <argparse.Namespace> instance, i.e. a duck type.

    The class provides one (1) public method, runr(), the only call needed to
    run reduce on the supplied argument set.

    Parameters
    ----------
    sys_args : :class:`argparse.Namespace` (optional) or <duck-type object>
            This object type is not required, per se, but only that any passed
            object *must* present an equivalent interface to that of an
            :class:`argparse.Namespace` instance.

    Attributes
    ----------
    adinputs: <list>
          attribute is a list of the input astrodata objects as made from
          the 'files' list (see 'files' below).

    output_filenames: <list>
          read-only property is a list of final output filenames.

    mode: <str>
          operational mode. Currently, only 'qa', 'sq' modes are supported.

    drpkg: <str>
          Data reduction package name. Default is 'geminidr', the Gemini
          Observatory data reduction package.

    files: <list>
          List of input filenames. Passed to Reduce.__init__(), these are
          converted to astrodata objects.

    suffix: <str>
          User supplied suffix to be applied as a final suffix to output
          filenames.

    ucals: <dict>
          Dictionary of calibration files passed by --user_cals flag.

    uparms: <dict>
          Dictionary of user parameters as passed by -p, --param flag.

    upload : <list>
          List of products to upload to fitsstore as passed by --upload.
          E.g.,
              --upload metrics calibs
                                    ==> upload == ['metrics', 'calibs']
         will upload QA metrics to fitsstore and processing calibration
         files.

    recipename: <str> or callable
        The name of the recipe that will be run. If None, the 'default'
        recipe is used, as specified in the appropriate recipe library.

    """
    def __init__(self, sys_args=None):
        if sys_args:
            args = sys_args
        elif self._confirm_args():
            args = buildParser(__version__).parse_args()
        else:
            args = buildParser(__version__).parse_args([])
        record = args.record

        self.add_replay_suffix = False
        if len(sys.argv) == 3 and sys.argv[1] == '--replay':
            recorded_args = load_reduce_record(sys.argv[2])
            args = buildParser(__version__).parse_args(recorded_args)
            args = normalize_args(args)
            args.upload = normalize_upload(args.upload)
            self.add_replay_suffix = True

        # acquire any new astrodata classes.
        if args.adpkg:
            import_module(args.adpkg)

        self.mode = args.mode
        self.drpkg = args.drpkg
        self.files = args.files
        self.suffix = args.suffix
        self.ucals = normalize_ucals(args.user_cal)
        self.uparms = set_btypes(args.userparam)
        self.config_file = args.config
        self._upload = args.upload
        self._output_filenames = None
        self.recipename = args.recipename if args.recipename else '_default'
        if record is not None:
            record_file = None
            if record:
                record_file = record[0]
            init_reduce_recorder(record_file)

    @property
    def upload(self):
        return self._upload

    @upload.setter
    def upload(self, upl):
        if upl is None:
            self._upload = None
        elif isinstance(upl, str):
            self._upload = [seg.lower().strip() for seg in upl.split(',')]
        elif isinstance(upl, list):
            self._upload = upl
        return

    @property
    def output_filenames(self):
        return self._output_filenames

    def runr(self):
        """
        Map and run the requested or defaulted recipe.

        Parameters
        ----------
        <void>

        Returns
        -------
        <void>

        """
        recipe = None
        try:
            ffiles = self._check_files(self.files)
        except OSError as err:
            log.error(str(err))
            raise

        try:
            adinputs = self._convert_inputs(ffiles)
        except OSError as err:
            log.error(str(err))
            raise

        # build mapper inputs, pass no 'ad' objects.
        # mappers now receive tags and instr pkg name, e.g., 'gmos'
        datatags = set(list(adinputs[0].tags)[:])
        instpkg = adinputs[0].instrument(generic=True).lower()

        rm = RecipeMapper(datatags, instpkg, mode=self.mode, drpkg=self.drpkg,
                          recipename=self.recipename)
        try:
            recipe = rm.get_applicable_recipe()
        except ModeError as err:
            log.warning("WARNING: {}".format(err))
            pass
        except RecipeNotFound:
            log.warning("No recipe can be found in {} recipe libs.".format(instpkg))
            log.warning("Searching primitives ...")
            # If it's not a primitive, we'll crash later on, so assume it's a
            # primitive and update uparms to prepend the name to any parameters
            # without the primitive named explicitly
            self.uparms = [((k if ':' in k else f"{self.recipename}:{k}"), v)
                           for k, v in self.uparms]
        rm = None

        # PrimitiveMapper now returns the primitive class, not an instance.
        pm = PrimitiveMapper(datatags, instpkg, mode=self.mode, drpkg=self.drpkg)
        try:
            pclass = pm.get_applicable_primitives()
        except PrimitivesNotFound as err:
            log.error(str(err))
            raise

        p = pclass(adinputs, mode=self.mode, ucals=self.ucals, uparms=self.uparms,
                   upload=self.upload, config_file=self.config_file)

        # Clean references to avoid keeping adinputs objects in memory one
        # there are no more needed.
        adinputs = None

        # If the RecipeMapper was unable to find a specified user recipe,
        # it is possible that the recipe passed was a primitive name.
        # Here we examine the primitive set to see if this recipe is actually
        # a primitive name.
        norec_msg = "{} recipes do not define a '{}' recipe for these data."
        if recipe is None and self.recipename == '_default':
            raise RecipeNotFound(norec_msg.format(instpkg.upper(), self.mode))

        if recipe is None:
            try:
                primitive_as_recipe = getattr(p, self.recipename)
            except AttributeError as err:
                err = "Recipe {} Not Found".format(self.recipename)
                log.error(str(err))
                raise RecipeNotFound("No primitive named {}".format(self.recipename))

            pname = primitive_as_recipe.__name__
            log.stdinfo("Found '{}' as a primitive.".format(pname))
            self._logheader(pname)
            try:
                primitive_as_recipe()
            except Exception as err:
                log_traceback(log)
                log.error(str(err))
                raise
        else:
            self._logheader(recipe)
            try:
                recipe(p)
            except Exception:
                log.error("Reduce received an unhandled exception. Aborting ...")
                log_traceback(log)
                log.stdinfo("Writing final outputs ...")
                self._write_final(p.streams['main'])
                self._output_filenames = [ad.filename for ad in p.streams['main']]
                raise

        for ad in p.streams['main']:
            record_reduction_in_ad(ad)
        if self.add_replay_suffix:
            for ad in p.streams['main']:
                m = re.search(r'(.*)\.fits', ad.filename)
                if m:
                    ad.update_filename(suffix="_replayed", strip=False)

        self._write_final(p.streams['main'])
        self._output_filenames = [ad.filename for ad in p.streams['main']]
        log.stdinfo("\nreduce completed successfully.")

        record_reduction()

    # -------------------------------- prive -----------------------------------
    def _check_files(self, ffiles):
        """
        Sanity check on submitted files.

        Parameters
        --------
        ffiles: <list>
                list of passed FITS files.

        Return
        ------
        input_files: <list>
              list of 'good' input fits datasets.

        """
        try:
            assert ffiles
        except AssertionError:
            log.error("NO INPUT FILE(s) specified")
            log.stdinfo("type 'reduce -h' for usage information")
            raise OSError("NO INPUT FILE(s) specified")

        input_files = []
        bad_files = []

        for image in ffiles:
            if not os.access(image, os.R_OK):
                log.error('Cannot read file: '+str(image))
                bad_files.append(image)
            else:
                input_files.append(image)
        try:
            assert bad_files
            err = "\n\t".join(bad_files)
            log.warning("Files not found or cannot be loaded:\n\t%s" % err)
            if input_files:
                found = "\n\t".join(input_files)
                log.stdinfo("These datasets were loaded:\n\t%s" % found)
            else:
                log.error("Caller passed no valid input files")
                sys.exit(1)
        except AssertionError:
            log.stdinfo("All submitted files appear valid:")
            if len(input_files) > 1:
                filestr = input_files[0]
                filestr += " ... " + input_files[-1]
                filestr += ", {} files submitted.".format(len(input_files))
            else:
                filestr = input_files[0]

            log.stdinfo(filestr)
        return input_files

    def _convert_inputs(self, inputs):
        """
        Convert files into AstroData objects.

        Parameters
        ----------
        inputs: <list>, list of FITS file names

        Return
        ------
        allinputs: <list>, list of AstroData objects

        """
        allinputs = []
        for inp in inputs:
            try:
                ad = astrodata.open(inp)
            except AstroDataError as err:
                log.warning("Can't Load Dataset: %s" % inp)
                log.warning(err)
                continue
            except OSError as err:
                log.warning("Can't Load Dataset: %s" % inp)
                log.warning(err)
                continue

            if not len(ad):
                log.warning("%s contains no extensions." % ad.filename)
                continue

            allinputs.append(ad)

        return allinputs

    def _confirm_args(self):
        """
        Confirm that the first executable frame in the call stack is a reduce
        command line. This asserts that a nominal reduce parser, as returned by
        buildParser() function, is an equivalent Namespace object to that
        of an 'args' key in the stack's 'f_locals' namespace. If the Namespace
        objects are not equal, reduce is not calling this class.

        Parameters
        ----------
        <void>

        Returns
        -------
        is_reduce: <bool>,
            Did 'reduce' call this?

        """
        is_reduce = False
        exe_path = sys.argv[0]
        red_namespace = buildParser(__version__).parse_args([])
        if exe_path:
            cstack = inspect.stack()
            for local, value in list(cstack[-1][0].f_locals.items()):
                if local == 'args':
                    try:
                        assert(
                            list(value.__dict__.keys()) ==
                            list(red_namespace.__dict__.keys())
                        )
                        is_reduce = True
                    except AttributeError:
                        pass
                    except AssertionError:
                        log.stdinfo("A non-reduce command line was detected.")
                        pass

        return is_reduce

    def _logheader(self, recipe):
        if self.recipename == '_default':
            r_actual = recipe.__name__
        else:
            r_actual = self.recipename

        logstring = "RECIPE: {}".format(r_actual)
        log.status("="*80)
        log.status(logstring)
        log.status("="*80)
        return

    def _write_final(self, outputs):
        """
        Write final outputs. Write only if filename is not == orig_filename, or
        if there is a user suffix (self.suffix)

        Parameters
        ----------
        outputs: <list>, List of AstroData objects

        Return
        ------
        <void>

        """
        outstr = "\tWrote {} in output directory"
        def _sname(name):
            head, tail = os.path.splitext(name)
            ohead = head.split("_")[0]
            newname = ohead + self.suffix + tail
            return newname

        for ad in outputs:
            if self.suffix:
                username = _sname(ad.filename)
                ad.write(username, overwrite=True)
                log.stdinfo(outstr.format(username))
            elif ad.filename != ad.orig_filename:
                ad.write(ad.filename, overwrite=True)
                log.stdinfo(outstr.format(ad.filename))
        return<|MERGE_RESOLUTION|>--- conflicted
+++ resolved
@@ -12,10 +12,7 @@
 #                                                                  coreReduce.py
 # ------------------------------------------------------------------------------
 import os
-<<<<<<< HEAD
 import re
-=======
->>>>>>> a62f78bf
 
 import sys
 import inspect

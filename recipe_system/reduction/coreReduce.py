--- conflicted
+++ resolved
@@ -223,17 +223,8 @@
                 raise
 
         self._write_final(p.streams['main'])
-<<<<<<< HEAD
         self._output_filenames = [ad.filename for ad in p.streams['main']]
-
-        if xstat != 0:
-            msg = "reduce instance aborted."
-        else:
-            msg = "\nreduce completed successfully."
-=======
-        self.output_filenames = [ad.filename for ad in p.streams['main']]
-        msg = "\n\treduce completed successfully."
->>>>>>> bded37f5
+        msg = "\nreduce completed successfully."
         log.stdinfo(str(msg))
         return
 

--- conflicted
+++ resolved
@@ -52,12 +52,8 @@
 from copy import copy, deepcopy
 
 import geminidr
-<<<<<<< HEAD
-from astrodata import AstroData, ProvenanceHistory
-=======
 from astrodata import AstroData
 from astrodata.provenance import add_provenance_history, clone_provenance, clone_provenance_history
->>>>>>> 1ab1f573
 
 from gempy.utils import logutils
 from recipe_system.utils.md5 import md5sum
@@ -154,25 +150,7 @@
 
     Returns
     --------
-<<<<<<< HEAD
-    list of dictionaries with the filename, md5, provenance and provenance_history data from the inputs
-    """
-    retval = list()
-    for ad in adinputs:
-        if ad.filename:
-            if ad.path:
-                md5 = md5sum(ad.path)
-            else:
-                md5 = ""
-            retval.append({"filename": ad.filename,
-                           "md5": md5,
-                           "provenance": ad.provenance,
-                           "provenance_history": ad.provenance_history})
-    return retval
-
-
-def _clone_provenance(provenance_input, ad):
-=======
+
     `dict` by datalabel of dictionaries with the filename, md5, provenance and 
         provenance_history data from the inputs
     """
@@ -201,7 +179,6 @@
 
 
 def _clone_provenance_deprecated(provenance_input, ad):
->>>>>>> 1ab1f573
     """
     For a single input's provenance, copy it into the output
     `AstroData` object as appropriate.
@@ -213,12 +190,8 @@
     Args
     -----
     provenance_input : dictionary with provenance data from a single input.
-<<<<<<< HEAD
-        We only care about the `provenance` element, which holds a list of `Provenance` data
-=======
         We only care about the `provenance` element, which holds a list of 
         provenance data
->>>>>>> 1ab1f573
     ad : outgoing `AstroData` object to add provenance data to
 
     Returns
@@ -226,51 +199,10 @@
     none
 
     """
-<<<<<<< HEAD
-    # set will be faster for checking contents
-    existing_provenance = set(ad.provenance)
-
-    provenance = provenance_input["provenance"]
-
-    for prov in provenance:
-        if prov not in existing_provenance:
-            ad.add_provenance(prov)
-            existing_provenance.add(prov)
-
-
-def _clone_history(provenance_input, ad):
-    """
-    For a single input's provenance history, copy it into the output
-    `AstroData` object as appropriate.
-
-    This takes a dictionary with a source filename, md5 and both it's
-    original provenance and provenance_history information.  It duplicates
-    the provenance data into the outgoing `AstroData` ad object.
-
-    Args
-    -----
-    provenance_input : dictionary with provenance data from a single input.
-        We only care about the `provenance_history` element, which holds a list of `ProvenanceHistory` data
-    ad : outgoing `AstroData` object to add provenance data to
-
-    Returns
-    --------
-    none
-    """
-    # set will be faster for checking contents
-    existing_history = set(ad.provenance_history)
-
-    provenance_history = provenance_input["provenance_history"]
-    for ph in provenance_history:
-        if ph not in existing_history:
-            ad.add_provenance_history(ph)
-            existing_history.add(ph)
-=======
     provenance = provenance_input["provenance"]
 
     for prov in provenance:
         ad.add_provenance(prov)
->>>>>>> 1ab1f573
 
 
 def __top_level_primitive__():
@@ -301,17 +233,10 @@
 
     Args
     -----
-<<<<<<< HEAD
-    provenance_inputs : `ProvenanceHistory` to add
-        This is an array of dictionaries.  There is one dictionary per original incoming
-        `AstroData` object.  Each dictionary contains the filename, md5 and the
-        provenance and provenance_history of that `AstroData` prior to execution of
-=======
     provenance_inputs : provenance and provenance history information to add
         This is an dictionary keyed by datalabel of dictionaries with the relevant
         provenance for that particular input.  Each dictionary contains the filename, 
         md5 and the provenance and provenance_history of that `AstroData` prior to execution of
->>>>>>> 1ab1f573
         the primitive.
     ret_value : outgoing list of `AstroData` data
     fn : name of the function (primitive) being executed
@@ -327,30 +252,6 @@
         return
     try:
         timestamp = datetime.now()
-<<<<<<< HEAD
-        if len(provenance_inputs) == len(ret_value):
-            for provenance_input, ad in zip(provenance_inputs, ret_value):
-                _clone_provenance(provenance_input, ad)
-                if not ad.provenance_history:
-                    # if our output has no history, it's fresh and we want
-                    # to copy in the history from the input
-                    _clone_history(provenance_input, ad)
-        else:
-            for ad in ret_value:
-                # if our output has no history, it's fresh and we want
-                # to copy in the history from the inputs
-                if ad.provenance_history:
-                    clone_history = False
-                else:
-                    clone_history = True
-                for provenance_input in provenance_inputs:
-                    _clone_provenance(provenance_input, ad)
-                    if clone_history:
-                        _clone_history(provenance_input, ad)
-
-        for ad in ret_value:
-            ad.add_provenance_history(ProvenanceHistory(timestamp_start, timestamp, fn.__name__, args))
-=======
         for ad in ret_value:
             if ad.data_label() in provenance_inputs:
                 # output corresponds to an input, we only need to copy from there
@@ -368,7 +269,6 @@
                         clone_provenance_history(provenance_input['provenance_history'], ad)
         for ad in ret_value:
             add_provenance_history(ad, timestamp_start, timestamp, fn.__name__, args)
->>>>>>> 1ab1f573
     except Exception as e:
         # we don't want provenance failures to prevent data reduction
         log.warn("Unable to save provenance information, continuing on: %s" % e)

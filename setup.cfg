<<<<<<< HEAD
=======
[tool:pytest]
testpaths = astrodata recipe_system gemini_instruments geminidr/f2 geminidr/gsaoi gempy/utils

>>>>>>> 97e1f891
[pydocstyle]
convention=numpy

[tool:pytest]
norecursedirs =
    dist
    build
    .tox
testpaths = astrodata recipe_system gemini_instruments geminidr/f2 geminidr/gsaoi geminidr/gmos
junit-xml =
    ./reports/test_results.xml<|MERGE_RESOLUTION|>--- conflicted
+++ resolved
@@ -1,17 +1,5 @@
-<<<<<<< HEAD
-=======
 [tool:pytest]
 testpaths = astrodata recipe_system gemini_instruments geminidr/f2 geminidr/gsaoi gempy/utils
 
->>>>>>> 97e1f891
 [pydocstyle]
-convention=numpy
-
-[tool:pytest]
-norecursedirs =
-    dist
-    build
-    .tox
-testpaths = astrodata recipe_system gemini_instruments geminidr/f2 geminidr/gsaoi geminidr/gmos
-junit-xml =
-    ./reports/test_results.xml+convention=numpy
--- conflicted
+++ resolved
@@ -16,10 +16,7 @@
     niriimage : NIRI Image tests
     gnirs : GNIRS tests
     gnirsls : GNIRS Long-slit tests
-<<<<<<< HEAD
     gnirsxd : GNIRS Cross-dispersed tests
-=======
->>>>>>> 98192ef6
     gnirsimage : GNIRS Image tests
     interactive : Tests for primitives that run interactively. Should run only locally.
     integration_test : Long tests using Reduce(...)

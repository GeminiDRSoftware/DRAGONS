import functools
import re
from collections import namedtuple
from copy import deepcopy

import numpy as np
from astropy import coordinates as coord
from astropy import units as u
from astropy.io import fits
from astropy.modeling import core, models, projections, CompoundModel
from astropy.table import Table
from gwcs import coordinate_frames as cf
from gwcs import utils as gwutils
from gwcs.utils import sky_pairs, specsystems
from gwcs.wcs import WCS as gWCS

AffineMatrices = namedtuple("AffineMatrices", "matrix offset")

FrameMapping = namedtuple("FrameMapping", "cls description")

# Type of CoordinateFrame to construct for a FITS keyword and
# readable name so user knows what's going on
frame_mapping = {'WAVE': FrameMapping(cf.SpectralFrame, "Wavelength in vacuo"),
                 'AWAV': FrameMapping(cf.SpectralFrame, "Wavelength in air")}

re_ctype = re.compile("^CTYPE(\d+)$", re.IGNORECASE)
re_cd = re.compile("^CD(\d+)_\d+$", re.IGNORECASE)

#-----------------------------------------------------------------------------
# FITS-WCS -> gWCS
#-----------------------------------------------------------------------------
def pixel_frame(naxes, name="pixels"):
    """
    Make a CoordinateFrame for pixels

    Parameters
    ----------
    naxes: int
        Number of axes

    Returns
    -------
    CoordinateFrame
    """
    axes_names = ('x', 'y', 'z', 'u', 'v', 'w')[:naxes]
    return cf.CoordinateFrame(naxes=naxes, axes_type=['SPATIAL'] * naxes,
                              axes_order=tuple(range(naxes)), name=name,
                              axes_names=axes_names, unit=[u.pix] * naxes)


def fitswcs_to_gwcs(input):
    """
    Create and return a gWCS object from a FITS header or NDData object.
    If it can't construct one, it should quietly return None.
    """
    # coordinate names for CelestialFrame
    coordinate_outputs = {'alpha_C', 'delta_C'}

    # transform = gw.make_fitswcs_transform(hdr)
    try:
        transform = make_fitswcs_transform(input)
    except Exception as e:
<<<<<<< HEAD
        raise
=======
        return
>>>>>>> 31a6aa25
    outputs = transform.outputs
    try:
        wcs_info = read_wcs_from_header(input.meta['header'])
    except AttributeError:
        wcs_info = read_wcs_from_header(input)

    in_frame = pixel_frame(transform.n_inputs)
    out_frames = []
    for i, output in enumerate(outputs):
        unit_name = wcs_info["CUNIT"][i]
        try:
            unit = u.Unit(unit_name)
        except TypeError:
            unit = None
        try:
            frame_type = output[:4].upper()
            frame_info = frame_mapping[frame_type]
        except KeyError:
            if output in coordinate_outputs:
                continue
            frame = cf.CoordinateFrame(naxes=1, axes_type=("SPATIAL",),
                                       axes_order=(i,), unit=unit,
                                       axes_names=(output,), name=output)
        else:
            frame = frame_info.cls(axes_order=(i,), unit=unit,
                                   axes_names=(frame_type,),
                                   name=frame_info.description)

        out_frames.append(frame)

    if coordinate_outputs.issubset(outputs):
        frame_name = wcs_info["RADESYS"]  # FK5, etc.
        axes_names = None
        try:
            ref_frame = getattr(coord, frame_name)()
            # TODO? Work out how to stuff EQUINOX and OBS-TIME into the frame
        except (AttributeError, TypeError):
            # TODO: Replace quick fix as gWCS doesn't recognize GAPPT
            if frame_name == "GAPPT":
                ref_frame = coord.FK5()
            else:
                ref_frame = None
                axes_names = ('lon', 'lat')
        axes_order = (outputs.index('alpha_C'), outputs.index('delta_C'))

        # Call it 'world' if there are no other axes, otherwise 'sky'
        name = 'SKY' if len(outputs) > 2 else 'world'
        cel_frame = cf.CelestialFrame(reference_frame=ref_frame, name=name,
                                      axes_names=axes_names, axes_order=axes_order)
        out_frames.append(cel_frame)

    out_frame = (out_frames[0] if len(out_frames) == 1
                 else cf.CompositeFrame(out_frames, name='world'))
    return gWCS([(in_frame, transform),
                 (out_frame, None)])


# -----------------------------------------------------------------------------
# gWCS -> FITS-WCS
# -----------------------------------------------------------------------------

def gwcs_to_fits(ndd, hdr=None):
    """
    Convert a gWCS object to a collection of FITS WCS keyword/value pairs,
    if possible. If the FITS WCS is only approximate, this should be indicated
    with a dict entry {'FITS-WCS': 'APPROXIMATE'}. If there is no suitable
    FITS representation, then a ValueError or NotImplementedError can be
    raised.

    Parameters
    ----------
    ndd : `astropy.nddata.NDData`
        The NDData whose wcs attribute we want converted
    hdr : `astropy.io.fits.Header`
        A Header object that may contain some useful keywords

    Returns
    -------
    dict
        values to insert into the FITS header to express this WCS

    """
    if hdr is None:
        hdr = {}

    wcs = ndd.wcs
    # Don't need to "copy" because any changes to transform use
    # replace_submodel, which creates a new instance
    transform = wcs.forward_transform
    world_axes = list(wcs.output_frame.axes_names)
    nworld_axes = len(world_axes)
    tabular_axes = dict()
    wcs_dict = {'NAXIS': len(ndd.shape),  # in case it's not written to a file
                'WCSAXES': nworld_axes,
                'WCSDIM': nworld_axes}
    wcs_dict.update({f'NAXIS{i}': length
                     for i, length in enumerate(ndd.shape[::-1], start=1)})
    wcs_dict.update({f'CD{i+1}_{j+1}': 0. for j in range(nworld_axes)
                     for i in range(nworld_axes)})
    pix_center = [0.5 * (length - 1) for length in ndd.shape[::-1]]
    wcs_center = transform(*pix_center)
    if nworld_axes == 1:
        wcs_center = (wcs_center,)

    # Find and process the sky projection first
    if {'lon', 'lat'}.issubset(world_axes):
        if isinstance(wcs.output_frame, cf.CelestialFrame):
            cel_frame = wcs.output_frame
        elif isinstance(wcs.output_frame, cf.CompositeFrame):
            for frame in wcs.output_frame.frames:
                if isinstance(frame, cf.CelestialFrame):
                    cel_frame = frame

        # TODO: Non-ecliptic coordinate frames
        cel_ref_frame = cel_frame.reference_frame
        if not isinstance(cel_ref_frame, coord.builtin_frames.BaseRADecFrame):
            raise NotImplementedError("Cannot write non-ecliptic frames yet")
        wcs_dict['RADESYS'] = cel_ref_frame.name.upper()

        for m in transform:
            if isinstance(m, models.RotateNative2Celestial):
                nat2cel = m
            if isinstance(m, models.Pix2SkyProjection):
                m.name = 'pix2sky'
                # Determine which sort of projection this is
                for projcode in projections.projcodes:
                    if isinstance(m, getattr(models, f'Pix2Sky_{projcode}')):
                        break
                else:
                    raise ValueError("Unknown projection class: {}".
                                     format(m.__class__.__name__))

        lon_axis = world_axes.index('lon')
        lat_axis = world_axes.index('lat')
        world_axes[lon_axis] = f'RA---{projcode}'
        world_axes[lat_axis] = f'DEC--{projcode}'
        wcs_dict[f'CRVAL{lon_axis+1}'] = nat2cel.lon.value
        wcs_dict[f'CRVAL{lat_axis+1}'] = nat2cel.lat.value

        # Remove projection parts so we can calculate the CD matrix
        if projcode:
            nat2cel.name = 'nat2cel'
            transform_inverse = transform.inverse
            for m in transform_inverse:
                if isinstance(m, models.RotateCelestial2Native):
                    m.name = 'cel2nat'
                elif isinstance(m, models.Sky2PixProjection):
                    m.name = 'sky2pix'
            transform_inverse = transform_inverse.replace_submodel('sky2pix', models.Identity(2))
            transform_inverse = transform_inverse.replace_submodel('cel2nat', models.Identity(2))
            transform = transform.replace_submodel('pix2sky', models.Identity(2))
            transform = transform.replace_submodel('nat2cel', models.Identity(2))
            transform.inverse = transform_inverse

    # Replace a log-linear axis with a linear axis representing the log
    # and a Tabular axis with Identity to ensure the affinity check is passed
    compound = isinstance(transform, CompoundModel)
    if not compound:  # just so we can iterate
        transform = transform | models.Identity(nworld_axes)
    for i in reversed(range(transform.n_submodels)):
        m_this = transform[i]
        if isinstance(m_this, models.Exponential1D):
            if m_this.name is None:
                m_this.name = "UNIQUE_NAME"
            m_new = (models.Scale(1. / m_this.tau) |
                     models.Shift(np.log(m_this.amplitude)))
            transform = transform.replace_submodel(m_this.name, m_new)
        elif isinstance(m_this, (models.Tabular1D, models.Tabular2D)):
            ndim = m_this.lookup_table.ndim
            points = m_this.points
            if not (ndim == 1 and np.allclose(points, np.arange(points.size)) or
                    ndim == 2 and np.allclose(points[0], np.arange(points[0].size))
                    and np.allclose(points[1], np.arange(points[1].size))):
                print("Tabular has different 'points' than expected")
                continue
            if m_this.name is None:
                m_this.name = "UNIQUE_NAME"
            tabular_axes[m_this.name] = m_this.lookup_table
            # We need the model to produce CDij keywords that indicate which
            # axes it depends on
            if ndim == 1:
                m_map = models.Identity(1)
            else:
                m_map = models.Mapping((0,), n_inputs=2) + models.Mapping((1,))
                m_map.inverse = models.Mapping((0, 0))
            transform = transform.replace_submodel(m_this.name, m_map)
    if not compound:
        transform = transform[:-1]

    # Deal with other axes
    # TODO: AD should refactor to allow the descriptor to be used here
    for i, axis_type in enumerate(wcs.output_frame.axes_type, start=1):
        if f'CRVAL{i}' in wcs_dict:
            continue
        if axis_type == "SPECTRAL":
            try:
                wave_tab = tabular_axes["WAVE"]
            except KeyError:
                wcs_dict[f'CRVAL{i}'] = hdr.get('CENTWAVE', wcs_center[i-1])
                wcs_dict[f'CTYPE{i}'] = wcs.output_frame.axes_names[i-1]  # AWAV/WAVE
            else:
                wcs_dict[f'CRVAL{i}'] = 0
                wcs_dict[f'CTYPE{i}'] = wcs.output_frame.axes_names[i-1][:4] + "-TAB"
                if wave_tab.ndim == 1:  # Greisen et al. (2006)
                    wcs_dict[f'PS{i}_0'] = wcs.output_frame.axes_names[i-1]
                    wcs_dict[f'PS{i}_1'] = ("WAVELENGTH", "Name of column")
                    wcs_dict['extensions'] = {wcs.output_frame.axes_names[i-1]:
                                                  Table([wave_tab], names=('WAVELENGTH',))}
                else:  # make something up here
                    wcs_dict[f'PS{i}_0'] = wcs.output_frame.axes_names[i-1]
                    wcs_dict['extensions'] = {wcs.output_frame.axes_names[i-1]: wave_tab.T}
        else:  # Just something
            wcs_dict[f'CRVAL{i}'] = wcs_center[i-1]

    # Flag if we can't construct a perfect CD matrix
    if not model_is_affine(transform):
        wcs_dict['FITS-WCS'] = ('APPROXIMATE', 'FITS WCS is approximate')

    affine = calculate_affine_matrices(transform, ndd.shape)
    # Convert to x-first order
    affine_matrix = np.flip(affine.matrix)
    # Require an inverse to write out
    wcs_dict.update({f'CD{i+1}_{j+1}': affine_matrix[i, j]
                     for j, _ in enumerate(ndd.shape)
                     for i, _ in enumerate(world_axes)})
    # Don't overwrite CTYPEi keywords we've already created
    wcs_dict.update({f'CTYPE{i}': axis.upper()[:8]
                     for i, axis in enumerate(world_axes, start=1)
                     if f'CTYPE{i}' not in wcs_dict})

    crval = [wcs_dict[f'CRVAL{i+1}'] for i, _ in enumerate(world_axes)]
    try:
        crval[lon_axis] = 0
        crval[lat_axis] = 0
    except NameError:
        pass

    # Find any world axes that we previous logarithmed and fix the CDij
    # matrix -- we follow FITS-III (Greisen et al. 2006; A&A 446, 747)
    modified_wcs_center = transform(*pix_center)
    if nworld_axes == 1:
        modified_wcs_center = (modified_wcs_center,)
    for world_axis, (wcs_val, modified_wcs_val) in enumerate(
            zip(wcs_center, modified_wcs_center), start=1):
        if wcs_val > 0 and np.isclose(modified_wcs_val, np.log(wcs_val)):
            for j, _ in enumerate(ndd.shape, start=1):
                wcs_dict[f'CD{world_axis}_{j}'] *= crval[world_axis-1]
                wcs_dict[f'CTYPE{world_axis}'] = wcs_dict[f'CTYPE{world_axis}'][:4] + "-LOG"
            crval[world_axis-1] = np.log(crval[world_axis-1])

    # This (commented) line fails for un-invertable Tabular2D
    #crpix = np.array(wcs.backward_transform(*crval)) + 1
    crpix = np.array(transform.inverse(*crval)) + 1

    # Cope with a situation where the sky projection center is not in the slit
    # We may be able to fix this in future, but FITS doesn't handle it well.
    if len(ndd.shape) > 1:
        crval2 = wcs(*(crpix - 1))
        try:
            sky_center = coord.SkyCoord(nat2cel.lon.value, nat2cel.lat.value, unit=u.deg)
        except NameError:
            pass
        else:
            sky_center2 = coord.SkyCoord(crval2[lon_axis], crval2[lat_axis], unit=u.deg)
            if sky_center.separation(sky_center2).arcsec > 0.01:
                wcs_dict['FITS-WCS'] = ('APPROXIMATE', 'FITS WCS is approximate')

    if len(ndd.shape) == 1:
        wcs_dict['CRPIX1'] = crpix
    else:
        # Comply with FITS standard, must define CRPIXj for "extra" axes
        wcs_dict.update({f'CRPIX{j}': cpix for j, cpix in enumerate(np.concatenate([crpix, [1] * (nworld_axes-len(ndd.shape))]), start=1)})
    for i, unit in enumerate(wcs.output_frame.unit, start=1):
        try:
            wcs_dict[f'CUNIT{i}'] = unit.name
        except AttributeError:
            pass

    # To ensure an invertable CD matrix, we need to get nonexistent pixel axes
    # "involved".
    for j in range(len(ndd.shape), nworld_axes):
        wcs_dict[f'CD{nworld_axes}_{j+1}'] = 1

    return wcs_dict

# -----------------------------------------------------------------------------
# Helper functions
# -----------------------------------------------------------------------------

def model_is_affine(model):
    """"
    Test a Model for affinity. This is currently done by checking the
    name of its class (or the class names of all its submodels)

    TODO: Is this the right thing to do? We could compute the affine
    matrices *assuming* affinity, and then check that a number of random
    points behave as expected. Is that better?
    """
    if isinstance(model, dict):  # handle fix_inputs()
        return True
    try:
        return np.logical_and.reduce([model_is_affine(m)
                                      for m in model])
    except TypeError:
        # TODO: Delete "Const" one fix_inputs() broadcastingis fixed
        return model.__class__.__name__[:5] in ('Affin', 'Rotat', 'Scale',
                                                'Shift', 'Ident', 'Mappi',
                                                'Const')


def calculate_affine_matrices(func, shape, origin=None):
    """
    Compute the matrix and offset necessary of an affine transform that
    represents the supplied function. This is done by computing the
    linear matrix along all axes extending from the centre of the region,
    and then calculating the offset such that the transformation is
    accurate at the centre of the region. The matrix and offset are returned
    in the standard python order (i.e., y-first for 2D).

    Parameters
    ----------
    func : callable
        function that maps input->output coordinates
    shape : sequence
        shape to use for fiducial points
    origin : sequence/None
        if a sequence, then use this as the opposite vertex (it must be
        the same length as "shape")

    Returns
    -------
    AffineMatrices(array, array)
        affine matrix and offset

    """
    indim = len(shape)
    try:
        ndim = len(func(*shape))  # handle increase in number of axes
    except TypeError:
        ndim = 1
    if origin is None:
        halfsize = [0.5 * length for length in shape]
    else:
        halfsize = [0.5 * (len1 + len2)
                    for len1, len2 in zip(origin, shape)] + [1.]

    points = np.array([halfsize] * (2 * indim + 1)).T
    points[:, 1:indim + 1] += np.eye(indim) * points[:, 0]
    points[:, indim + 1:] -= np.eye(indim) * points[:, 0]
    if ndim > 1:
        transformed = np.array(list(zip(*list(func(*point[:indim])
                                              for point in points.T)))).T
    else:
        transformed = np.array([func(*points)]).T
    matrix = np.array([[0.5 * (transformed[j + 1, i] - transformed[indim + j + 1, i]) / halfsize[j]
                        for j in range(indim)] for i in range(ndim)])
    offset = transformed[0] - np.dot(matrix, halfsize)
    return AffineMatrices(matrix[::-1, ::-1], offset[::-1])


# -------------------------------------------------------------------------
# This stuff will hopefully all go into gwcs.utils
# -------------------------------------------------------------------------
def read_wcs_from_header(header):
    """
    Extract basic FITS WCS keywords from a FITS Header.

    Parameters
    ----------
    header : `astropy.io.fits.Header`
        FITS Header with WCS information.

    Returns
    -------
    wcs_info : dict
        A dictionary with WCS keywords.
    """
    wcs_info = {}

    # NAXIS=0 if we're reading from a PHU
    naxis = header.get('NAXIS') or max(int(k[5:]) for k in header['CRPIX*'].keys())
    wcs_info['NAXIS'] = naxis
    try:
        wcsaxes = header['WCSAXES']
    except KeyError:
        wcsaxes = 0
        for kw in header["CTYPE*"]:
            if re_ctype.match(kw):
                wcsaxes = max(wcsaxes, int(re_ctype.match(kw).group(1)), naxis)
        for kw in header["CD*_*"]:
            if re_cd.match(kw):
                wcsaxes = max(wcsaxes, int(re_cd.match(kw).group(1)), naxis)
    wcs_info['WCSAXES'] = wcsaxes
    # if not present call get_csystem
    wcs_info['RADESYS'] = header.get('RADESYS', header.get('RADECSYS', 'FK5'))
    wcs_info['VAFACTOR'] = header.get('VAFACTOR', 1)
    # date keyword?
    # wcs_info['DATEOBS'] = header.get('DATE-OBS', 'DATEOBS')
    wcs_info['EQUINOX'] = header.get("EQUINOX", None)
    wcs_info['EPOCH'] = header.get("EPOCH", None)
    wcs_info['DATEOBS'] = header.get("MJD-OBS", header.get("DATE-OBS", None))

    ctype = []
    cunit = []
    crpix = []
    crval = []
    cdelt = []
    # Handle more than 1 undefined (i.e., not CTYPEi) axis
    untyped_axes = 0
    for i in range(1, wcsaxes + 1):
        try:
            this_ctype = header[f'CTYPE{i}']
        except KeyError:
            this_ctype = f"LINEAR{untyped_axes+1 if untyped_axes else ''}"
            untyped_axes += 1
        ctype.append(this_ctype)
        cunit.append(header.get(f'CUNIT{i}', None))
        crpix.append(header.get(f'CRPIX{i}', 0.0))
        crval.append(header.get(f'CRVAL{i}', 0.0))
        cdelt.append(header.get(f'CDELT{i}', 1.0))

    has_cd = len(header['CD?_?']) > 0
    cd = np.zeros((wcsaxes, naxis))
    for i in range(1, wcsaxes + 1):
        for j in range(1, naxis + 1):
            if has_cd:
                cd[i - 1, j - 1] = header.get('CD{0}_{1}'.format(i, j), 0)
            else:
                cd[i - 1, j - 1] = cdelt[i - 1] * header.get('PC{0}_{1}'.format(i, j),
                                                             1 if i == j else 0)

    # Hack to deal with non-FITS-compliant data where one axis is ignored
    unspecified_pixel_axes = [axis for axis, unused in
                              enumerate(np.all(cd == 0, axis=0)) if unused]
    if unspecified_pixel_axes:
        unused_world_axes = [axis for axis, unused in
                             enumerate(np.all(cd == 0, axis=1)) if unused]
        unused_world_axes += [wcsaxes - 1] * len(unspecified_pixel_axes)
        for pixel_axis, world_axis in zip(unspecified_pixel_axes, unused_world_axes):
            cd[world_axis, pixel_axis] = 1.0

    wcs_info['CTYPE'] = ctype
    wcs_info['CUNIT'] = cunit
    wcs_info['CRPIX'] = crpix
    wcs_info['CRVAL'] = crval
    wcs_info['CD'] = cd
    wcs_info.update({k: v for k, v in header.items() if k.startswith('PS')})
    return wcs_info


def get_axes(header):
    """
    Matches input with spectral and sky coordinate axes.

    Parameters
    ----------
    header : `astropy.io.fits.Header` or dict
        FITS Header (or dict) with basic WCS information.

    Returns
    -------
    sky_inmap, spectral_inmap, unknown : list
        indices in the output representing sky and spectral coordinates.

    """
    if isinstance(header, fits.Header):
        wcs_info = read_wcs_from_header(header)
    elif isinstance(header, dict):
        wcs_info = header
    else:
        raise TypeError("Expected a FITS Header or a dict.")
    print("WCS_INFO:", wcs_info)

    # Split each CTYPE value at "-" and take the first part.
    # This should represent the coordinate system.
    ctype = [ax.split('-')[0].upper() for ax in wcs_info['CTYPE']]
    sky_inmap = []
    spec_inmap = []
    unknown = []
    skysystems = np.array(list(sky_pairs.values())).flatten()
    for ax in ctype:
        ind = ctype.index(ax)
        if ax in specsystems:
            spec_inmap.append(ind)
        elif ax in skysystems:
            sky_inmap.append(ind)
        else:
            unknown.append(ind)

    if len(sky_inmap) == 1:
        unknown.append(sky_inmap.pop())

    if sky_inmap:
        _is_skysys_consistent(ctype, sky_inmap)

    return sky_inmap, spec_inmap, unknown


def _is_skysys_consistent(ctype, sky_inmap):
    """ Determine if the sky axes in CTYPE match to form a standard celestial system."""
    if len(sky_inmap) != 2:
        raise ValueError("{} sky coordinate axes found. "
                         "There must be exactly 2".format(len(sky_inmap)))

    for item in sky_pairs.values():
        if ctype[sky_inmap[0]] == item[0]:
            if ctype[sky_inmap[1]] != item[1]:
                raise ValueError(
                    "Inconsistent ctype for sky coordinates {0} and {1}".format(*ctype))
            break
        elif ctype[sky_inmap[1]] == item[0]:
            if ctype[sky_inmap[0]] != item[1]:
                raise ValueError(
                    "Inconsistent ctype for sky coordinates {0} and {1}".format(*ctype))
            sky_inmap.reverse()
            break


def _get_contributing_axes(wcs_info, world_axes):
    """
    Returns a tuple indicating which axes in the pixel frame make a
    contribution to an axis or axes in the output frame.

    Parameters
    ----------
    wcs_info : dict
        dict of WCS information
    world_axes : int or iterable of int
        axes in the world coordinate system

    Returns
    -------
    axes : list
        axes whose pixel coordinates affect the output axis/axes
    """
    cd = wcs_info['CD']
    try:
        return sorted(set(np.nonzero(cd[tuple(world_axes), :wcs_info['NAXIS']])[1]))
    except TypeError:  # world_axes is an int
        return sorted(np.nonzero(cd[world_axes, :wcs_info['NAXIS']])[0])
    #return sorted(set(j for j in range(wcs_info['NAXIS'])
    #                    for i in world_axes if cd[i, j] != 0))


def make_fitswcs_transform(input):
    """
    Create a basic FITS WCS transform.
    It does not include distortions.

    Parameters
    ----------
    header : `astropy.io.fits.Header` or dict
        FITS Header (or dict) with basic WCS information

    """
    other = None
    if isinstance(input, fits.Header):
        wcs_info = read_wcs_from_header(input)
    elif isinstance(input, dict):
        wcs_info = input
    else:
        try:
            wcs_info = read_wcs_from_header(input.meta['header'])
        except AttributeError:
            raise TypeError("Expected a FITS Header, dict, or NDData object")
        else:
            other = input.meta['other']

    # If a pixel axis maps directly to an output axis, we want to have that
    # model completely self-contained, so don't put all the CRPIXj shifts
    # in a single CompoundModel at the beginning
    transforms = []

    # The tricky stuff!
    sky_model = fitswcs_image(wcs_info)
    other_models = fitswcs_other(wcs_info, other=other)
    all_models = other_models
    if sky_model:
        all_models.append(sky_model)

    for m in all_models:
        print("-" * 60)
        print(m)
        print(m.meta)

    # Now arrange the models so the inputs and outputs are in the right places
    all_models.sort(key=lambda m: m.meta['output_axes'][0])
    input_axes = [ax for m in all_models for ax in m.meta['input_axes']]
    output_axes = [ax for m in all_models for ax in m.meta['output_axes']]

    if input_axes != list(range(len(input_axes))):
        input_mapping = models.Mapping([max(x, 0) for x in input_axes])
        transforms.append(input_mapping)

    transforms.append(functools.reduce(core._model_oper('&'), all_models))

    if output_axes != list(range(len(output_axes))):
        output_mapping = models.Mapping(output_axes)
        transforms.append(output_mapping)

    return functools.reduce(core._model_oper('|'), transforms)


def fitswcs_image(header):
    """
    Make a complete transform from CRPIX-shifted pixels to
    sky coordinates from FITS WCS keywords. A Mapping is inserted
    at the beginning, which may be removed later

    Parameters
    ----------
    header : `astropy.io.fits.Header` or dict
        FITS Header or dict with basic FITS WCS keywords.

    """
    if isinstance(header, fits.Header):
        wcs_info = read_wcs_from_header(header)
    elif isinstance(header, dict):
        wcs_info = header
    else:
        raise TypeError("Expected a FITS Header or a dict.")

    crpix = wcs_info['CRPIX']
    cd = wcs_info['CD']
    # get the part of the PC matrix corresponding to the imaging axes
    sky_axes, spec_axes, unknown = get_axes(wcs_info)
    if not sky_axes:
        return
        #if len(unknown) == 2:
        #    sky_axes = unknown
        #else:  # No sky here
        #    return
    pixel_axes = _get_contributing_axes(wcs_info, sky_axes)
    if len(pixel_axes) > 2:
        raise ValueError("More than 2 pixel axes contribute to the sky coordinates")

    translation_models = [models.Shift(-(crpix[i] - 1), name='crpix' + str(i + 1))
                          for i in pixel_axes]
    translation = functools.reduce(lambda x, y: x & y, translation_models)
    transforms = [translation]

    # If only one axis is contributing to the sky (e.g., slit spectrum)
    # then it must be that there's an extra axis in the CD matrix, so we
    # create a "ghost" orthogonal axis here so an inverse can be defined
    # Modify the CD matrix in case we have to use a backup Matrix Model later
    if len(pixel_axes) == 1:
        sky_cd = np.array([[cd[sky_axes[0], pixel_axes[0]], -cd[sky_axes[1], pixel_axes[0]]],
                           [cd[sky_axes[1], pixel_axes[0]], cd[sky_axes[0], pixel_axes[0]]]])
        #cd[sky_axes[0], -1] = -cd[sky_axes[1], pixel_axes[0]]
        #cd[sky_axes[1], -1] = cd[sky_axes[0], pixel_axes[0]]
        #sky_cd = cd[np.ix_(sky_axes, pixel_axes + [-1])]
        affine = models.AffineTransformation2D(matrix=sky_cd, name='cd_matrix')
        # TODO: replace when PR#10362 is in astropy
        #rotation = models.fix_inputs(affine, {'y': 0})
        rotation = models.Mapping((0, 0)) | models.Identity(1) & models.Const1D(0) | affine
        rotation.inverse = affine.inverse | models.Mapping((0,), n_inputs=2)
    else:
        sky_cd = cd[np.ix_(sky_axes, pixel_axes)]
        rotation = models.AffineTransformation2D(matrix=sky_cd, name='cd_matrix')
    transforms.append(rotation)

    projection = gwutils.fitswcs_nonlinear(wcs_info)
    if projection:
        transforms.append(projection)

    sky_model = functools.reduce(lambda x, y: x | y, transforms)
    sky_model.name = 'SKY'
    sky_model.meta.update({'input_axes': pixel_axes,
                           'output_axes': sky_axes})
    return sky_model


def fitswcs_other(header, other=None):
    """
    Create WCS linear transforms for any axes not associated with
    celestial coordinates. We require that each world axis aligns
    precisely with only a single pixel axis.

    Parameters
    ----------
    header : `astropy.io.fits.Header` or dict
        FITS Header or dict with basic FITS WCS keywords.

    """
    # We *always* want the wavelength solution model to be called "WAVE"
    # even if the CTYPE keyword is "AWAV"
    model_name_mapping = {"AWAV": "WAVE"}

    if isinstance(header, fits.Header):
        wcs_info = read_wcs_from_header(header)
    elif isinstance(header, dict):
        wcs_info = header
    else:
        raise TypeError("Expected a FITS Header or a dict.")

    cd = wcs_info['CD']
    crpix = wcs_info['CRPIX']
    crval = wcs_info['CRVAL']
    # get the part of the CD matrix corresponding to the imaging axes
    sky_axes, spec_axes, unknown = get_axes(wcs_info)
    #if not sky_axes and len(unknown) == 2:
    #    unknown = []

    print("*", get_axes(wcs_info))

    other_models = []
    for ax in spec_axes + unknown:
        pixel_axes = _get_contributing_axes(wcs_info, ax)
        ctype = wcs_info['CTYPE'][ax].upper()
        if ctype.endswith("-TAB"):
            table = None
            if other is not None:
                table_name = header.get(f'PS{ax + 1}_0')
                table = other.get(table_name)
            if table is None:
                raise ValueError(f"Cannot read table for {ctype} for axis {ax}")
            if isinstance(table, Table):
                other_model = models.Tabular1D(lookup_table=table[f'PS{ax + 1}_1'])
            else:
                other_model = models.Tabular2D(lookup_table=table.T)
            other_model.name = model_name_mapping.get(ctype[:4], ctype[:4])
            del other[table_name]
        elif len(pixel_axes) == 1:
            pixel_axis = pixel_axes[0]
            m1 = models.Shift(1 - crpix[pixel_axis],
                              name='crpix' + str(pixel_axis + 1))
            if ctype.endswith("-LOG"):
                other_model = (m1 | models.Exponential1D(
                    amplitude=crval[ax], tau=crval[ax] / cd[ax, pixel_axis]))
                ctype = ctype[:4]
            else:
                other_model = (m1 | models.Scale(cd[ax, pixel_axis]) |
                               models.Shift(crval[ax]))
            other_model.name = model_name_mapping.get(ctype, ctype)
        elif len(pixel_axes) == 0:
            pixel_axes = [-1]
            other_model = models.Const1D(crval[ax])
            other_model.inverse = models.Identity(1)
        else:
            raise ValueError(f"Axis {ax} depends on more than one input axis")
        other_model.outputs = (ctype,)
        other_model.meta.update({'input_axes': pixel_axes,
                                 'output_axes': [ax]})
        other_models.append(other_model)

    return other_models


def remove_axis_from_frame(frame, axis):
    """
    Remove the numbered axis from a CoordinateFrame and return a modified
    CoordinateFrame instance.

    Parameters
    ----------
    frame: CoordinateFrame
        The frame from which an axis is to be removed
    axis: int
        index of the axis to be removed

    Returns
    -------
    CoordinateFrame: the modified frame
    """
    if axis is None:
        return frame

    if not isinstance(frame, cf.CompositeFrame):
        if frame.name == "pixels" or frame.unit == (u.pix,) * frame.naxes:
            return pixel_frame(frame.naxes - 1, name=frame.name)
        else:
            raise TypeError("Frame must be a CompositeFrame or pixel frame")

    new_frames = []
    for f in frame.frames:
        if f.axes_order == (axis,):
            continue
        elif axis in f.axes_order:
            new_frames.append(remove_axis_from_frame(f, axis))
        else:
            new_frames.append(deepcopy(f))
            f._axes_order = tuple(x if x<axis else x-1 for x in f.axes_order)
    if len(new_frames) == 1:
        ret_frame = deepcopy(new_frames[0])
        ret_frame.name = frame.name
        return ret_frame
    elif len(new_frames) > 1:
        return cf.CompositeFrame(new_frames, name=frame.name)
    raise ValueError("No frames left!")


def remove_axis_from_model(model, axis):
    """
    Take a model where one output (axis) is no longer required and try to
    construct a new model whether that output is removed. If the number of
    inputs is reduced as a result, then report which input (axis) needs to
    be removed.

    Parameters
    ----------
    model: astropy.modeling.Model instance
        model to modify
    axis: int
        Output axis number to be removed from the model

    Returns
    -------
    tuple: Modified version of the model and input axis that is no longer
           needed (input axis == None if completely removed)
    """
    def is_identity(model):
        """Determine whether a model does nothing and so can be removed"""
        return (isinstance(model, models.Identity) or
                isinstance(model, models.Mapping) and
                tuple(model.mapping) == tuple(range(model.n_inputs)))

    if axis is None:
        return model, None

    if isinstance(model, CompoundModel):
        op = model.op
        if op == "|":
            new_right_model, input_axis = remove_axis_from_model(model.right, axis)
            new_left_model, input_axis = remove_axis_from_model(model.left, input_axis)
            if is_identity(new_left_model):
                return new_right_model, input_axis
            elif is_identity(new_right_model):
                return new_left_model, input_axis
            return (new_left_model | new_right_model), input_axis
        elif op == "&":
            nl_inputs = model.left.n_inputs
            nr_inputs = model.right.n_inputs
            if nl_inputs == 1 and axis == 0:
                return model.right, 0
            elif nr_inputs == 1 and axis == nl_inputs:
                return model.left, axis
            elif axis < nl_inputs:
                new_left_model, input_axis = remove_axis_from_model(model.left, axis)
                return (new_left_model & model.right), input_axis
            else:
                new_right_model, input_axis = remove_axis_from_model(model.right, axis-nl_inputs)
                return (model.left & new_right_model), (None if input_axis is None else input_axis+nl_inputs)
        elif op in ("+", "-", "*", "/", "**"):
            new_left_model, input_axis = remove_axis_from_model(model.left, axis)
            new_right_model, input_axis2 = remove_axis_from_model(model.right, axis)
            if input_axis != input_axis2:
                raise ValueError("Different mappings on either side of an "
                                 "arithmetic operator")
            return functools.reduce(core._model_oper(op),
                                    [new_left_model, new_right_model]), input_axis
        elif op == "fix_inputs":
            new_left_model, input_axis = remove_axis_from_model(model.left, axis)
            fixed_inputs = model.right.copy()
            if input_axis in fixed_inputs:
                fixed_inputs.pop(input_axis)
                input_axis = None
            if fixed_inputs:
                if input_axis is not None:
                    fixed_inputs = {(ax if ax < input_axis else ax-1): value
                                    for ax, value in fixed_inputs.items()}
                return core.fix_inputs(new_left_model, fixed_inputs), input_axis
            else:
                return new_left_model, input_axis
        else:
            raise ValueError(f"Cannot process operator {op}")
    elif isinstance(model, models.Identity):
        return models.Identity(model.n_inputs-1), axis
    elif isinstance(model, models.Mapping):
        mapping = model.mapping
        input_axis = mapping[axis]
        new_mapping = mapping[:axis] + mapping[axis+1:]
        if input_axis not in new_mapping:
            new_mapping = [ax if ax < input_axis else ax-1 for ax in new_mapping]
        else:
            input_axis = None
        if new_mapping == list(range(len(new_mapping))):
            return models.Identity(len(new_mapping)), input_axis
        else:
            return models.Mapping(tuple(new_mapping)), input_axis

    raise ValueError(f"Cannot process {model.__class__.__name__}")


def remove_unused_world_axis(ext):
    """
    Remove a single axis from the output frame of the WCS if it has no
    dependence on input pixel location.

    Parameters
    ----------
    ext: single-slice AstroData object
    """
    ndim = len(ext.shape)
    affine = calculate_affine_matrices(ext.wcs.forward_transform, ext.shape)
    # Check whether there's a single output that isn't affected by the input
    removable_axes = np.all(affine.matrix[:, ndim-1:] == 0, axis=1)[::-1]  # xyz order
    if removable_axes.sum() == 1:
        output_axis = removable_axes.argmax()
    else:
        raise ValueError("No single degenerate output axis to remove")

    axis = output_axis
    new_pipeline = []
    for step in reversed(ext.wcs.pipeline):
        frame, transform = step.frame, step.transform
        if axis < frame.naxes:
            frame = remove_axis_from_frame(frame, axis)
        if transform is not None:
            if axis < transform.n_outputs:
                transform, axis = remove_axis_from_model(transform, axis)
        new_pipeline = [(frame, transform)] + new_pipeline

    if axis not in (ndim, None):
        raise ValueError("Removed output axis does not trace back to removed"
                         " input axis")

    ext.wcs = gWCS(new_pipeline)<|MERGE_RESOLUTION|>--- conflicted
+++ resolved
@@ -60,11 +60,7 @@
     try:
         transform = make_fitswcs_transform(input)
     except Exception as e:
-<<<<<<< HEAD
-        raise
-=======
         return
->>>>>>> 31a6aa25
     outputs = transform.outputs
     try:
         wcs_info = read_wcs_from_header(input.meta['header'])

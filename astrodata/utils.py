--- conflicted
+++ resolved
@@ -254,11 +254,23 @@
                 ", ".join([f"{k}={self.__dict__[k]}"
                            for k in self._axis_names]) + ")")
 
-<<<<<<< HEAD
     @property
     def ndim(self):
         return len(self) // 2
-=======
+
+    @staticmethod
+    def from_shape(value):
+        """produce a Section object defining a given shape"""
+        return Section(*[y for x in reversed(value) for y in (0, x)])
+
+    @staticmethod
+    def from_string(value):
+        """The inverse of __str__, produce a Section object from a string"""
+        return Section(*[y for x in value.strip("[]").split(",")
+                         for start, end in [x.split(":")]
+                         for y in (None if start == '' else int(start)-1,
+                                   None if end == '' else int(end))])
+
     def asIRAFsection(self):
         """Produce string of style '[x1:x2,y1:y2]' that is 1-indexed
         and end-inclusive"""
@@ -274,34 +286,6 @@
                 tuple(slice(self.__dict__[axis],
                             self.__dict__[axis.replace("1", "2")])
                       for axis in reversed(self._axis_names[::2])))
->>>>>>> 3fffda95
-
-    @staticmethod
-    def from_shape(value):
-        """produce a Section object defining a given shape"""
-        return Section(*[y for x in reversed(value) for y in (0, x)])
-
-    @staticmethod
-    def from_string(value):
-        """The inverse of __str__, produce a Section object from a string"""
-        return Section(*[y for x in value.strip("[]").split(",")
-                         for start, end in [x.split(":")]
-                         for y in (None if start == '' else int(start)-1,
-                                   None if end == '' else int(end))])
-
-    def asIRAFsection(self):
-        """Produce string of style '[x1:x2,y1:y2]' that is 1-indexed
-        and end-inclusive"""
-        return ("[" +
-                ",".join([":".join([str(self.__dict__[axis]+1),
-                                    str(self.__dict__[axis.replace("1", "2")])])
-                          for axis in self._axis_names[::2]]) + "]")
-
-    def asslice(self):
-        """Return the Section object as a slice/list of slices"""
-        return tuple(slice(self.__dict__[axis],
-                           self.__dict__[axis.replace("1", "2")])
-                     for axis in reversed(self._axis_names[::2]))
 
     def contains(self, section):
         """Return True if the supplied section is entirely within self"""

--- conflicted
+++ resolved
@@ -168,59 +168,6 @@
     pass
 
 
-<<<<<<< HEAD
-class Provenance(object):
-    def __init__(self, timestamp, filename, md5, provenance_added_by):
-        self.timestamp = timestamp
-        self.filename = filename
-        self.md5 = md5
-        self.provenance_added_by = provenance_added_by
-
-    def __repr__(self):
-        timestamp_str = self.timestamp.strftime('%Y-%m-%d %H:%M:%S.%f')
-        return '{"timestamp": "%s", "filename": "%s", "md5": "%s", "provenance_added_by": "%s"}' \
-            % (timestamp_str, self.filename, self.md5, self.provenance_added_by)
-
-    def __eq__(self, other):
-        if isinstance(other, Provenance):
-            if other.timestamp == self.timestamp \
-                and other.filename == self.filename \
-                and other.md5 == self.md5 \
-                and other.provenance_added_by == self.provenance_added_by:
-                    return True
-        return False
-
-    def __hash__(self):
-        return self.timestamp.__hash__()
-
-
-class ProvenanceHistory(object):
-    def __init__(self, timestamp_start, timestamp_stop, primitive, args):
-        self.timestamp_start = timestamp_start
-        self.timestamp_stop = timestamp_stop
-        self.primitive = primitive
-        self.args = args
-
-    def __repr__(self):
-        timestamp_start_str = self.timestamp_start.strftime('%Y-%m-%d %H:%M:%S.%f')
-        timestamp_stop_str = self.timestamp_stop.strftime('%Y-%m-%d %H:%M:%S.%f')
-        return '{"timestamp_start": "%s", "timestamp_stop": "%s", "primitive": "%s", "args": "%s"}' \
-            % (timestamp_start_str, timestamp_stop_str, self.primitive, self.args)
-
-    def __eq__(self, other):
-        if isinstance(other, ProvenanceHistory):
-            if other.timestamp_start == self.timestamp_start \
-                and other.timestamp_stop == self.timestamp_stop \
-                and other.primitive == self.primitive \
-                and other.args == self.args:
-                return True
-        return False
-
-    def __hash__(self):
-        return self.timestamp_start.__hash__()
-
-=======
->>>>>>> 1ab1f573
 
 class DataProvider(with_metaclass(ABCMeta, object)):
     """

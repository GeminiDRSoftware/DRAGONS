#!/usr/bin/env python
"""
Fixtures to be used in tests in DRAGONS
"""

import os
import shutil
from pathlib import Path

import pytest
from astropy.utils.data import download_file

URL = 'https://archive.gemini.edu/file/'


def download_from_archive(filename, path=None, env_var='DRAGONS_TEST_INPUTS'):
    """Download file from the archive and store it in the local cache.

    Parameters
    ----------
    filename : str
        The filename, e.g. N20160524S0119.fits
    path : str
        By default the file is stored at the root of the cache directory, but
        using ``path`` allows to specify a sub-directory.
<<<<<<< HEAD
    env_var: strs
        Environment variable containing the path to the cache directory.
=======

    Returns
    -------
    str
        Name of the cached file with the path added to it.
>>>>>>> bdd6c112
    """
    # Find cache path and make sure it exists
    cache_path = os.getenv(env_var)

    if cache_path is None:
        raise ValueError('Environment variable not set: {:s}'.format(env_var))

    elif not os.access(cache_path, os.W_OK):
        raise IOError('Could not access the path stored inside ${:s}. Make '
                      'sure the following path exists and that you have write '
                      'permissions in it: {:s}'.format(env_var, cache_path))

    cache_path = os.path.expanduser(cache_path)

    if path is not None:
        cache_path = os.path.join(cache_path, path)
    os.makedirs(cache_path, exist_ok=True)

    # Now check if the local file exists and download if not
    local_path = os.path.join(cache_path, filename)
    if not os.path.exists(local_path):
        tmp_path = download_file(URL + filename, cache=False)
        shutil.move(tmp_path, local_path)

    return local_path


def assert_have_same_distortion(ad, ad_ref):
    """
    Checks if two :class:`~astrodata.AstroData` (or any subclass) have the
    same distortion.

    Parameters
    ----------
        ad : :class:`astrodata.AstroData`
            AstroData object to be checked.
        ad_ref : :class:`astrodata.AstroData`
            AstroData object used as reference
    """
    from gempy.library.astromodels import dict_to_chebyshev
    from numpy.testing import assert_allclose

    for ext, ext_ref in zip(ad, ad_ref):
        distortion = dict(zip(ext.FITCOORD["name"], ext.FITCOORD["coefficients"]))
        distortion = dict_to_chebyshev(distortion)

        distortion_ref = dict(zip(ext.FITCOORD["name"], ext.FITCOORD["coefficients"]))
        distortion_ref = dict_to_chebyshev(distortion_ref)

        assert isinstance(distortion, type(distortion_ref))
        assert_allclose(distortion.parameters, distortion_ref.parameters)


def assert_same_class(ad, ad_ref):
    """
    Compare if two :class:`~astrodata.AstroData` (or any subclass) have the
    same class.

    Parameters
    ----------
        ad : :class:`astrodata.AstroData` or any subclass
            AstroData object to be checked.
        ad_ref : :class:`astrodata.AstroData` or any subclass
            AstroData object used as reference
    """
    from astrodata import AstroData

    assert isinstance(ad, AstroData)
    assert isinstance(ad_ref, AstroData)
    assert isinstance(ad, type(ad_ref))


def assert_wavelength_solutions_are_close(ad, ad_ref):
    """
    Checks if two :class:`~astrodata.AstroData` (or any subclass) have the
    wavelength solution.

    Parameters
    ----------
        ad : :class:`astrodata.AstroData` or any subclass
            AstroData object to be checked.
        ad_ref : :class:`astrodata.AstroData` or any subclass
            AstroData object used as reference
    """
    from gempy.library.astromodels import dict_to_chebyshev
    from numpy.testing import assert_allclose

    for ext, ext_ref in zip(ad, ad_ref):
        assert hasattr(ext, "WAVECAL")
        wcal = dict(zip(ext.WAVECAL["name"], ext.WAVECAL["coefficients"]))
        wcal = dict_to_chebyshev(wcal)

        assert hasattr(ext_ref, "WAVECAL")
        wcal_ref = dict(zip(ad[0].WAVECAL["name"], ad[0].WAVECAL["coefficients"]))
        wcal_ref = dict_to_chebyshev(wcal_ref)

        assert isinstance(wcal, type(wcal_ref))
        assert_allclose(wcal.parameters, wcal_ref.parameters)


@pytest.fixture(scope='session')
def path_to_inputs():
    """
    PyTest fixture that reads the environment variable $DRAGONS_TEST_INPUTS that
    should contains input data for testing.

    If the environment variable does not exist, it marks the test to be skipped.

    If the environment variable exists but it not accessible, it also marks the
    test to be skipped.

    The skip reason changes depending on which situation causes it to be skipped.

    Returns
    -------
        str : path to the input data
    """

    try:
        path = os.path.expanduser(os.environ['DRAGONS_TEST_INPUTS'])
        path = path.strip()
    except KeyError:
        pytest.skip(
            "Could not find environment variable: $DRAGONS_TEST_INPUTS")

    # noinspection PyUnboundLocalVariable
    if not os.path.exists(path):
        pytest.skip(
            "Could not access path stored in $DRAGONS_TEST_INPUTS: "
            "{}".format(path)
        )

    return path


@pytest.fixture(scope='session')
def path_to_refs():
    """
    PyTest fixture that reads the environment variable $DRAGONS_TEST_REFS that
    should contains reference data for testing.

    If the environment variable does not exist, it marks the test to be skipped.

    If the environment variable exists but it not accessible, it also marks the
    test to be skipped.

    The skip reason changes depending on which situation causes it to be skipped.

    Returns
    -------
        str : path to the reference data
    """
    path = os.path.expanduser(os.getenv('DRAGONS_TEST_REFS')).strip()

    if not path:
        raise ValueError("Could not find environment variable: \n"
                         "  $DRAGONS_TEST_REFS")

    if not os.path.exists(path):
        raise IOError("Could not access path stored in $DRAGONS_TEST_REFS: \n"
                      "  {}".format(path))

    return path


@pytest.fixture(scope='session')
def path_to_outputs(tmp_path_factory):
    """
    PyTest fixture that creates a temporary folder to save tests ouputs.

    This output folder can be override via $DRAGONS_TEST_OUTPUTS environment
    variable or via `--basetemp` argument.

    Returns
    -------
    str
        Path to the output data.

    Raises
    ------
    IOError
        If output path does not exits.
    """
    path = tmp_path_factory.mktemp('dragons_tests', numbered=False)

    if os.getenv('DRAGONS_TEST_OUTPUTS'):
        path = Path(os.path.expanduser(os.getenv('DRAGONS_TEST_OUTPUTS')))

    path.mkdir(exist_ok=True, parents=True)

    if not os.path.exists(path):
        raise IOError("Could not access path stored in $DRAGONS_TEST_OUTPUTS: "
                      "{}".format(path) +
                      "\n Using current working directory")

    return str(path)  # todo: should astrodata be compatible with pathlib?<|MERGE_RESOLUTION|>--- conflicted
+++ resolved
@@ -11,6 +11,7 @@
 from astropy.utils.data import download_file
 
 URL = 'https://archive.gemini.edu/file/'
+DEFAULT_CACHE_DIRECTORY = '~/.geminidr/cache'
 
 
 def download_from_archive(filename, path=None, env_var='DRAGONS_TEST_INPUTS'):
@@ -23,16 +24,13 @@
     path : str
         By default the file is stored at the root of the cache directory, but
         using ``path`` allows to specify a sub-directory.
-<<<<<<< HEAD
     env_var: strs
         Environment variable containing the path to the cache directory.
-=======
 
     Returns
     -------
     str
         Name of the cached file with the path added to it.
->>>>>>> bdd6c112
     """
     # Find cache path and make sure it exists
     cache_path = os.getenv(env_var)

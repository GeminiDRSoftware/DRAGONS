--- conflicted
+++ resolved
@@ -77,7 +77,6 @@
     @property
     def wcs(self):
         return self._target._slice_wcs(self._window)
-        return self._target.wcs
 
     @property
     def data(self):
@@ -400,26 +399,19 @@
         return self.transpose()
 
     def transpose(self):
-<<<<<<< HEAD
-        new = self.__class__(self.data.T,
-                             uncertainty=None if self.uncertainty is None else self.uncertainty.__class__(self.uncertainty.array.T),
-                             mask=None if self.mask is None else self.mask.T, copy=False)
-        return new
-
-    @property
-    def wcs(self):
-        return super().wcs
-
-    @wcs.setter
-    def wcs(self, value):
-        if value is not None and not isinstance(value, (WCS, gWCS)):
-            raise TypeError("wcs value must be None or a WCS object")
-        self._wcs = value
-=======
         unc = self.uncertainty
         return self.__class__(
             self.data.T,
             uncertainty=None if unc is None else unc.__class__(unc.array.T),
             mask=None if self.mask is None else self.mask.T, copy=False
         )
->>>>>>> 42797b84
+
+    @property
+    def wcs(self):
+        return super().wcs
+
+    @wcs.setter
+    def wcs(self, value):
+        if value is not None and not isinstance(value, (WCS, gWCS)):
+            raise TypeError("wcs value must be None or a WCS object")
+        self._wcs = value
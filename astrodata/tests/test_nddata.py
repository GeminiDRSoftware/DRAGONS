--- conflicted
+++ resolved
@@ -128,14 +128,14 @@
     assert nd[20, -10:].wcs(0) == (40, 20)
 
 
-<<<<<<< HEAD
 def test_record():
     nd = NDAstroData(np.zeros((4, 4)))
     record_data = {"test": "foo"}
     nd.record = record_data
     # should read out the same
     assert nd.record == record_data
-=======
+
+
 def test_access_to_other_planes(testnd):
     assert hasattr(testnd, 'OBJMASK')
     assert testnd.OBJMASK.shape == testnd.data.shape
@@ -152,7 +152,6 @@
     assert ndwindow.OBJMASK[0, 0] == testnd.shape[1] + 1
     assert isinstance(ndwindow.OBJCAT, Table)
     assert len(ndwindow.OBJCAT) == 3
->>>>>>> a62f78bf
 
 
 if __name__ == '__main__':

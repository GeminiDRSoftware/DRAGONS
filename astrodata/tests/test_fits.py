--- conflicted
+++ resolved
@@ -4,25 +4,17 @@
 
 import numpy as np
 import pytest
-<<<<<<< HEAD
+from numpy.testing import assert_allclose, assert_array_equal
+
+import astrodata
+from astrodata.fits import AstroDataFitsDeprecationWarning
+from astrodata.nddata import ADVarianceUncertainty, NDAstroData
+from astrodata.testing import download_from_archive, compare_models
 import astropy
 from astropy import units as u
 from astropy.io import fits
 from astropy.table import Table
 from astropy.modeling import models
-
-import astrodata
-from astrodata.testing import download_from_archive, compare_models
-=======
-from numpy.testing import assert_allclose, assert_array_equal
-
-import astrodata
-from astrodata.fits import AstroDataFitsDeprecationWarning
-from astrodata.nddata import ADVarianceUncertainty, NDAstroData
-from astrodata.testing import download_from_archive
-from astropy.io import fits
-from astropy.table import Table
->>>>>>> 42797b84
 
 # test_files = [
 #     "N20160727S0077.fits",  # NIFS DARK
@@ -558,110 +550,6 @@
         ad.ABC
 
 
-<<<<<<< HEAD
-@pytest.mark.xfail(not astropy.utils.minversion(astropy, '4.0.1'),
-                   reason='requires astropy >=4.0.1 for correct serialization')
-def test_round_trip_gwcs():
-    """
-    Add a 2-step gWCS instance to NDAstroData, save to disk, reload & compare.
-    """
-
-    from gwcs import coordinate_frames as cf
-    from gwcs import WCS
-
-    arr = np.zeros((10, 10), dtype=np.float32)
-    ad1 = astrodata.create(fits.PrimaryHDU(), [fits.ImageHDU(arr, name='SCI')])
-
-    # Transformation from detector pixels to pixels in some reference row,
-    # removing relative distortions in wavelength:
-    det_frame = cf.Frame2D(name='det_mosaic', axes_names=('x', 'y'),
-                           unit=(u.pix, u.pix))
-    dref_frame = cf.Frame2D(name='dist_ref_row', axes_names=('xref', 'y'),
-                            unit=(u.pix, u.pix))
-
-    # A made-up example model that looks vaguely like some real distortions:
-    fdist = models.Chebyshev2D(2, 2,
-                               c0_0=4.81125, c1_0=5.43375, c0_1=-0.135,
-                               c1_1=-0.405, c0_2=0.30375, c1_2=0.91125,
-                               x_domain=[0., 9.], y_domain=[0., 9.])
-
-    # This is not an accurate inverse, but will do for this test:
-    idist = models.Chebyshev2D(2, 2,
-                               c0_0=4.89062675, c1_0=5.68581232,
-                               c2_0=-0.00590263, c0_1=0.11755526,
-                               c1_1=0.35652358, c2_1=-0.01193828,
-                               c0_2=-0.29996306, c1_2=-0.91823397,
-                               c2_2=0.02390594,
-                               x_domain=[-1.5, 12.], y_domain=[0., 9.])
-
-    # The resulting 2D co-ordinate mapping from detector to ref row pixels:
-    distrans = models.Mapping((0, 1, 1)) | (fdist & models.Identity(1))
-    distrans.inverse = models.Mapping((0, 1, 1)) | (idist & models.Identity(1))
-
-    # Transformation from reference row pixels to linear, row-stacked spectra:
-    spec_frame = cf.SpectralFrame(axes_order=(0,), unit=u.nm,
-                                  axes_names='lambda', name='wavelength')
-    row_frame = cf.CoordinateFrame(1, 'SPATIAL', axes_order=(1,), unit=u.pix,
-                                   axes_names='y', name='row')
-    rss_frame = cf.CompositeFrame([spec_frame, row_frame])
-
-    # Toy wavelength model & approximate inverse:
-    fwcal = models.Chebyshev1D(2, c0=500.075, c1=0.05, c2=0.001, domain=[0, 9])
-    iwcal = models.Chebyshev1D(2, c0=4.59006292, c1=4.49601817, c2=-0.08989608,
-                               domain=[500.026, 500.126])
-
-    # The resulting 2D co-ordinate mapping from ref pixels to wavelength:
-    wavtrans = fwcal & models.Identity(1)
-    wavtrans.inverse = iwcal & models.Identity(1)
-
-    # The complete WCS chain for these 2 transformation steps:
-    ad1[0].nddata.wcs = WCS([(det_frame, distrans),
-                             (dref_frame, wavtrans),
-                             (rss_frame, None)
-                            ])
-
-    # Save & re-load the AstroData instance with its new WCS attribute:
-    ad1.write('round_trip_gwcs.fits')
-    ad2 = astrodata.open('round_trip_gwcs.fits')
-
-    wcs1 = ad1[0].nddata.wcs
-    wcs2 = ad2[0].nddata.wcs
-
-    # # Temporary workaround for issue #9809, to ensure the test is correct:
-    # wcs2.forward_transform[1].x_domain = (0, 9)
-    # wcs2.forward_transform[1].y_domain = (0, 9)
-    # wcs2.forward_transform[3].domain = (0, 9)
-    # wcs2.backward_transform[0].domain = (500.026, 500.126)
-    # wcs2.backward_transform[3].x_domain = (-1.5, 12.)
-    # wcs2.backward_transform[3].y_domain = (0, 9)
-
-    # Did we actually get a gWCS instance back?
-    assert isinstance(wcs2, WCS)
-
-    # Do the transforms have the same number of submodels, with the same types,
-    # degrees, domains & parameters? Here the inverse gets checked redundantly
-    # as both backward_transform and forward_transform.inverse, but it would be
-    # convoluted to ensure that both are correct otherwise (since the transforms
-    # get regenerated as new compound models each time they are accessed).
-    compare_models(wcs1.forward_transform, wcs2.forward_transform)
-    compare_models(wcs1.backward_transform, wcs2.backward_transform)
-
-    # Do the instances have matching co-ordinate frames?
-    for f in wcs1.available_frames:
-        assert repr(getattr(wcs1, f)) == repr(getattr(wcs2, f))
-
-    # Also compare a few transformed values, as the "proof of the pudding":
-    y, x = np.mgrid[0:9:2, 0:9:2]
-    np.testing.assert_allclose(wcs1(x, y), wcs2(x, y), rtol=1e-7, atol=0.)
-
-    y, w = np.mgrid[0:9:2, 500.025:500.12:0.0225]
-    np.testing.assert_allclose(wcs1.invert(w, y), wcs2.invert(w, y),
-                               rtol=1e-7, atol=0.)
-
-
-if __name__ == '__main__':
-    pytest.main()
-=======
 def test_read_invalid_file(tmpdir, caplog):
     testfile = str(tmpdir.join('test.fits'))
     with open(testfile, 'w'):
@@ -913,4 +801,105 @@
     # assert ext.FOO.shape == (11, 6)
     # assert_array_equal(ext.FOO, 0)
     assert ext.BAR == 1
->>>>>>> 42797b84
+@pytest.mark.xfail(not astropy.utils.minversion(astropy, '4.0.1'),
+                   reason='requires astropy >=4.0.1 for correct serialization')
+def test_round_trip_gwcs():
+    """
+    Add a 2-step gWCS instance to NDAstroData, save to disk, reload & compare.
+    """
+
+    from gwcs import coordinate_frames as cf
+    from gwcs import WCS
+
+    arr = np.zeros((10, 10), dtype=np.float32)
+    ad1 = astrodata.create(fits.PrimaryHDU(), [fits.ImageHDU(arr, name='SCI')])
+
+    # Transformation from detector pixels to pixels in some reference row,
+    # removing relative distortions in wavelength:
+    det_frame = cf.Frame2D(name='det_mosaic', axes_names=('x', 'y'),
+                           unit=(u.pix, u.pix))
+    dref_frame = cf.Frame2D(name='dist_ref_row', axes_names=('xref', 'y'),
+                            unit=(u.pix, u.pix))
+
+    # A made-up example model that looks vaguely like some real distortions:
+    fdist = models.Chebyshev2D(2, 2,
+                               c0_0=4.81125, c1_0=5.43375, c0_1=-0.135,
+                               c1_1=-0.405, c0_2=0.30375, c1_2=0.91125,
+                               x_domain=[0., 9.], y_domain=[0., 9.])
+
+    # This is not an accurate inverse, but will do for this test:
+    idist = models.Chebyshev2D(2, 2,
+                               c0_0=4.89062675, c1_0=5.68581232,
+                               c2_0=-0.00590263, c0_1=0.11755526,
+                               c1_1=0.35652358, c2_1=-0.01193828,
+                               c0_2=-0.29996306, c1_2=-0.91823397,
+                               c2_2=0.02390594,
+                               x_domain=[-1.5, 12.], y_domain=[0., 9.])
+
+    # The resulting 2D co-ordinate mapping from detector to ref row pixels:
+    distrans = models.Mapping((0, 1, 1)) | (fdist & models.Identity(1))
+    distrans.inverse = models.Mapping((0, 1, 1)) | (idist & models.Identity(1))
+
+    # Transformation from reference row pixels to linear, row-stacked spectra:
+    spec_frame = cf.SpectralFrame(axes_order=(0,), unit=u.nm,
+                                  axes_names='lambda', name='wavelength')
+    row_frame = cf.CoordinateFrame(1, 'SPATIAL', axes_order=(1,), unit=u.pix,
+                                   axes_names='y', name='row')
+    rss_frame = cf.CompositeFrame([spec_frame, row_frame])
+
+    # Toy wavelength model & approximate inverse:
+    fwcal = models.Chebyshev1D(2, c0=500.075, c1=0.05, c2=0.001, domain=[0, 9])
+    iwcal = models.Chebyshev1D(2, c0=4.59006292, c1=4.49601817, c2=-0.08989608,
+                               domain=[500.026, 500.126])
+
+    # The resulting 2D co-ordinate mapping from ref pixels to wavelength:
+    wavtrans = fwcal & models.Identity(1)
+    wavtrans.inverse = iwcal & models.Identity(1)
+
+    # The complete WCS chain for these 2 transformation steps:
+    ad1[0].nddata.wcs = WCS([(det_frame, distrans),
+                             (dref_frame, wavtrans),
+                             (rss_frame, None)
+                            ])
+
+    # Save & re-load the AstroData instance with its new WCS attribute:
+    ad1.write('round_trip_gwcs.fits')
+    ad2 = astrodata.open('round_trip_gwcs.fits')
+
+    wcs1 = ad1[0].nddata.wcs
+    wcs2 = ad2[0].nddata.wcs
+
+    # # Temporary workaround for issue #9809, to ensure the test is correct:
+    # wcs2.forward_transform[1].x_domain = (0, 9)
+    # wcs2.forward_transform[1].y_domain = (0, 9)
+    # wcs2.forward_transform[3].domain = (0, 9)
+    # wcs2.backward_transform[0].domain = (500.026, 500.126)
+    # wcs2.backward_transform[3].x_domain = (-1.5, 12.)
+    # wcs2.backward_transform[3].y_domain = (0, 9)
+
+    # Did we actually get a gWCS instance back?
+    assert isinstance(wcs2, WCS)
+
+    # Do the transforms have the same number of submodels, with the same types,
+    # degrees, domains & parameters? Here the inverse gets checked redundantly
+    # as both backward_transform and forward_transform.inverse, but it would be
+    # convoluted to ensure that both are correct otherwise (since the transforms
+    # get regenerated as new compound models each time they are accessed).
+    compare_models(wcs1.forward_transform, wcs2.forward_transform)
+    compare_models(wcs1.backward_transform, wcs2.backward_transform)
+
+    # Do the instances have matching co-ordinate frames?
+    for f in wcs1.available_frames:
+        assert repr(getattr(wcs1, f)) == repr(getattr(wcs2, f))
+
+    # Also compare a few transformed values, as the "proof of the pudding":
+    y, x = np.mgrid[0:9:2, 0:9:2]
+    np.testing.assert_allclose(wcs1(x, y), wcs2(x, y), rtol=1e-7, atol=0.)
+
+    y, w = np.mgrid[0:9:2, 500.025:500.12:0.0225]
+    np.testing.assert_allclose(wcs1.invert(w, y), wcs2.invert(w, y),
+                               rtol=1e-7, atol=0.)
+
+
+if __name__ == '__main__':
+    pytest.main()
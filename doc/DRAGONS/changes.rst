--- conflicted
+++ resolved
@@ -6,19 +6,12 @@
 Change Logs
 ***********
 
-<<<<<<< HEAD
-3.0.1
-=======
 3.0.2
->>>>>>> c87aff69
-=====
-
-Bug Fixes
----------
-
-<<<<<<< HEAD
-**geminidr**
-=======
+=====
+
+Bug Fixes
+---------
+
 **geminidr.core**
 
 * Continue without crashing when ``traceApertures`` cannot identify a
@@ -59,17 +52,12 @@
 
 Bug Fixes
 ---------
->>>>>>> c87aff69
 
 **geminidr.core**
 
 * Fix bug where ``section`` start/end comparison was made on string, not
   numeric, values.
 
-<<<<<<< HEAD
-* Expose ``min_snr`` parameter in ``findApertures`` and hide ``use_snr``
-  (and set its default to ``False``).
-=======
 **gempy.library.transform**
 
 * Fix bug that caused longslit spectra to have incorrect WCS, offset from true
@@ -89,7 +77,6 @@
 -------------
 
 * Various fixes to the documentation.
->>>>>>> c87aff69
 
 
 3.0.0

#!/usr/bin/env groovy
/*
 * Jenkins Pipeline for DRAGONS
 *
 * by Bruno C. Quint
 *
 * Required Plug-ins:
 * - CloudBees File Leak Detector
 * - Cobertura Plug-in
 * - Warnings NG
 */

// @Library('dragons_ci@master') _
<<<<<<< HEAD

// Change these to automatically skip steps
def runtests_gmosls  = 1  // 1 to enable
def runtests_slow    = 1
def runtests_f2      = 1
def runtests_niri    = 1
def runtests_gsaoi   = 1
def runtests_gnirs   = 1
def runtests_wavecal = 1
=======
>>>>>>> 5c13a9fd

pipeline {

    agent any

    //triggers {
    //   // Polls Source Code Manager every four hours
    //    pollSCM('*/15 * * * *')
    //}

    options {
        skipDefaultCheckout(true)
        buildDiscarder(logRotator(numToKeepStr: '5'))
        timestamps()
        timeout(time: 6, unit: 'HOURS')
    }

    environment {
        MPLBACKEND = "agg"
        PATH = "$JENKINS_CONDA_HOME/bin:$PATH"
    }

    stages {

        stage ("Prepare"){
            steps{
                echo "Step would notify STARTED when dragons_ci is available"
                // sendNotifications 'STARTED'
            }
        }

        stage('Pre-install') {
            agent { label "conda" }
            environment {
                TMPDIR = "${env.WORKSPACE}/.tmp/conda/"
            }
            steps {
                echo "Update the Conda base install for all on-line nodes"
                checkout scm
                sh '.jenkins/scripts/setup_agent.sh'
                echo "Create a trial Python 3.10 env, to cache new packages"
                sh 'tox -e py310-noop -v -r -- --basetemp=${DRAGONS_TEST_OUT} ${TOX_ARGS}'
            }
            post {
                always {
                    echo "Deleting conda temp workspace ${env.WORKSPACE}"
                    cleanWs()
                    dir("${env.WORKSPACE}@tmp") {
                      deleteDir()
                    }
                }
            }
        }

        stage('Quicker tests') {
            parallel {

                stage('Unit tests') {

                    agent{
                        label "centos7"
                    }
                    environment {
                        MPLBACKEND = "agg"
                        DRAGONS_TEST_OUT = "unit_tests_outputs/"
                        TOX_ARGS = "astrodata geminidr gemini_instruments gempy recipe_system"
                        TMPDIR = "${env.WORKSPACE}/.tmp/unit/"
                    }
                    steps {
                        echo "Running build #${env.BUILD_ID} on ${env.NODE_NAME}"
                        checkout scm
                        sh '.jenkins/scripts/setup_dirs.sh'
                        echo "Running tests with Python 3.10"
                        sh 'tox -e py310-unit -v -r -- --basetemp=${DRAGONS_TEST_OUT} --junit-xml reports/unittests_results.xml ${TOX_ARGS}'
                        echo "Reportint coverage to CodeCov"
                        sh 'tox -e codecov -- -F unit'
                    }
                    post {
                        always {
                            junit (
                                allowEmptyResults: true,
                                testResults: '.tmp/py310-unit/reports/*_results.xml'
                            )
                            echo "Deleting Unit tests workspace ${env.WORKSPACE}"
                            cleanWs()
                            dir("${env.WORKSPACE}@tmp") {
                              deleteDir()
                            }
                        }
        //                failure {
        //                    echo "Archiving tests results for Unit Tests"
        //                    sh "find ${DRAGONS_TEST_OUT} -not -name \\*.bz2 -type f -print0 | xargs -0 -n1 -P4 bzip2"
        //                             archiveArtifacts artifacts: "${DRAGONS_TEST_OUT}/**"
        //                }
                    }
                }

                stage('Integration tests') {
                    agent { label "centos7" }
                    environment {
                        MPLBACKEND = "agg"
                        DRAGONS_TEST_OUT = "./integ_tests_outputs/"
                        TOX_ARGS = "astrodata geminidr gemini_instruments gempy recipe_system"
                        TMPDIR = "${env.WORKSPACE}/.tmp/integ/"
                    }
                    steps {
                        echo "Running build #${env.BUILD_ID} on ${env.NODE_NAME}"
                        checkout scm
                        echo "${env.PATH}"
                        sh '.jenkins/scripts/setup_dirs.sh'
                        echo "Integration tests"
                        sh 'tox -e py310-integ -v -r -- --basetemp=${DRAGONS_TEST_OUT} --junit-xml reports/integration_results.xml ${TOX_ARGS}'
                        echo "Reporting coverage"
                        sh 'tox -e codecov -- -F integration'
                    } // end steps
                    post {
                        always {
                            junit (
                                allowEmptyResults: true,
                                testResults: '.tmp/py310-integ/reports/*_results.xml'
                            )
                            echo "Deleting Integration tests workspace ${env.WORKSPACE}"
                            cleanWs()
                            dir("${env.WORKSPACE}@tmp") {
                              deleteDir()
                            }
                        }
                    } // end post
                } // end stage

                stage('Regression Tests') {
                    agent { label "master" }
                    environment {
                        MPLBACKEND = "agg"
                        DRAGONS_TEST_OUT = "regression_tests_outputs"
                        TOX_ARGS = "astrodata geminidr gemini_instruments gempy recipe_system"
                        TMPDIR = "${env.WORKSPACE}/.tmp/regr/"
                    }
                    steps {
                        echo "Running build #${env.BUILD_ID} on ${env.NODE_NAME}"
                        checkout scm
                        echo "${env.PATH}"
                        sh '.jenkins/scripts/setup_dirs.sh'
                        echo "Regression tests"
                        sh 'tox -e py310-reg -v -r -- --basetemp=${DRAGONS_TEST_OUT} --junit-xml reports/regression_results.xml ${TOX_ARGS}'
                        echo "Reporting coverage"
                        sh 'tox -e codecov -- -F regression'
                    } // end steps
                    post {
                        always {
                            junit (
                                allowEmptyResults: true,
                                testResults: '.tmp/py310-reg/reports/*_results.xml'
                            )
                            echo "Deleting Regression Tests workspace ${env.WORKSPACE}"
                            cleanWs()
                            dir("${env.WORKSPACE}@tmp") {
                              deleteDir()
                            }
                        }
                    } // end post
                }
            } // end parallel
        }

        stage('F2 Tests') {
            when {
                expression { runtests_f2  == 1 }
            }

            agent { label "master" }
            environment {
                MPLBACKEND = "agg"
                DRAGONS_TEST_OUT = "f2_tests_outputs"
                TOX_ARGS = "astrodata geminidr gemini_instruments gempy recipe_system"
                TMPDIR = "${env.WORKSPACE}/.tmp/f2/"
            }
            steps {
                echo "Running build #${env.BUILD_ID} on ${env.NODE_NAME}"
                checkout scm
                sh '.jenkins/scripts/setup_dirs.sh'
                echo "Running tests"
                sh 'tox -e py310-f2 -v -- --basetemp=${DRAGONS_TEST_OUT} --junit-xml reports/f2_results.xml ${TOX_ARGS}'
                echo "Reporting coverage"
                sh 'tox -e codecov -- -F f2'
            }  // end steps
            post {
                always {
                    echo "Running 'archivePlots' from inside F2 Tests"
                    archiveArtifacts artifacts: "plots/*", allowEmptyArchive: true
                    junit (
                        allowEmptyResults: true,
                        testResults: '.tmp/py310-f2/reports/*_results.xml'
                    )
                    echo "Deleting F2 Tests workspace ${env.WORKSPACE}"
                    cleanWs()
                    dir("${env.WORKSPACE}@tmp") {
                      deleteDir()
                    }
                }  // end always
            }  // end post
        }  // end stage
        stage('GSAOI Tests') {
            when {
                expression { runtests_gsaoi  == 1 }
            }

            agent { label "master" }
            environment {
                MPLBACKEND = "agg"
                DRAGONS_TEST_OUT = "gsaoi_tests_outputs"
                TOX_ARGS = "astrodata geminidr gemini_instruments gempy recipe_system"
                TMPDIR = "${env.WORKSPACE}/.tmp/gsaoi/"
            }
            steps {
                echo "Running build #${env.BUILD_ID} on ${env.NODE_NAME}"
                checkout scm
                sh '.jenkins/scripts/setup_dirs.sh'
                echo "Running tests"
                sh 'tox -e py310-gsaoi -v -- --basetemp=${DRAGONS_TEST_OUT} --junit-xml reports/gsaoi_results.xml ${TOX_ARGS}'
                echo "Reporting coverage"
                sh 'tox -e codecov -- -F gsaoi'
            }  // end steps
            post {
                always {
                    echo "Running 'archivePlots' from inside GSAOI Tests"
                    archiveArtifacts artifacts: "plots/*", allowEmptyArchive: true
                    junit (
                        allowEmptyResults: true,
                        testResults: '.tmp/py310-gsaoi/reports/*_results.xml'
                    )
                    echo "Deleting GSAOI Tests workspace ${env.WORKSPACE}"
                    cleanWs()
                    dir("${env.WORKSPACE}@tmp") {
                      deleteDir()
                    }
                }  // end always
            }  // end post
        }  // end stage
        stage('NIRI Tests') {
            when {
                expression { runtests_niri  == 1 }
            }

            agent { label "master" }
            environment {
                MPLBACKEND = "agg"
                DRAGONS_TEST_OUT = "niri_tests_outputs"
                TOX_ARGS = "astrodata geminidr gemini_instruments gempy recipe_system"
                TMPDIR = "${env.WORKSPACE}/.tmp/niri/"
            }
            steps {
                echo "Running build #${env.BUILD_ID} on ${env.NODE_NAME}"
                checkout scm
                sh '.jenkins/scripts/setup_dirs.sh'
                echo "Running tests"
                sh 'tox -e py310-niri -v -- --basetemp=${DRAGONS_TEST_OUT} --junit-xml reports/niri_results.xml ${TOX_ARGS}'
                echo "Reporting coverage"
                sh 'tox -e codecov -- -F niri'
            }  // end steps
            post {
                always {
                    echo "Running 'archivePlots' from inside NIRI Tests"
                    archiveArtifacts artifacts: "plots/*", allowEmptyArchive: true
                    junit (
                        allowEmptyResults: true,
                        testResults: '.tmp/py310-niri/reports/*_results.xml'
                    )
                    echo "Deleting NIRI Tests workspace ${env.WORKSPACE}"
                    cleanWs()
                    dir("${env.WORKSPACE}@tmp") {
                      deleteDir()
                    }
                }  // end always
            }  // end post
        }  // end stage
        stage('GNIRS Tests') {
            when {
                expression { runtests_gnirs == 1 }
            }

            agent { label "master" }
            environment {
                MPLBACKEND = "agg"
                DRAGONS_TEST_OUT = "gnirs_tests_outputs"
                TOX_ARGS = "astrodata geminidr gemini_instruments gempy recipe_system"
                TMPDIR = "${env.WORKSPACE}/.tmp/gnirs/"
            }
            steps {
                echo "Running build #${env.BUILD_ID} on ${env.NODE_NAME}"
                checkout scm
                sh '.jenkins/scripts/setup_dirs.sh'
                echo "Running tests"
                sh 'tox -e py310-gnirs -v -- --basetemp=${DRAGONS_TEST_OUT} --junit-xml reports/gnirs_results.xml ${TOX_ARGS}'
                echo "Reporting coverage"
                sh 'tox -e codecov -- -F gnirs'
            }  // end steps
            post {
                always {
                    echo "Running 'archivePlots' from inside GNIRS Tests"
                    archiveArtifacts artifacts: "plots/*", allowEmptyArchive: true
                    junit (
                        allowEmptyResults: true,
                        testResults: '.tmp/py310-gnirs/reports/*_results.xml'
                    )
                    echo "Deleting GNIRS Tests workspace ${env.WORKSPACE}"
                    cleanWs()
                    dir("${env.WORKSPACE}@tmp") {
                      deleteDir()
                    }
                }  // end always
            }  // end post
        }  // end stage
        stage('WaveCal Tests') {
            when {
                expression { runtests_wavecal == 1 }
            }

            agent { label "master" }
            environment {
                MPLBACKEND = "agg"
                DRAGONS_TEST_OUT = "wavecal_tests_outputs"
                TOX_ARGS = "astrodata geminidr gemini_instruments gempy recipe_system"
                TMPDIR = "${env.WORKSPACE}/.tmp/wavecal/"
            }
            steps {
                echo "Running build #${env.BUILD_ID} on ${env.NODE_NAME}"
                checkout scm
                sh '.jenkins/scripts/setup_dirs.sh'
                echo "Running tests"
                sh 'tox -e py310-wavecal -v -- --basetemp=${DRAGONS_TEST_OUT} --junit-xml reports/wavecal_results.xml ${TOX_ARGS}'
                echo "Reporting coverage"
                sh 'tox -e codecov -- -F wavecal'
            }  // end steps
            post {
                always {
                    echo "Running 'archivePlots' from inside WaveCal Tests"
                    archiveArtifacts artifacts: "plots/*", allowEmptyArchive: true
                    junit (
                        allowEmptyResults: true,
                        testResults: '.tmp/py310-wavecal/reports/*_results.xml'
                    )
                    echo "Deleting WaveCal Tests workspace ${env.WORKSPACE}"
                    cleanWs()
                    dir("${env.WORKSPACE}@tmp") {
                      deleteDir()
                    }
                }  // end always
            }  // end post
        }  // end stage

        stage('Slower tests') {
            parallel {
                stage('GMOS LS Tests') {
                    when {
                        expression { runtests_gmosls  == 1 }
                    }

                    agent { label "master" }
                    environment {
                        MPLBACKEND = "agg"
                        DRAGONS_TEST_OUT = "gmosls_tests_outputs"
                        TOX_ARGS = "astrodata geminidr gemini_instruments gempy recipe_system"
                        TMPDIR = "${env.WORKSPACE}/.tmp/gmosls/"
                    }
                    steps {
                        echo "Running build #${env.BUILD_ID} on ${env.NODE_NAME}"
                        checkout scm
                        sh '.jenkins/scripts/setup_dirs.sh'
                        echo "Running tests"
                        sh 'tox -e py310-gmosls -v -- --basetemp=${DRAGONS_TEST_OUT} --junit-xml reports/gmosls_results.xml ${TOX_ARGS}'
                        echo "Reporting coverage"
                        sh 'tox -e codecov -- -F gmosls'
                    }  // end steps
                    post {
                        always {
                            echo "Running 'archivePlots' from inside GmosArcTests"
                            archiveArtifacts artifacts: "plots/*", allowEmptyArchive: true
                            junit (
                                allowEmptyResults: true,
                                testResults: '.tmp/py310-gmosls/reports/*_results.xml'
                            )
                            echo "Deleting GMOS LS Tests workspace ${env.WORKSPACE}"
                            cleanWs()
                            dir("${env.WORKSPACE}@tmp") {
                              deleteDir()
                            }
                        }  // end always
                    }  // end post
                }  // end stage

                stage('Slow Tests') {
                    when {
                        expression { runtests_slow  == 1 }
                    }
                    agent { label "master" }
                    environment {
                        MPLBACKEND = "agg"
                        DRAGONS_TEST_OUT = "regression_tests_outputs"
                        TOX_ARGS = "astrodata geminidr gemini_instruments gempy recipe_system"
                        TMPDIR = "${env.WORKSPACE}/.tmp/slow/"
                    }
                    steps {
                        echo "Running build #${env.BUILD_ID} on ${env.NODE_NAME}"
                        checkout scm
                        echo "${env.PATH}"
                        sh '.jenkins/scripts/setup_dirs.sh'
                        echo "Slow tests"
                        sh 'tox -e py310-slow -v -- --basetemp=${DRAGONS_TEST_OUT} --junit-xml reports/slow_results.xml ${TOX_ARGS}'
                        echo "Reporting coverage"
                        sh 'tox -e codecov -- -F slow'
                    } // end steps
                    post {
                        always {
                            junit (
                                allowEmptyResults: true,
                                testResults: '.tmp/py310-slow/reports/*_results.xml'
                            )
                            echo "Deleting GMOS LS Tests workspace ${env.WORKSPACE}"
                            cleanWs()
                            dir("${env.WORKSPACE}@tmp") {
                              deleteDir()
                            }
                        }
                    } // end post
                } // end stage
            } // end parallel
        }

    }
    post {
        success {
            echo "Step would notify SUCCESSFUL when dragons_ci is available"
            // sendNotifications 'SUCCESSFUL'
//            deleteDir() /* clean up our workspace */
        }
        failure {
            echo "Step would notify FAILED when dragons_ci is available"
            // sendNotifications 'FAILED'
//            deleteDir() /* clean up our workspace */
        }
        always {
            echo "Delete master workspace ${env.WORKSPACE}"
            cleanWs()
        }
    }
}
 <|MERGE_RESOLUTION|>--- conflicted
+++ resolved
@@ -11,7 +11,6 @@
  */
 
 // @Library('dragons_ci@master') _
-<<<<<<< HEAD
 
 // Change these to automatically skip steps
 def runtests_gmosls  = 1  // 1 to enable
@@ -21,8 +20,6 @@
 def runtests_gsaoi   = 1
 def runtests_gnirs   = 1
 def runtests_wavecal = 1
-=======
->>>>>>> 5c13a9fd
 
 pipeline {
 
@@ -469,5 +466,4 @@
             cleanWs()
         }
     }
-}
- +}
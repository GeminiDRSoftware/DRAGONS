# Copyright(c) 2017-2020 Association of Universities for Research in Astronomy, Inc.

import numpy as np
from datetime import datetime
from functools import partial, reduce
import inspect

from scipy import optimize, spatial
<<<<<<< HEAD
from astropy.modeling import fitting, models, Model, FittableModel
from astropy.modeling.fitting import (_validate_model,
=======
from astropy.modeling import fitting, models, FittableModel
from astropy.modeling.fitting import (_validate_constraints,
                                      _validate_model,
>>>>>>> 41032787
                                      _fitter_to_model_params,
                                      _model_to_fit_params, Fitter)

from astrodata import wcs as adwcs

try:
    from gempy.library import cython_utils
except ImportError:  # pragma: no cover
    raise ImportError("Run 'cythonize -i cython_utils.pyx' in gempy/library")
from ..utils import logutils
from .astromodels import Rotate2D, Scale2D

from matplotlib import pyplot as plt

##############################################################################
class MatchBox:
    """
    A class to hold two sets of coordinates that have a one-to-one
    correspondence, and the transformations that go between them.
    """

    def __init__(self, input_coords, output_coords, forward_model=None,
                 backward_model=None, fitter=fitting.LinearLSQFitter,
                 **kwargs):
        super().__init__(**kwargs)
        self._input_coords = list(input_coords)
        self._output_coords = list(output_coords)
        try:
            self._ndim = len(self._input_coords[0])
        except TypeError:
            self._ndim = 1
        self.validate_coords()
        self._forward_model = None if forward_model is None else forward_model.copy()
        self._backward_model = None if backward_model is None else backward_model.copy()
        self._fitter = fitter

    @classmethod
    def create_from_kdfit(cls, input_coords, output_coords, model,
                          match_radius, sigma_clip=None, priority=[]):
        """
        Creates a MatchBox object from a KDTree-fitted model. This does
        the matching between input and output coordinates and, if
        requested, iteratively sigma-clips.

        Parameters
        ----------
        input_coords: array-like
            untransformed input coordinates
        output_coords: array-like
            output coordinates
        model: Model
            transformation
        match_radius: float
            maximum distance for matching coordinates
        sigma_clip: float/None
            if not None, iteratively sigma-clip using this number of
            standard deviations

        Returns
        -------
        MatchBox
        """
        num_matches = None
        init_match_radius = match_radius
        while True:
            matched = match_sources(model(input_coords), output_coords,
                                    radius=match_radius)
            incoords, outcoords = zip(*[(input_coords[i], output_coords[m])
                                        for i, m in enumerate(matched) if m > -1])
            m = cls(incoords, outcoords, forward_model=model)
            try:
                m.fit_forward()
            except ValueError:
                return cls([], [], forward_model=None)
            if sigma_clip is None or num_matches == len(incoords):
                break
            num_matches = len(incoords)
            match_radius = min(init_match_radius, sigma_clip * m.rms_output)
            model = m.forward
        return m

    def validate_coords(self, input_coords=None, output_coords=None):
        """Confirm that the two sets of coordinates are compatible"""
        if input_coords is None:
            input_coords = self._input_coords
        if output_coords is None:
            output_coords = self._output_coords
        if len(input_coords) != len(output_coords):
            raise ValueError("Coordinate lists have different lengths")
        try:
            for coord in input_coords + output_coords:
                try:
                    assert len(coord) == self._ndim
                except TypeError:
                    assert self._ndim == 1
        except AssertionError:
            raise ValueError("Incompatible elements in one or both coordinate lists")

    def __len__(self):
        return len(self._input_coords)

    @property
    def input_coords(self):
        return self._input_coords

    @property
    def output_coords(self):
        return self._output_coords

    @property
    def forward(self):
        """Compute the forward transformation"""
        return self._forward_model

    @forward.setter
    def forward(self, model):
        if isinstance(model, FittableModel):
            self._forward_model = model
        else:
            raise ValueError("Model is not Fittable")

    @property
    def backward(self):
        """Compute the backward transformation"""
        return self._backward_model

    @backward.setter
    def backward(self, model):
        if isinstance(model, FittableModel):
            self._backward_model = model
        else:
            raise ValueError("Model is not Fittable")

    def _fit(self, model, input_coords, output_coords):
        """Fits a model to input and output coordinates after repackaging
        them in the correct format"""
        fit = self._fitter()
        prepared_input = np.array(input_coords).T
        prepared_output = np.array(output_coords).T
        if len(prepared_input) == 1:
            prepared_input = (prepared_input,)
            prepared_output = (prepared_output,)
        try:
            return fit(model, prepared_input, prepared_output)
        except fitting.UnsupportedConstraintError:
            for p in model.param_names:
                getattr(model, p).bounds = (None, None)
            return fit(model, prepared_input, prepared_output)

    def fit_forward(self, model=None, coords=None, set_inverse=True):
        """
        Fit the forward (input->output) model.

        Parameters
        ----------
        model: FittableModel
            initial model guess (if None, use the _forward_model)
        coords: array-like
            if not None, fit the backward-transformed version of these coords
            to these coords (_backward_model must not be None)
        set_inverse: bool
            set the inverse (backward) model too, if possible?
        """
        if model is None:
            model = self._forward_model
        if model is None:
            raise ValueError("No forward model specified")
        if coords is None:
            coords = self._input_coords
            out_coords = self._output_coords
        else:
            if self._backward_model is None:
                raise ValueError("A backward model must exist to map specific coords")
            out_coords = self.backward(coords)
        fitted_model = self._fit(model, coords, out_coords)
        self._forward_model = fitted_model
        if set_inverse:
            try:
                self._backward_model = fitted_model.inverse
            except NotImplementedError:
                pass

    def fit_backward(self, model=None, coords=None, set_inverse=True):
        """
        Fit the backward (output->input) model. If this has an inverse, set the
        forward_model to its inverse.

        Parameters
        ----------
        model: FittableModel
            initial model guess (if None, use the _backward_model)
        coords: array-like
            if not None, fit the forward-transformed version of these coords
            to these coords (_forward_model must not be None)
        set_inverse: bool
            set the inverse (forward) model too, if possible?
        """
        if model is None:
            model = self._backward_model
        if model is None:
            raise ValueError("No backward model specified")
        if coords is None:
            coords = self._output_coords
            out_coords = self._input_coords
        else:
            if self._forward_model is None:
                raise ValueError("A forward model must exist to map specific coords")
            out_coords = self.forward(coords)
        fitted_model = self._fit(model, coords, out_coords)
        self._backward_model = fitted_model
        if set_inverse:
            try:
                self._forward_model = fitted_model.inverse
            except NotImplementedError:
                pass

    def add_coords(self, input_coords, output_coords):
        """
        Add coordinates to the input and output coordinate lists

        Parameters
        ----------
        input_coords: array-like/value
            New input coordinates
        output_coords: array-like/value
            New output coordinates
        """
        try:  # Replace value with single-element list
            len(input_coords)
        except TypeError:
            input_coords = [input_coords]
            output_coords = [output_coords]
        self.validate_coords(input_coords, output_coords)
        self._input_coords.extend(input_coords)
        self._output_coords.extend(output_coords)

    def __delitem__(self, index):
        del self._input_coords[index]
        del self._output_coords[index]

    def sort(self, by_output=False, reverse=False):
        """
        Sort the coordinate lists, either by input or output.

        Parameters
        ----------
        by_output: bool
            If set, sort by the output coords rather than input coords
        reverse: bool
            If set, put the largest elements at the start of the list
        """
        ordered = zip(*sorted(zip(self._input_coords, self._output_coords),
                              reverse=reverse, key=lambda x: x[1 if by_output else 0]))
        self._input_coords, self._output_coords = ordered

    @property
    def residuals(self):
        """
        Return the residuals of the fit
        """
        try:
            len(self._input_coords[0])
        except TypeError:
            return self._output_coords - self.forward(self._input_coords)
        else:
            return list(c1[i] - c2[i] for c1, c2 in zip(self._output_coords,
                                                        self.forward(self._input_coords))
                        for i in range(self._ndim))

    @property
    def rms_input(self):
        """
        Return the rms of the fit in input units
        """
        return self._rms(self._input_coords, self.backward(self._output_coords))

    @property
    def rms_output(self):
        """
        Return the rms of the fit in output units
        """
        return self._rms(self._output_coords, self.forward(self._input_coords))

    def _rms(self, coords1, coords2):
        try:
            len(coords1[0])
        except TypeError:
            return np.std(coords1 - coords2)
        else:
            return list(np.std([c1[i] - c2[i] for c1, c2 in zip(coords1, coords2)])
                        for i in range(self._ndim))


##############################################################################

class Chebyshev1DMatchBox(MatchBox):
    """
    A MatchBox that specifically has Chebyshev1D transformations, and provides
    additional plotting methods for analysis.
    """

    def __init__(self, input_coords, output_coords, forward_model=None,
                 backward_model=None, fitter=fitting.LinearLSQFitter,
                 **kwargs):
        if not isinstance(forward_model, models.Chebyshev1D):
            raise ValueError("forward_model is not a Chebyshev1D instance")
        if (backward_model is not None and
                not isinstance(backward_model, models.Chebyshev1D)):
            raise ValueError("backward_model is not a Chebyshev1D instance")
        super().__init__(input_coords, output_coords,
                         forward_model=forward_model,
                         backward_model=backward_model,
                         fitter=fitter, **kwargs)

    def display_fit(self, remove_orders=1, axes=None, show=False):
        """
        Plot the fit

        Parameters
        ----------
        remove_orders: int
            Only show the fit's orders above this value (so the default value
            of 1 removes the linear component)
        axes: None/Axes object
            axes for plotting (None => create new figure)
        show: bool
            call plt.show() method at end?
        """
        if axes is None:
            fig, axes = plt.subplots()

        model = self.forward.copy()
        if not (remove_orders is None or remove_orders < 0):
            for i in range(0, remove_orders + 1):
                setattr(model, 'c{}'.format(i), 0)

        limits = self._forward_model.domain or (min(self._input_coords), max(self._input_coords))
        x = np.linspace(limits[0], limits[1], 1000)
        axes.plot(self.forward(x), model(x))
        axes.plot(self.forward(self._input_coords), model(self._input_coords) + self.residuals, 'ko')

        if show:
            plt.show()


##############################################################################

class BruteLandscapeFitter(Fitter):
    """
    Fitter class that employs brute-force optimization to map a set of input
    coordinates onto a set of reference coordinates by cross-correlation
    over a "landscape" of "mountains" representing the reference coords
    """

    supported_constraints = ['bounds', 'fixed']

    def __init__(self):
        super().__init__(optimize.brute, statistic=self._landstat)

    def _landstat(self, landscape, updated_model, in_coords):
        """
        Compute the statistic for transforming coordinates onto an existing
        "landscape" of "mountains" representing source positions. Since the
        landscape is an array and therefore pixellated, the precision is limited.

        Parameters
        ----------
        landscape: nD array
            synthetic image representing locations of sources in reference plane
        updated_model: Model
            transformation (input -> reference) being investigated
        in_coords: nD array
            input coordinates

        Returns
        -------
        float:
            statistic representing quality of fit to be minimized
        """

        #def _element_if_in_bounds(arr, index):
        #    try:
        #        return arr[index]
        #    except IndexError:
        #        return 0

        out_coords = (np.array(self.grid_model(*updated_model(*in_coords))) + 0.5).astype(np.int32)
        if len(in_coords) == 1:
            out_coords = out_coords[np.new_axis, :]
        #result = sum(_element_if_in_bounds(landscape, coord[::-1]) for coord in zip(*out_coords))
        result = cython_utils.landstat(landscape.ravel(), out_coords.ravel(),
                                       np.array(landscape.shape, dtype=np.int32),
                                       len(landscape.shape), out_coords[0].size)
        return -result  # to minimize

    def mklandscape(self, coords, sigma, maxsig, landshape):
        """
        Populates an array with Gaussian mountains at specified coordinates.
        Used to allow rapid goodness-of-fit calculations for cross-correlation.

        Parameters
        ----------
        coords: 2xN float array
            coordinates of sources
        sigma: float
            standard deviation of Gaussian in pixels
        maxsig: float
            extent (in standard deviations) of each Gaussian
        landshape: 2-tuple
            shape of array

        Returns
        -------
        float array:
            the "landscape", populated by "mountains"
        """
        # Turn 1D arrays into tuples to allow iteration over axes
        try:
            iter(coords[0])
        except TypeError:
            coords = (coords,)

        landscape = np.zeros(landshape)
        hw = int(maxsig * sigma)
        grid = np.meshgrid(*[np.arange(0, hw * 2 + 1)] * landscape.ndim)
        rsq = sum((ax - hw) ** 2 for ax in grid)
        mountain = np.exp(-0.5 * rsq / (sigma * sigma))

        # Place a mountain onto the landscape for each coord in coords
        # Need to crop at edges if mountain extends beyond landscape
        for coord in zip(*self.grid_model(*coords)):
            lslice = []
            mslice = []
            for pos, length in zip(coord[::-1], landshape):
                l1, l2 = int(pos - 0.5) - hw, int(pos - 0.5) + hw + 1
                m1, m2 = 0, hw * 2 + 1
                if l2 < 0 or l1 >= length:
                    break
                if l1 < 0:
                    m1 -= l1
                    l1 = 0
                if l2 > length:
                    m2 -= (l2 - length)
                    l2 = length
                lslice.append(slice(l1, l2))
                mslice.append(slice(m1, m2))
            else:
                landscape[tuple(lslice)] += mountain[tuple(mslice)]
        return landscape

    def __call__(self, model, in_coords, ref_coords, sigma=5.0, maxsig=4.0,
<<<<<<< HEAD
                 landscape=None, scale=None, **kwargs):
        model_copy = _validate_model(model, ['bounds', 'fixed'])
=======
                 landscape=None, **kwargs):
        model_copy = _validate_model(model, self.supported_constraints)
>>>>>>> 41032787

        # Turn 1D arrays into tuples to allow iteration over axes
        try:
            iter(in_coords[0])
        except TypeError:
            in_coords = (in_coords,)
        try:
            iter(ref_coords[0])
        except TypeError:
            ref_coords = (ref_coords,)

        # Remember, coords are x-first (reversed python order)
        self.grid_model = models.Identity(len(in_coords))
        if landscape is None:
            mins = [min(refco) for refco in ref_coords]
            maxs = [max(refco) for refco in ref_coords]
            if scale:
                self.grid_model = reduce(Model.__and__, [models.Shift(-_min) |
                                                         models.Scale(scale) for _min in mins])
                landshape = tuple(int((_max - _min) * scale)
                                  for _min, _max in zip(mins, maxs))[::-1]
            else:
                scale = 1
                landshape = tuple(int(_max) for _max in maxs)[::-1]
            landscape = self.mklandscape(ref_coords, sigma*scale, maxsig, landshape)

        farg = (model_copy, np.asanyarray(in_coords, dtype=float), landscape)
        p0, _ = _model_to_fit_params(model_copy)

        ranges = []
        for p in model_copy.param_names:
            bounds = model_copy.bounds[p]
            try:
                diff = np.diff(bounds)[0]
            except TypeError:
                pass
            else:
                # We don't check that the value of a fixed param is within bounds
                if diff > 0 and not model_copy.fixed[p]:
                    if 'offset' in p:
                        stepsize = min(sigma, 0.1 * diff)
                    elif 'angle' in p:
                        stepsize = max(0.5, 0.1 * diff)
                    elif 'factor' in p:
                        stepsize = max(0.01, 0.1 * diff)
                    ranges.append(slice(*(bounds + (stepsize,))))
                    continue
            ranges.append((getattr(model_copy, p).value,) * 2)

        # Ns=1 limits the fitting along an axis where the range is not a slice
        # object: this is those were the bounds are equal (i.e. fixed param)
        fitted_params = self._opt_method(self.objective_function, ranges,
                                         farg, Ns=1, finish=None, **kwargs)
        _fitter_to_model_params(model_copy, fitted_params)
        return model_copy


class KDTreeFitter(Fitter):
    """
    Fitter class to determine the best transformation from a set of N input
    coordinates (or any dimensionality) to a set of M reference coordinates
    with the same dimensionality. The two coordinate lists need not have
    the same length.

    When a call to the KDTreeFitter instance is made, a KDTree is constructed
    from the reference coordinates, allowing rapid computation of the distance
    between any location in the reference coordinate system and each of the
    reference coordinates. Then, for each interation of the optimization, the
    input coordinate list is transformed and a score given to each combination
    of input coordinates and reference coordinates. This score is defined by
    the "proximity function" and should be a monotonically-decreasing function
    of separation (although no check is made for this). Although there are NxM
    combinations of coordinates, the calculations for each transformed input
    coordinate are limited to those reference coordinates within a certain
    distance ("maxsig" multiplied by "sigma", where "sigma" is a scale-length
    in the proximity function), up to a maximum of "k" reference coordinates.
    Each coordinate in both the input and reference lists can be assigned a
    multiplicative weight to enhance the score when it is matched. These
    scores are summed for each combination and that score is maximized.

    An example of when multiple reference coordinates should be matched to a
    single input coordinate is the case of a low-resolution arc-lamp spectrum
    where peaks in the data could be the result of multiple blended arc lines
    in the reference list.

    An example of when a reference coordinate can match multiple input
    coordinates is when a high-resolution image is matched to a lower-resolution
    catalog (such as 2MASS) and a single catalog object may be detected as
    multiple sources.

    Although there is a defined maximum to the number of reference coordinates
    that can be matched to an input coordinate, multiple input coordinates can
    be matched to a single reference coordinate without limit (a coding
    limitation).

    The fitter is instantiated with parameters defining the matching
    requirements, and then called with the coordinate lists and their weights,
    and the initial guess of the transformation (an astropy Model instance).
    """

    supported_constraints = ['bounds', 'fixed']

    def __init__(self, method='Nelder-Mead', proximity_function=None,
                 sigma=5.0, maxsig=5.0, k=5):
        """
        Parameters
        ----------
        proximity_function : callable/None
            function to call to determine score for proximity of reference
            and transformed input coordinates. Must take two arguments: the
            distance and a "sigma" factor, indicating the matching scale
            (in the reference frame). If None, use the default
            `KDTreeFitter.gaussian`.

        sigma : float
            matching scale (in the reference frame)

        maxsig : float
            maximum number of scale lengths for a match to be counted

        k : int
            maximum number of matches to be considered
        """
        if proximity_function is None:
            proximity_function = KDTreeFitter.lorentzian

        self.statistic = None
        self.niter = None
        self.sigma = sigma
        self.maxsep = self.sigma * maxsig
        self.k = k
        self.proximity_function = partial(proximity_function, sigma=self.sigma)

        try:
            opt_method = getattr(optimize, method)
            self._method = None
        except AttributeError:
            # Fitter won't accept a partial object(!?)
            opt_method = optimize.minimize
            self._method = method

        super().__init__(opt_method, statistic=self._kdstat)

    def __call__(self, model, in_coords, ref_coords, in_weights=None,
                 ref_weights=None, matches=None, **kwargs):
        """
        Perform a minimization using the KDTreeFitter

        Parameters
        ----------
        model: FittableModel
            initial guess at model defining transformation
        in_coords: array-like (n x N)
            array of input coordinates
        ref_coords: array-like (n x M)
            array of reference coordinates
        in_weights: array-like (N,)
            weights for input coordinates
        ref_weights: array-like (M,)
            weights for reference coordinates
        kwargs: dict
            additional arguments to control fit

        Returns
        -------
        Model: best-fitting model
        also assigns attributes:
        x: array-like
            best-fitting parameters
        fun: float
            final value of fitting function
        nit: int
            number of iterations performed

        """
        _validate_constraints(self.supported_constraints, model)
        model_copy = model.copy()

        # Turn 1D arrays into tuples to allow iteration over axes
        try:
            iter(in_coords[0])
        except TypeError:
            in_coords = (in_coords,)
        try:
            iter(ref_coords[0])
        except TypeError:
            ref_coords = (ref_coords,)

        # Starting simplex step size is set to be 5% of parameter values
        # Need to ensure this is larger than the convergence tolerance
        # so move the initial values away from zero if necessary
        try:
            xatol = kwargs['options']['xatol']
        except KeyError:
            pass
        else:
            for p in model_copy.param_names:
                pval = getattr(model_copy, p).value
                ### EDITED THIS LINE SO TAKE A LOOK IF 2D MATCHING GOES WRONG!!
                if abs(pval) < 20 * xatol and not model_copy.fixed[p]:  # and 'offset' in p
                    getattr(model_copy, p).value = 20 * xatol if pval == 0 \
                        else (np.sign(pval) * 20 * xatol)

        if in_weights is None:
            in_weights = np.ones((len(in_coords[0]),))
        if ref_weights is None:
            ref_weights = np.ones((len(ref_coords[0]),))
        # cKDTree.query() returns a value of n for no neighbour so make coding
        # easier by allowing this to match a zero-weighted reference
        ref_weights = np.append(ref_weights, (0,))

        ref_coords = np.array(list(zip(*ref_coords)))
        tree = spatial.cKDTree(ref_coords)
        # avoid _convert_input since tree can't be coerced to a float
        farg = (model_copy, in_coords, ref_coords, in_weights, ref_weights, matches, tree)
        p0, _ = _model_to_fit_params(model_copy)

        arg_names = inspect.getfullargspec(self._opt_method).args
        args = [self.objective_function]
        if arg_names[1] == 'x0':
            args.append(p0)
        elif arg_names[1] == 'bounds':
            args.append(tuple(model_copy.bounds[p] for p in model_copy.param_names))
        else:
            raise ValueError("Don't understand argument {}".format(arg_names[1]))

        if 'args' in arg_names:
            kwargs['args'] = farg

        if 'method' in arg_names:
            kwargs['method'] = self._method

        if 'minimizer_kwargs' in arg_names:
            kwargs['minimizer_kwargs'] = {'args': farg,
                                          'method': 'Nelder-Mead'}

        result = self._opt_method(*args, **kwargs)

        fitted_params = result['x']
        _fitter_to_model_params(model_copy, fitted_params)
        self.statistic = result['fun']
        self.niter = result['nit']
        return model_copy

    @staticmethod
    def gaussian(distance, sigma):
        return np.exp(-0.5 * distance * distance / (sigma * sigma))

    @staticmethod
    def lorentzian(distance, sigma):
        return 1. / (distance * distance + sigma * sigma)

    def _kdstat(self, tree, updated_model, in_coords, ref_coords,
                in_weights, ref_weights, matches=None):
        """
        Compute the statistic for transforming coordinates onto a set of
        reference coordinates. This uses mathematical calculations and is not
        pixellated like the landscape-array methods.

        Parameters
        ----------
        tree: :class:`~scipy.spatial.KDTree`
            a KDTree made from the reference coordinates

        updated_model: :class:`~astropy.modeling.FittableModel`
            transformation (input -> reference) being investigated

        in_coords: list or :class:`~numpy.ndarray` dimension (n, m)
            List or array with the input coordinates.

        ref_coords: list or :class:`~numpy.ndarray` dimension (n', m)
            List or array with the reference coordinates.

        in_weights : list or :class:`~numpy.ndarray` dimension (n,)
            List or array with the input weights.

        ref_weights : list or :class:`~numpy.ndarray` dimension (n',)
            List or array with the reference weights.

        matches : None or list/array dimension (n,)
            Index in ref_coords to match to each input coordinate

        Returns
        -------
        float : Statistic representing quality of fit to be minimized
        """
        out_coords = updated_model(*in_coords)
        if len(in_coords) == 1:
            out_coords = (out_coords,)
        out_coords = np.array(list(zip(*out_coords)))
        dist, idx = tree.query(out_coords, k=self.k,
                               distance_upper_bound=self.maxsep)

        if matches is not None:
            nr = len(ref_coords)
            for i, m in enumerate(matches):
                if m >= 0:
                    d = np.linalg.norm(out_coords[i] - ref_coords[m])
                    if self.k > 1:
                        dist[i] = np.array([d] + [np.inf] * (self.k-1))
                        idx[i] = np.array([m] + [nr] * (self.k-1))
                    else:
                        dist[i] = d
                        idx[i] = m

        if self.k > 1:
            result = sum(in_wt * ref_weights[i] * self.proximity_function(d)
                         for in_wt, dd, ii in zip(in_weights, dist, idx)
                         for d, i in zip(dd, ii))
        else:
            result = sum(in_wt * ref_weights[i] * self.proximity_function(d)
                         for in_wt, d, i in zip(in_weights, dist, idx))

        return -result  # to minimize


def fit_model(model, xin, xout, sigma=5.0, tolerance=1e-5, scale=None,
              brute=True, release=False, verbose=True):
    """
    Finds the best-fitting mapping to convert from xin to xout, using a
    two-step approach by first doing a brute-force scan of parameter space,
    and then doing simplex fitting from this starting position.
    Handles a fixed parameter by setting the bounds equal to the value.

    Parameters
    ----------
    model: FittableModel
        initial model guess
    xin: array-like
        input coordinates
    xout: array-like
        coordinates to fit to
    sigma: float
        size of the mountains for the BruteLandscapeFitter
    tolerance: float
        accuracy of parameters in final answer
    scale: float/None
        scaling to use for coordinates if performing a brute-force fit,
        to ensure that the peaks in the "landscape" are separated
    brute: bool
        perform brute-force fit first?
    release: boolean
        undo the parameter bounds for the simplex fit?
    verbose: boolean
        output model and time info?

    Returns
    -------
    Model: the best-fitting mapping from xin -> xout
    """
    log = logutils.get_logger(__name__)
    start = datetime.now()

    if brute:
        # Since optimize.brute can't handle "fixed" parameters, we have to unfix
        # them and control things by setting the bounds to a zero-width interval
        for p in model.param_names:
            pval = getattr(model, p).value
            if getattr(model, p).fixed:
                getattr(model, p).bounds = (pval, pval)
                getattr(model, p).fixed = False

        # Brute-force grid search using an image landscape
        fit_it = BruteLandscapeFitter()
        m_init = fit_it(model, xin, xout, scale=scale, sigma=sigma)
        if verbose:
            log.stdinfo(_show_model(m_init, "Coarse model in {:.2f} seconds".
                                    format((datetime.now() - start).total_seconds())))

        # Re-fix parameters in the intermediate model, if they were fixed
        # in the original model
        for p in m_init.param_names:
            try:
                if np.diff(getattr(model, p).bounds)[0] == 0:
                    getattr(m_init, p).fixed = True
                    continue
            except TypeError:
                pass
            if release:
                getattr(m_init, p).bounds = (None, None)
    else:
        m_init = model.copy()

    # More precise minimization using pairwise calculations
    fit_it = KDTreeFitter(sigma=sigma, method='Nelder-Mead')
    # We don't care about how much the function value changes (fatol), only
    # that the position is robust (xatol)
    m_final = fit_it(m_init, xin, xout, options={'xatol': tolerance})
    if verbose:
        log.stdinfo(_show_model(m_final, "Final model in {:.2f} seconds".
                                format((datetime.now() - start).total_seconds())))
    return m_final


def _show_model(model, intro=""):
    """Provide formatted output of a (possibly compound) transformation"""
    model_str = "{}\n".format(intro) if intro else ""
    try:
        iterator = iter(model)
    except TypeError:
        iterator = [model]
    # Only display parameters of those models that have names
    for m in iterator:
        if m.name != 'xx':
            for param in [getattr(m, name) for name in m.param_names]:
                if not (param.fixed or (param.bounds[0] == param.bounds[1]
                                        and param.bounds[0] is not None)):
                    model_str += "{}: {}\n".format(param.name, param.value)
    return model_str


##############################################################################
def match_sources(incoords, refcoords, radius=2.0):
    """
    Match two sets of sources that are on the same reference frame. In general
    the closest match will be used, but there can be a priority list that will
    take precedence.

    This does a "greedy" match, starting with the closest pair,
    instead of sequentially through the refcoords

    Parameters
    ----------
    incoords: nxN array
        input source coords (transformed to reference frame)
    refcoords: nxM array
        reference source coords
    radius:
        maximum separation for a match

    Returns
    -------
    int array of length N:
        index of matched sources in the reference list (-1 means no match)
    """
    try:
        iter(incoords[0])
    except TypeError:
        incoords = (incoords,)
        refcoords = (refcoords,)
    matched = np.full((len(incoords[0]),), -1, dtype=int)
    tree = spatial.cKDTree(list(zip(*refcoords)))
    dist, idx = tree.query(list(zip(*incoords)), distance_upper_bound=radius, k=5)

    while True:
        min_arg = np.unravel_index(np.argmin(dist), dist.shape)
        min_dist = dist[min_arg]
        if min_dist == np.inf:
            break
        i = idx[min_arg]
        # min_arg has value (number_of_incoord, order_in_distance_list)
        matched[min_arg[0]] = i
        # Remove this incoord from the pool
        dist[min_arg[0], :] = np.inf
        # Remove this refcoord from the pool
        dist[idx == i] = np.inf
    return matched


def find_alignment_transform(incoords, refcoords, transform=None, shape=None,
                             search_radius=10, match_radius=2, rotate=False,
                             scale=False, brute=True, sigma=5, factor=None,
                             return_matches=False):
    """
    This function computes a transform that maps one set of coordinates to
    another. By default, only a shift is used, by a rotation and magnification
    can also be applied if requested. An initial transform may be supplied
    and, if so, its affine approximation will be used as a starting point.

    Parameters
    ----------
    incoords: tuple
        x-coords and y-coords of objects in input image
    refcoords: tuple
        x-coords and y-coords of objects in reference image
    transform: Transform/None
        existing transformation (if None, will do brute search)
    shape: 2-tuple/None
        shape (standard python order, y-first)
    search_radius: float
        size of search box (in pixels)
    match_radius: float
        matching radius for objects (in pixels)
    rotate: bool
        add a rotation to the alignment transform?
    scale: bool
        add a magnification to the alignment transform?
    brute: bool
        perform brute (landscape) search first?
    sigma: float
        scale-length for source matching
    factor: float/None
        scaling factor to convert coordinates to pixels in the BruteLandscapeFitter()
    return_matches: bool
        return a list of matched objects as well as the Transform?

    Returns
    -------
    Model: alignment transform
    matches: 2 lists (optional)
        OBJCAT sources in input and reference that are matched
    """
    log = logutils.get_logger(__name__)
    if shape is None:
        shape = tuple(max(c) - min(c) for c in incoords)

    largest_dimension = max(*shape)
    # Values larger than these result in errors of >1 pixel
    mag_threshold = 1. / largest_dimension
    rot_threshold = np.degrees(mag_threshold)

    # Set up the initial model
    if transform is None:
        transform = models.Identity(2)

    # We always refactor the transform (if provided) in a prescribed way so
    # as to ensure it's fittable and not overly weird
    affine = adwcs.calculate_affine_matrices(transform, shape)
    m_init = models.Shift(affine.offset[1]) & models.Shift(affine.offset[0])

    # This is approximate since the affine matrix might have differential
    # scaling and a shear
    magnification = np.sqrt(abs(np.linalg.det(affine.matrix)))
    rotation = np.degrees(np.arctan2(affine.matrix[0, 1] - affine.matrix[1, 0],
                                     affine.matrix[0, 0] + affine.matrix[1, 1]))
    m_init.offset_0.bounds = (m_init.offset_0 - search_radius,
                              m_init.offset_0 + search_radius)
    m_init.offset_1.bounds = (m_init.offset_1 - search_radius,
                              m_init.offset_1 + search_radius)

    m_rotate = Rotate2D(rotation)
    if rotate:
        m_rotate.angle.bounds = (rotation-5, rotation+5)
        m_init = m_rotate | m_init
    elif abs(rotation) > rot_threshold:
        m_rotate.angle.fixed = True
        m_init = m_rotate | m_init
        log.warning("A rotation of {:.3f} degrees is expected but the "
                    "rotation is fixed".format(rotation))

    m_magnify = Scale2D(magnification)
    if scale:
        m_magnify.factor.bounds = (magnification-0.05, magnification+0.05)
        m_init = m_magnify | m_init
    elif abs(magnification - 1) > mag_threshold:
        m_magnify.factor.fixed = True
        m_init = m_magnify | m_init
        log.warning("A magnification of {:.4f} is expected but the "
                    "magnification is fixed".format(magnification))

    from astropy.table import Table
    tobj = Table([*incoords, *m_init(*incoords)], names=['XIN', 'YIN', 'XTRANS', 'YTRANS'])
    tref = Table(refcoords, names=['XREF', 'YREF'])
    tobj.write('obj.fits', format='fits', overwrite=True)
    tref.write('ref.fits', format='fits', overwrite=True)

    # Tolerance here aims to achieve <0.1 pixel differences in the tests
    m_final = fit_model(m_init, incoords, refcoords, sigma=sigma, scale=factor,
                        brute=brute, tolerance=sigma*1e-5)
    if return_matches:
        matched = match_sources(m_final(*incoords), refcoords, radius=match_radius)
        ind2 = np.where(matched >= 0)
        ind1 = matched[ind2]
        obj_list = [[], []] if len(ind1) < 1 else [np.array(list(zip(*incoords)))[ind2],
                                                   np.array(list(zip(*refcoords)))[ind1]]
        return m_final, obj_list
    return m_final<|MERGE_RESOLUTION|>--- conflicted
+++ resolved
@@ -6,14 +6,9 @@
 import inspect
 
 from scipy import optimize, spatial
-<<<<<<< HEAD
 from astropy.modeling import fitting, models, Model, FittableModel
-from astropy.modeling.fitting import (_validate_model,
-=======
-from astropy.modeling import fitting, models, FittableModel
 from astropy.modeling.fitting import (_validate_constraints,
                                       _validate_model,
->>>>>>> 41032787
                                       _fitter_to_model_params,
                                       _model_to_fit_params, Fitter)
 
@@ -465,13 +460,8 @@
         return landscape
 
     def __call__(self, model, in_coords, ref_coords, sigma=5.0, maxsig=4.0,
-<<<<<<< HEAD
                  landscape=None, scale=None, **kwargs):
-        model_copy = _validate_model(model, ['bounds', 'fixed'])
-=======
-                 landscape=None, **kwargs):
         model_copy = _validate_model(model, self.supported_constraints)
->>>>>>> 41032787
 
         # Turn 1D arrays into tuples to allow iteration over axes
         try:

--- conflicted
+++ resolved
@@ -1,9 +1,6 @@
 import numpy as np
-<<<<<<< HEAD
 import math
 from astropy.modeling import fitting, models, FittableModel, Parameter
-=======
->>>>>>> 7a35c913
 from astropy.modeling.fitting import (_validate_model,
                                       _fitter_to_model_params,
                                       _model_to_fit_params, Fitter,
@@ -18,7 +15,8 @@
 from gempy.gemini import gemini_tools as gt
 from ..utils import logutils
 
-<<<<<<< HEAD
+from .transform import Transform
+from .astromodels import Pix2Sky
 ##############################################################################
 class MatchBox(object):
     """
@@ -454,10 +452,6 @@
         x, y = np.dot(np.array([[c, -s], [s, c]], dtype=np.float64), inarr)
         x.shape = y.shape = orig_shape
         return x, y
-=======
-from .transform import Transform
-from .astromodels import Pix2Sky
->>>>>>> 7a35c913
 
 ##############################################################################
 
@@ -614,7 +608,8 @@
         _fitter_to_model_params(model_copy, fitted_params)
         return model_copy
 
-<<<<<<< HEAD
+def fit_model(model, xin, xout, sigma=5.0, tolerance=1e-8, brute=True,
+              release=False, verbose=True):
 def _kdstat(tree, updated_model, in_coords, in_weights, ref_weights, sigma, maxsig, k):
     """
     Compute the statistic for transforming coordinates onto a set of reference
@@ -715,10 +710,6 @@
 
 def fit_brute_then_simplex(model, xin, xout, sigma=5.0, tolerance=0.001,
                            unbound=False, unfix=False, verbose=True):
-=======
-def fit_model(model, xin, xout, sigma=5.0, tolerance=1e-8, brute=True,
-              release=False, verbose=True):
->>>>>>> 7a35c913
     """
     Finds the best-fitting mapping to convert from xin to xout, using a
     two-step approach by first doing a brute-force scan of parameter space,
@@ -737,17 +728,10 @@
         size of the mountains for the BruteLandscapeFitter
     tolerance: float
         accuracy of parameters in final answer
-<<<<<<< HEAD
-    unbound: boolean
-        remove the parameter bounds for the simplex fit?
-    unfix: boolean
-        free fixed parameters for the simplex fit?
-=======
     brute: bool
         perform brute-force fit first?
     release: boolean
         undo the parameter bounds for the simplex fit?
->>>>>>> 7a35c913
     verbose: boolean
         output model and time info?
 
@@ -758,37 +742,6 @@
     log = logutils.get_logger(__name__)
     start = datetime.now()
 
-<<<<<<< HEAD
-    # Since optimize.brute can't handle "fixed" parameters, we have to unfix
-    # them and control things by setting the bounds to a zero-width interval
-    #for p in model.param_names:
-    #    pval = getattr(model, p).value
-    #    if getattr(model, p).fixed:
-    #        getattr(model, p).bounds = (pval, pval)
-    #        getattr(model, p).fixed = False
-
-    # Brute-force grid search using an image landscape
-    fit_it = BruteLandscapeFitter()
-    m = fit_it(model, xin, xout, sigma=sigma)
-    if verbose:
-        log.stdinfo(_show_model(m, "Coarse model in {:.2f} seconds".
-                                format((datetime.now() - start).total_seconds())))
-
-    # Re-fix parameters in the intermediate model, if they were fixed
-    # in the original model
-    for p in m.param_names:
-        if unfix:
-            getattr(m, p).fixed = False
-        if unbound:
-            getattr(m, p).bounds = (None, None)
-        try:
-            if np.diff(getattr(model, p).bounds)[0] == 0:
-                if not unfix:
-                    getattr(m, p).fixed = True
-                continue
-        except TypeError:
-            pass
-=======
     if brute:
         # Since optimize.brute can't handle "fixed" parameters, we have to unfix
         # them and control things by setting the bounds to a zero-width interval
@@ -818,7 +771,6 @@
                 getattr(m, p).bounds = (None, None)
     else:
         m = model.copy()
->>>>>>> 7a35c913
 
     # More precise minimization using pairwise calculations
     fit_it = KDTreeFitter()
@@ -947,7 +899,6 @@
                 matched[inidx[0]] = i
     return matched
 
-<<<<<<< HEAD
 def match_sources_alt(incoords, refcoords, radius=2.0):
     """
     Like the previous method, but this does a "greedy" match, starting
@@ -974,79 +925,9 @@
         dist[idx==i] = np.inf
     return matched
 
-def match_catalogs(xin, yin, xref, yref, use_in=None, use_ref=None,
-                   model_guess=None, translation=None,
-                   translation_range=None, rotation=None,
-                   rotation_range=None, magnification=None,
-                   magnification_range=None, tolerance=0.1,
-                   center_of_field=None, match_radius=1.0):
-    """
-    Aligns catalogs with align_catalogs(), and then matches sources with
-    match_sources()
-
-    Parameters
-    ----------
-    xin, yin: float arrays
-        input coordinates
-    xref, yref: float arrays
-        reference coordinates to map and match to
-    use_in: list/None
-        only use these input sources for matching (None => all)
-    use_ref: list/None
-        only use these reference sources for matching (None => all)
-    model_guess: Model
-        initial model guess (overrides the next parameters)
-    translation: 2-tuple of floats
-        initial translation guess
-    translation_range: value, 2-tuple or 2x2-tuple
-        value => search range from initial guess (same for x and y)
-        2-tuple => search limits (same for x and y)
-        2x2-tuple => search limits for x and y
-    rotation: float
-        initial rotation guess (degrees)
-    rotation_range: float or 2-tuple
-        extent of search space for rotation
-    magnification: float
-        initial magnification factor
-    magnification_range: float or 2-tuple
-        extent of search space for magnification
-    tolerance: float
-        accuracy required for final result
-    center_of_field: 2-tuple
-        rotation and magnification have no effect at this location
-         (if None, uses middle of xin,yin ranges)
-
-    Returns
-    -------
-    int array of length N:
-        index of matched sources in the reference list (-1 means no match)
-    Model:
-        best-fitting alignment model
-    """
-    if use_in is None:
-        use_in = list(range(len(xin)))
-    if use_ref is None:
-        use_ref = list(range(len(xref)))
-
-    model = align_catalogs(xin[use_in], yin[use_in], xref[use_ref], yref[use_ref],
-                           model_guess=model_guess, translation=translation,
-                           translation_range=translation_range, rotation=rotation,
-                           rotation_range=rotation_range, magnification=magnification,
-                           magnification_range=magnification_range, tolerance=tolerance,
-                           center_of_field=center_of_field)
-    matched = match_sources(model(xin, yin), (xref, yref), radius=match_radius,
-                               priority=use_in)
-    return matched, model
-
-def align_images_from_wcs(adinput, adref, first_pass=10, cull_sources=False,
-                          initial_shift = (0,0), min_sources=1, rotate=False,
-                          scale=False, full_wcs=False, refine=False,
-                          tolerance=0.1, return_matches=False):
-=======
 def align_images_from_wcs(adinput, adref, transform=None, cull_sources=False,
                           min_sources=1, search_radius=10, rotate=False,
                           scale=False, full_wcs=False, return_matches=False):
->>>>>>> 7a35c913
     """
     This function takes two images (an input image, and a reference image) and
     works out the modifications needed to the WCS of the input images so that

# Copyright(c) 2019-2020 Association of Universities for Research in Astronomy, Inc.

"""
tracing.py

This module contains functions used to locate peaks in 1D data and trace them
in the orthogonal direction in a 2D image.

Classes in this module:
Aperture:            defines an aperture on an image

Functions in this module:
average_along_slit:  collapse a 2D spectral image in the wavelength direction
                     to produce a slit profile
estimate_peak_width: estimate the widths of peaks
find_apertures:      find sources and define apertures in a 2D spectral image
find_wavelet_peaks:  locate peaks using the scipy.signal routine
get_extrema:         find all minima and maxima in a profile
get_limits:          calculate aperture limits for a particular source
pinpoint_peaks:      produce more accuate positions for existing peaks by
                     centroiding
reject_bad_peaks:    remove suspicious-looking peaks by a variety of methods

trace_lines:         trace lines from a set of supplied starting positions
"""
import warnings

import numpy as np
from astropy.modeling import fitting, models
from astropy.stats import sigma_clip, sigma_clipped_stats
from matplotlib import pyplot as plt
from scipy import interpolate, optimize, signal

from astrodata import NDAstroData
from geminidr.gemini.lookups import DQ_definitions as DQ
from gempy.library import astromodels as am
from gempy.library.nddops import NDStacker, sum1d
from gempy.utils import logutils

from . import astrotools as at
from ..utils.decorators import insert_descriptor_values, unpack_nddata

log = logutils.get_logger(__name__)

###############################################################################
class Aperture:
    """
    A class describing an aperture. It has the following attributes:

    model: Model
        describes the pixel location of the aperture center as a function of
        pixel in the dispersion direction
    aper_lower: float
        location of the lower edge of the aperture relative to the center
        (i.e., lower edge is at center+aper_lower)
    aper_upper: float
        location of the upper edge of the aperture relative to the center
    last_extraction: tuple
        values of (aper_lower, aper_upper) used for the most recent extraction
    width: float
        property defining the total aperture width
    """
    def __init__(self, model, width=None, aper_lower=None, aper_upper=None):
        self.model = model
        if width is None:
            self.aper_lower = aper_lower
            self.aper_upper = aper_upper
        else:
            self.width = width
        self.last_extraction = None

    @property
    def width(self):
        """Aperture width in pixels. Since the model is pixel-based, it makes
        sense for this to be stored in pixels rather than arcseconds."""
        return abs(self.aper_upper - self.aper_lower)

    @width.setter
    def width(self, value):
        if value > 0:
            self.aper_upper = 0.5 * value
            self.aper_lower = -self.aper_upper
        else:
            raise ValueError("Width must be positive {}".format(value))

    @property
    def center(self):
        """Return value of the model in the middle of the domain"""
        return self.model(0.5 * np.sum(self.model.domain))

    def limits(self):
        """Return maximum and minimum values of the model across the domain"""
        pixels = np.arange(*self.model.domain)
        values = self.model(pixels)
        return np.min(values), np.max(values)

    def check_domain(self, npix):
        """Simple function to warn user if aperture model appears inconsistent
        with the array containing the data. Since resampleToCommonFrame() now
        modifies the domain, this will raise unnecessary warnings if left as-is"""
        pass
        #try:
        #    if self.model.domain != (0, npix - 1):
        #        log.warning("Model's domain is inconsistent with image size. "
        #                    "Results may be incorrect.")
        #except AttributeError:  # no "domain" attribute
        #    pass

    def aperture_mask(self, ext=None, width=None, aper_lower=None,
                      aper_upper=None, grow=None):
        """
        This method creates a boolean array indicating pixels that will be
        used to extract a spectrum from the parent Aperture object.

        Parameters
        ----------
        ext: single-slice AD object
            image containing aperture (needs .shape attribute and
            .dispersion_axis() descriptor)
        width: float/None
            total extraction width for symmetrical aperture (pixels)
        aper_lower: float/None
            lower extraction limit (pixels)
        aper_upper: float/None
            upper extraction limit (pixels)
        grow: float/None
            additional buffer zone around width

        Returns
        -------
        ndarray: boolean array, set to True if a pixel will be used in the
                 extraction
        """
        if width is not None:
            aper_upper = 0.5 * width
            aper_lower = -aper_upper
        if aper_lower is None:
            aper_lower = self.aper_lower
        if aper_upper is None:
            aper_upper = self.aper_upper
        if grow is not None:
            aper_lower -= grow
            aper_upper += grow

        dispaxis = 2 - ext.dispersion_axis()  # python sense
        npix = ext.shape[dispaxis]
        slitlength = ext.shape[1 - dispaxis]
        self.check_domain(npix)
        center_pixels = self.model(np.arange(npix))
        x1, x2 = center_pixels + aper_lower, center_pixels + aper_upper
        ix1 = np.where(x1 < -0.5, 0, (x1 + 0.5).astype(int))
        ix2 = np.where(x2 >= slitlength - 0.5, None, (x2 + 1.5).astype(int))
        apmask = np.zeros_like(ext.data if dispaxis == 0 else ext.data.T,
                               dtype=bool)
        for i, limits in enumerate(zip(ix1, ix2)):
            apmask[i, slice(*limits)] = True
        return apmask if dispaxis == 0 else apmask.T

    def aperture_extraction(self, data, mask, var, aper_lower, aper_upper):
        """Uniform extraction across an aperture of width pixels"""
        all_x1 = self._center_pixels + aper_lower
        all_x2 = self._center_pixels + aper_upper

        ext = NDAstroData(data, mask=mask, variance=var)
        results = [sum1d(ext[:, i], x1, x2)
                   for i, (x1, x2) in enumerate(zip(all_x1, all_x2))]
        self.data[:] = [result.data for result in results]
        if mask is not None:
            self.mask[:] = [result.mask for result in results]
        if var is not None:
            self.var[:] = [result.variance for result in results]

    def optimal_extraction(self, data, mask, var, aper_lower, aper_upper,
                           cr_rej=5, max_iters=None, degree=3):
        """Optimal extraction following Horne (1986, PASP 98, 609)"""
        BAD_BITS = DQ.bad_pixel | DQ.cosmic_ray | DQ.no_data | DQ.unilluminated

        slitlength, npix = data.shape
        pixels = np.arange(npix)

        all_x1 = self._center_pixels + aper_lower
        all_x2 = self._center_pixels + aper_upper
        ix1 = max(int(min(all_x1) + 0.5), 0)
        ix2 = min(int(max(all_x2) + 1.5), slitlength)

        fit_it = fitting.FittingWithOutlierRemoval(
            fitting.LinearLSQFitter(), outlier_func=sigma_clip, sigma_upper=3,
            sigma_lower=None)

        # If we don't have a VAR plane, assume uniform variance based
        # on the pixel-to-pixel variations in the data
        if var is None:
            var_model = models.Const1D(sigma_clipped_stats(data, mask=mask)[2] ** 2)
            var = np.full_like(data[ix1:ix2], var_model.amplitude)
            var_mask = np.zeros_like(var, dtype=bool)
        else:
            # straightening and resampling sky lines can create unmasked
            # VAR=0 pixels that shouldn't be used in making the variance model
            mvar_init = models.Polynomial1D(degree=1)
            var_model, var_mask = fit_it(
                mvar_init, np.ma.masked_where(np.logical_or(mask, var == 0).ravel(),
                                              abs(data).ravel()), var.ravel())
            var_mask = var_mask.reshape(var.shape)[ix1:ix2]
            var = np.where(var_mask, var[ix1:ix2], var_model(data[ix1:ix2]))
        var[var < 0] = 0

        if mask is None:
            mask = np.zeros((ix2 - ix1, npix), dtype=DQ.datatype)
        else:
            mask = mask[ix1:ix2]

        data = data[ix1:ix2]
        # Step 4; first calculation of spectrum. We don't do any masking
        # here since we need all the flux
        spectrum = data.sum(axis=0)
        inv_var = at.divide0(1., var)
        unmask = np.ones_like(data, dtype=bool)

        iter = 0
        while True:
            # Step 5: construct spatial profile for each wavelength pixel
            profile = np.divide(data, spectrum,
                                out=np.zeros_like(data, dtype=np.float32),
                                where=spectrum > 0)
            profile_models = []
            for row, ivar_row in zip(profile, inv_var):
                m_init = models.Chebyshev1D(degree=degree, domain=[0, npix - 1])
                m_final, _ = fit_it(m_init, pixels, row,
                                    weights=np.sqrt(ivar_row) * np.where(spectrum > 0, spectrum, 0))
                profile_models.append(m_final(pixels))
            profile_model_spectrum = np.array([np.where(pm < 0, 0, pm) for pm in profile_models])
            sums = profile_model_spectrum.sum(axis=0)
            model_profile = at.divide0(profile_model_spectrum, sums)

            # Step 6: revise variance estimates
            var = np.where(var_mask | mask & BAD_BITS, var,
                           var_model(abs(model_profile * spectrum)))
            inv_var = at.divide0(1.0, var)

            # Step 7: identify cosmic ray hits: we're (probably) OK
            # to flag more than 1 per wavelength
            sigma_deviations = at.divide0(data - model_profile * spectrum, np.sqrt(var)) * unmask
            mask[sigma_deviations > cr_rej] |= DQ.cosmic_ray
            # most_deviant = np.argmax(sigma_deviations, axis=0)
            # for i, most in enumerate(most_deviant):
            #    if sigma_deviations[most, i] > cr_rej:
            #        mask[most, i] |= DQ.cosmic_ray

            last_unmask = unmask
            unmask = (mask & BAD_BITS) == 0
            spec_numerator = np.sum(unmask * model_profile * data * inv_var, axis=0)
            spec_denominator = np.sum(unmask * model_profile ** 2 * inv_var, axis=0)
            self.data = at.divide0(spec_numerator, spec_denominator)
            self.var = at.divide0(np.sum(unmask * model_profile, axis=0), spec_denominator)
            self.mask = np.bitwise_and.reduce(mask, axis=0)
            spectrum = self.data

            iter += 1
            # An unchanged mask means XORing always produces False
            if ((np.sum(unmask ^ last_unmask) == 0) or
                    (max_iters is not None and iter > max_iters)):
                break

    def extract(self, ext, width=None, aper_lower=None, aper_upper=None,
                method='aperture', dispaxis=None, viewer=None):
        """
        Extract a 1D spectrum by following the model trace and extracting in
        an aperture of a given number of pixels.

        Parameters
        ----------
        ext: single-slice AD object/ndarray
            spectral image from which spectrum is to be extracted
        width: float/None
            full width of extraction aperture (in pixels)
        aper_lower: float/None
            lower extraction limit (pixels)
        aper_upper: float/None
            upper extraction limit (pixels)
        method: str (standard|optimal)
            type of extraction
        dispaxis: int/None
            dispersion axis (python sense)
        viewer: Viewer/None
            Viewer object on which to display extraction apertures

        Returns
        -------
        NDAstroData: 1D spectrum
        """
        if width is not None:
            aper_upper = 0.5 * width
            aper_lower = -aper_upper
        if aper_lower is None:
            aper_lower = self.aper_lower
        if aper_upper is None:
            aper_upper = self.aper_upper

        if dispaxis is None:
            dispaxis = 2 - ext.dispersion_axis()  # python sense
        slitlength = ext.shape[1 - dispaxis]
        npix = ext.shape[dispaxis]
        direction = "row" if dispaxis == 0 else "column"

        self.check_domain(npix)

        if aper_lower > aper_upper:
            log.warning("Aperture lower limit is greater than upper limit.")
            aper_lower, aper_upper = aper_upper, aper_lower
        if aper_lower > 0:
            log.warning("Aperture lower limit is greater than zero.")
        if aper_upper < 0:
            log.warning("Aperture upper limit is less than zero.")

        # make data look like it's dispersed horizontally
        # (this is best for optimal extraction, but not standard)
        try:
            mask = ext.mask
        except AttributeError:  # ext is just an ndarray
            data = ext if dispaxis == 1 else ext.T
            mask = None
            var = None
        else:
            data = ext.data if dispaxis == 1 else ext.data.T
            if dispaxis == 0 and mask is not None:
                mask = mask.T
            var = ext.variance
            if dispaxis == 0 and var is not None:
                var = var.T

        # Avoid having to recalculate them
        self._center_pixels = self.model(np.arange(npix))
        all_x1 = self._center_pixels + aper_lower
        all_x2 = self._center_pixels + aper_upper
        if viewer is not None:
            # Display extraction edges on viewer, every 10 pixels (for speed)
            pixels = np.arange(npix)
            edge_coords = np.array([pixels, all_x1]).T
            viewer.polygon(edge_coords[::10], closed=False, xfirst=(dispaxis == 1), origin=0)
            edge_coords = np.array([pixels, all_x2]).T
            viewer.polygon(edge_coords[::10], closed=False, xfirst=(dispaxis == 1), origin=0)

        # Remember how pixel coordinates are defined!
        off_low = np.where(all_x1 < -0.5)[0]
        if len(off_low):
            log.warning("Aperture extends off {} of image between {}s {} and {}".
                        format(("left", "bottom")[dispaxis], direction,
                               min(off_low), max(off_low)))
        off_high = np.where(all_x2 >= slitlength - 0.5)[0]
        if len(off_high):
            log.warning("Aperture extends off {} of image between {}s {} and {}".
                        format(("right", "top")[dispaxis], direction,
                               min(off_high), max(off_high)))

        # Create the outputs here so the extraction function has access to them
        self.data = np.zeros((npix,), dtype=np.float32)
        self.mask = None if mask is None else np.zeros_like(self.data,
                                                            dtype=DQ.datatype)
        self.var = None if var is None else np.zeros_like(self.data)

        extraction_func = getattr(self, "{}_extraction".format(method))
        extraction_func(data, mask, var, aper_lower, aper_upper)

        del self._center_pixels
        self.last_extraction = (aper_lower, aper_upper)
        ndd = NDAstroData(self.data, mask=self.mask, variance=self.var)
        try:
            ndd.meta['header'] = ext.hdr.copy()
        except AttributeError:  # we only had an ndarray
            pass
        return ndd


###############################################################################
# FUNCTIONS RELATED TO PEAK-FINDING
@insert_descriptor_values("dispersion_axis")
<<<<<<< HEAD
def average_along_slit(ext, center=None, offset_from_center=None,
                       nsum=None, dispersion_axis=None):
=======
def average_along_slit(ext, center=None, nsum=None, dispersion_axis=None, combiner="mean"):
>>>>>>> 75b70084
    """
    Calculates the average along the slit and its pixel-by-pixel variance.

    Parameters
    ----------
    ext : `AstroData` slice
        2D spectral image from which trace is to be extracted.
    center : float or None
        Center of averaging region (None => center of axis).
        Python 0-indexed. Used with longslit spectra.
    offset_from_center : float or None
        Offset of center of extracted aperature from center of illuminated
        region. Used with cross-dispersed spectra.
    nsum : int
        Number of rows/columns to combine
    combiner : str
        Method to use for combining

    Returns
    -------
    data : array_like
        Averaged data of the extracted region.
    mask : array_like
        Mask of the extracted region.
    variance : array_like
        Variance of the extracted region based on pixel-to-pixel variation.
    extract_slice : slice
        Slice object for extraction region.
    -- OR --
    slit_polynomial : `Chebyshev1D` model
        Chebyshev polynomial representing the center of the extracted aperture.
    """
    constant_slit = 'LS' in ext.tags
    npix, mpix = ext.shape[1 - dispersion_axis], ext.shape[dispersion_axis]
    if nsum is None:
        nsum = npix
    if center is None:
        center = 0.5 * (npix - 1)
    if offset_from_center is None:
        offset_from_center = 0

    if constant_slit:
        extract_slice = slice(max(0, int(center + 1 - 0.5 * nsum)),
                              min(npix, int(center + 1 + 0.5 * nsum)))
    else:
        extract_slice = slice(None)

    # Transpose the data if needed. If the slit is constant, extracting it here
    # is all that is needed.
    data, mask, variance = at.transpose_if_needed(
        ext.data, ext.mask, ext.variance,
        transpose=(dispersion_axis == 0), section=extract_slice)

<<<<<<< HEAD
    if constant_slit:
        # Create 1D spectrum; pixel-to-pixel variation is a better indicator
        # of S/N than the VAR plane
        # FixMe: "variance=variance" breaks test_gmos_spect_ls_distortion_determine.
        #  Use "variance=None" to make them pass again.
        data, mask, variance = NDStacker.mean(data, mask=mask, variance=None)

        return data, mask, variance, extract_slice

    else:
        edge1, edge2 = [am.table_to_model(row) for row in ext.SLITEDGE]
        # Create a polynomial tracing the slit between the two edges.
        # The coefficients for this polynomial are a combination of
        # those of the two edge polynomials times the fraction across the
        # extension where the center line is to be.
        center_coeffs = [(p1 + p2) * 0.5 for p1, p2
                         in zip(edge1.parameters, edge2.parameters)]
        coeffs_dict = {coeff: value for coeff, value in zip(edge1.param_names,
                                                            center_coeffs)}
        coeffs_dict['c0'] += offset_from_center
        slit_polynomial = models.Chebyshev1D(degree=edge1.degree,
                                             domain=edge1.domain,
                                             **coeffs_dict)

        centers = np.array([slit_polynomial(n) for n in range(0, mpix)])
        data_out = np.empty([mpix], dtype=np.float32)
        mask_out = np.empty_like(data_out, dtype=np.uint16)
        variance_out = np.empty_like(data_out)

        # Sum `nsum` pixels around the center at each column.
        for i, center_pix in enumerate(centers):
            n1 = center_pix + 1 - 0.5 * nsum
            n2 = center_pix + 1 + 0.5 * nsum
            nddata = NDAstroData(data[:, i], mask=mask[:, i],
                                 variance=variance[:, i])
            data_out[i], mask_out[i], variance_out[i] = sum1d(nddata, n1, n2)

        # Divide by number of pixels summed to get the mean.
        data_out /= nsum
        variance_out /= nsum ** 2

        # Pass the polynomial for the center instead of the extract slice
        return data_out, mask_out, variance_out, slit_polynomial
=======
    # Create 1D spectrum; pixel-to-pixel variation is a better indicator
    # of S/N than the VAR plane
    # FixMe: "variance=variance" breaks test_gmos_spect_ls_distortion_determine.
    #  Use "variance=None" to make them pass again.

    # In some cases we want to use median combining for wavecal to remove hot pixels,
    # but "mean" is the default method
    data, mask, variance = NDStacker.combine(data, mask=mask, variance=None, combiner=combiner)
    return data, mask, variance, extract_slice
>>>>>>> 75b70084


def estimate_peak_width(data, mask=None, boxcar_size=None, nlines=None):
    """
    Estimates the FWHM of the spectral features (arc lines) by inspecting
    pixels around the brightest peaks.

    Parameters
    ----------
    data : ndarray
        1D data array
    mask : ndarray/None
        mask to apply to data
    boxcar_size : float/None
        subtract a median boxcar from the data first?

    Returns
    -------
    float : estimate of FWHM of features in pixels
    """
    if mask is None:
        goodpix = np.ones_like(data, dtype=bool)
    else:
        goodpix = ~mask.astype(bool)
    widths = []
    niters = 0
    if boxcar_size:
        data = data - at.boxcar(data, size=boxcar_size)
    num = 10
    if nlines != None:
        if nlines > num:
            num = nlines
    while len(widths) < num and niters < 100:
        index = np.argmax(data * goodpix)
        with warnings.catch_warnings():  # width=0 warnings
            warnings.simplefilter("ignore")
            width = signal.peak_widths(data, [index], 0.5)[0][0]
        # Block 2 * FWHM
        hi = min(int(index + width + 1.5), len(data))
        lo = max(int(index - width), 0)
        if all(goodpix[lo:hi]) and width > 0:
            widths.append(width)
        goodpix[lo:hi] = False
        niters += 1
    return sigma_clip(widths).mean()


def _construct_slit_profile(ext, min_sky_region=50, percentile=80,
                            section=None, use_snr=True):
    """

    Parameters
    ----------
    ext: NDData-like object
        2D spectral image, with data dispersed along the rows
    min_sky_region: int/None
        minimum separation between sky lines for a region to be used in
        profile construction
    percentile: float
        percentile to take at each spatial element
    section: str
        specific sections in the wavelength direction for determining profile
    use_snr: bool
        divide data by sqrt(variance) first?

    Returns
    -------
    profile, prof_mask:
        1D profile and mask to be applied
    """
    _, _, var1d = NDStacker.mean(ext.data, mask=ext.mask,
                                 variance=ext.variance)

    # Mask sky-line regions and find clumps of unmasked pixels
    # Very light sigma-clipping to remove bright sky lines
    var_excess = var1d - at.boxcar(
        var1d, np.median, size=min_sky_region // 2 if min_sky_region else 25)

    # We need to construct a spatial profile along the slit. First, remove
    # columns where too few pixels are good
    if ext.mask is not None:
        mask1d = (np.sum(ext.mask == DQ.good, axis=0) < 0.25 * ext.shape[0])
    else:
        mask1d = np.zeros_like(var1d, dtype=bool)

    _, _, std = sigma_clipped_stats(var_excess, mask=mask1d, sigma=5.0,
                                    maxiters=3)
    mask1d |= (var_excess > 5 * std)
    slices = np.ma.clump_unmasked(np.ma.masked_array(var1d, mask1d))

    sky_mask = np.ones_like(mask1d, dtype=bool)
    if min_sky_region:
        for reg in slices:
            if (reg.stop - reg.start) >= min_sky_region:
                sky_mask[reg] = False
    # If nothing satisfies the min_sky_region requirement, ignore it
    if sky_mask.all():
        log.warning(f"No regions in {ext.filename} between sky lines exceed "
                    f"{min_sky_region} pixels. Ignoring requirement.")
        sky_mask[:] = True
        for reg in slices:
            sky_mask[reg] = False

    if section:
        sec_mask = np.ones_like(mask1d, dtype=bool)
        for x1, x2 in (s.split(':') for s in section.split(',')):
            reg = slice(None if x1 == '' else int(x1) - 1,
                        None if x2 == '' else int(x2))
            sec_mask[reg] = False
    else:
        sec_mask = False

    # Ensure we have some valid pixels left
    if (sky_mask | sec_mask).all():
        log.warning(f"No valid regions remain in {ext.filename} after "
                    "applying sections. Ignoring sky mask.")
        sky_mask[:] = False

    full_mask = (ext.mask > 0 if ext.mask is not None else
                 np.zeros(ext.shape, dtype=bool))
    full_mask |= sky_mask | sec_mask

    signal = (ext.data if (ext.variance is None or not use_snr) else
              np.divide(ext.data, np.sqrt(ext.variance),
                        out=np.zeros_like(ext.data), where=ext.variance > 0))
    if ext.variance is not None:
        full_mask |= ext.variance == 0
    masked_data = np.where(full_mask, np.nan, signal)
    prof_mask = np.bitwise_and.reduce(full_mask, axis=1)

    # Need to catch warnings for rows full of NaNs
    with warnings.catch_warnings():
        warnings.filterwarnings('ignore', message='All-NaN slice')
        warnings.filterwarnings('ignore', message='Mean of empty slice')
        if percentile:
            profile = np.nanpercentile(masked_data, percentile, axis=1)
        else:
            profile = np.nanmean(masked_data, axis=1)
    return profile, prof_mask


def get_extrema(profile, prof_mask=None, min_snr=3, remove_edge_maxima=True):
    """
    Find all the significant maxima and minima in a 1D profile. Significance
    is calculated from the prominence of each peak divided by an estimate of
    the noise from the pixel-to-pixel variations in the profile, and whether
    this exceeds the minimum S/N ratio threshold.

    Maxima and minima are found by identifying all pixels that are either
    lower than both their neighbours, or higher than both their neighbours,
    or equal to one neighbour. The precise locations of these extrema are
    then calculated (with any that fail to produce a clear result simply
    being discarded) and any adjacent pairs of minima or maxima (when
    ordered by location) merged to leave only the most prominent. As a
    result, the returned list alternates perfectly between minima and
    maxima.

    Parameters
    ----------
    profile: 1D array
        profile from which extrema are to be found
    prof_mask: 1D array/mask
        mask to apply to this profile
    min_snr: float
        minimum S/N ratio for a maximum to be considered significant
    remove_edge_maxima: bool
        remove maxima that do not have a minimum between them and the edge?

    Returns
    -------
    extrema: list of 3-element lists (float, float, bool)
        [position, value, is_maximum?]
    """
    diffs = np.array([np.diff(profile[:-1]), -np.diff(profile[1:])])
    extrema = np.multiply.reduce(diffs, axis=0) >= 0
    extrema_types = np.add.reduce(diffs, axis=0)
    xpixels = np.arange(profile.size)[1:-1]
    max_locations = xpixels[np.logical_and(extrema, extrema_types > 0)]
    min_locations = xpixels[np.logical_and(extrema, extrema_types < 0)]
    maxima = pinpoint_peaks(profile, mask=prof_mask, peaks=max_locations,
                            halfwidth=3)
    minima = pinpoint_peaks(-profile, mask=prof_mask, peaks=min_locations,
                            halfwidth=3)
    extrema = sorted(zip(minima[0]+maxima[0], [-x for x in minima[1]]+maxima[1],
                         [False]*len(minima[0])+[True]*len(maxima[0])))

    # Now remove all adjacent minima with no maxima between them, and vice versa
    i = 0
    while i < len(extrema) - 1:
        if extrema[i][2] == extrema[i+1][2]:
            if (extrema[i][1] > extrema[i+1][1]) == extrema[i][2]:
                del extrema[i+1]
            else:
                del extrema[i]
        else:
            i += 1

    # These checks are required for the noiseless data in the tests
    if not extrema:
        return []

    # Delete a maximum if there is no minimum between it and the edge,
    # unless it's the ONLY maximum
    if extrema[0][2]:
        if len(extrema) == 1:
            extrema = [(1, profile[1], False)] + extrema + [(xpixels[-1], profile[-2], False)]
        elif len(extrema) == 2 or not remove_edge_maxima:
            extrema = [(1, profile[1], False)] + extrema
        else:
            del extrema[0]
    if extrema and extrema[-1][2]:
        if len(extrema) == 2 or not remove_edge_maxima:
            extrema = extrema + [(xpixels[-1], profile[-2], False)]
        else:
            del extrema[-1]

    if not extrema:
        return []

    # Now get rid of insignificant maxima
    stddev = at.std_from_pixel_variations(profile if prof_mask is None else
                                          profile[~prof_mask])

    def merge_with_left(index):
        del apertures[index]
        if extrema[index*2+1][1] > extrema[index*2-1][1]:
            del extrema[index*2-1:index*2+1]
        else:
            del extrema[index*2:index*2+2]

    def merge_with_right(index):
        del apertures[index]
        if extrema[index*2+1][1] > extrema[index*2+3][1]:
            del extrema[index*2+2:index*2+4]
        else:
            del extrema[index*2+1:index*2+3]

    def merge_with_neighbor(index):
        if extrema[index*2][1] < extrema[index*2+2][1] and index < len(apertures) - 1 or index == 0:
            merge_with_right(index)
            height = extrema[index * 2 + 1][1]
        else:
            merge_with_left(index)
            height = extrema[index*2-1][1]
        # Reset the search from the height of the new combined peak
        for i, _ in enumerate(apertures):
            if extrema[i*2+1][1] <= height:
                apertures[i] = 0

    ### WE NEED TO GET RID OF THEM IN A SMARTER WAY. PERCOLATING?
    apertures = [0] * (len(extrema) // 2)
    if not apertures:
        return []

    apnext = 1
    niter = 0
    while True:
        # Find highest unassigned peak
        order = np.argsort([x[1] for x in extrema if x[2]])[::-1]
        for highest in order:
            if apertures[highest] == 0:
                break
        l = 0 if highest == 0 else apertures[highest-1]
        r = 0 if highest == len(apertures)-1 else apertures[highest+1]
        snr = _prominence(extrema, highest) / stddev
        if l == 0 and r == 0 or snr >= min_snr :  # new aperture
            apertures[highest] = apnext
            apnext += 1
        else:
            merge_with_neighbor(highest)
        if apertures.count(0) == 0:
            break
        niter += 1
        if niter > 4 * profile.size:
            raise ValueError("Failed to converge")

    return extrema


def _prominence(extrema, index):
    """
    Calculate the prominence of the index-th maximum. The prominence is
    defined as the height of the peak above the height of the highest adjacent
    minimum. This function is abstracted in case we want to change that.
    """
    return extrema[index*2+1][1] - max(extrema[index*2][1], extrema[index*2+2][1])


def find_apertures(ext, max_apertures, min_sky_region, percentile,
                   threshold, section, min_snr, use_snr,
                   max_separation=None, min_sep=3, profile=None):
    """
    Finds sources in 2D spectral images and compute aperture sizes. Used by
    findApertures as well as by the interactive code. Data MUST always be
    dispersed along the rows (i.e., GMOS orientation).

    An existing profile can be passed to avoid the need to recalculate it.

    Parameters
    ----------
    ext: NDAstroData-like
        the data, with the spatial direction vertical and the spectra
        dispersed horizontally
    max_apertures: int/None
        maximum number of apertures to return
    min_sky_region: int/None
        minimum separation between sky lines if the wavelength region is to
        be used to construct the profile
    percentile: float/None
        when constructing the profile, use this percentile for each row
        (if None, use the mean)
    threshold: float
        thresholding parameter between peak and continuum for determining the
        aperture size
    section: str
        pixel section in the wavelength direction for determining the profile
        (generally used if percentile=None to reproduce IRAF-like finding)
    min_snr: float
        minimum S/N ratio for acceptable apertures
    use_snr: bool
        if True, divide each pixel in the 2D image by its standard deviation
        in order to construct the profile (this helps to mitigate the effects
        of varying exposure times along the slit -- e.g., because of the GMOS
        longslit bridges -- when using percentile > 50)
    max_separation: float
        ignore sources found at a larger distance (in arcseconds) from the
        target than this
    min_sep: float
        merge sources closer than this separation (in pixels)
    profile: 1D ndarray/masked_array/None
        the 1D spatial profile can be provided; if not, it is calculated

    Returns
    -------
    locations: list
        pixel locations of all peaks, in order of decreasing S/N ratio
    all_limits: list of 2-tuples
        pixel locations of the upper and lower limits of the aperture
        of each peak
    profile: ndarray
        the spatial profile
    prof_mask: ndarray/None
        the mask
    """
    if profile is None:
        # Collapse image along spatial direction to find noisy regions
        # (caused by sky lines, regardless of whether image has been
        # sky-subtracted or not)
        profile, prof_mask = _construct_slit_profile(
            ext, min_sky_region, percentile, section, use_snr)
    elif hasattr(profile, 'mask'):
        prof_mask = profile.mask
        profile = profile.data
    else:
        prof_mask = None

    extrema = get_extrema(profile, prof_mask, min_snr=min_snr)

    # 10 is a good value to capture artifacts
    stddev = at.std_from_pixel_variations(profile if prof_mask is None
                                          else profile[~prof_mask], separation=10)
    peaks = [x[0] for x in extrema[1::2]]
    all_limits = get_limits(np.nan_to_num(profile), prof_mask, peaks=peaks,
                            threshold=threshold, extrema=extrema)
    fwhm_limits = get_limits(np.nan_to_num(profile), prof_mask, peaks=peaks,
                            threshold=0.5, extrema=extrema)

    snrs = [_prominence(extrema, i // 2) / stddev
            for i in range(1, len(extrema), 2)]

    # The code below here tries to remove things that aren't real sources,
    # either noise spikes or artifacts
    # Start by removing low-S/N apertures
    ok_apertures = {i: snr >= min_snr for i, snr in enumerate(snrs)}

    # Remove apertures too close to other apertures
    for i, (peak1, limit1) in enumerate(zip(peaks, all_limits)):
        for j, (peak2, limit2) in enumerate(list(zip(peaks, all_limits))[i+1:], start=i+1):
            if abs(peak1 - peak2) < min_sep or limit1[1] >= peak2 or limit2[0] <= peak1:
                if extrema[i*2+1] > extrema[j*2+1]:
                    ok_apertures[j] = False
                    all_limits[i] = (all_limits[i][0], all_limits[j][1])
                    fwhm_limits[i] = (fwhm_limits[i][0], fwhm_limits[j][1])
                    extrema[i*2+2] = extrema[j*2+2]
                else:
                    ok_apertures[i] = False
                    all_limits[j] = (all_limits[i][0], all_limits[j][1])
                    fwhm_limits[j] = (fwhm_limits[i][0], fwhm_limits[j][1])
                    extrema[j*2] = extrema[i*2]

    # Remove sources larger than a certain distance from the target coords
    if max_separation is not None:
        max_separation /= ext.pixel_scale()
        target_location = ext.wcs.invert(
            ext.central_wavelength(asNanometers=True), ext.target_ra(),
            ext.target_dec())[1]
        if not np.isnan(target_location):
            ok_apertures.update({i: False for i, x in enumerate(peaks)
                                 if abs(target_location - x) > max_separation})

    spline = at.fit_spline_to_data(profile, mask=prof_mask)
    for i, (peak, limits, flimits, snr) in enumerate(zip(peaks, all_limits, fwhm_limits, snrs)):
        # Remove apertures that are too wide
        for side in (0, 1):
            height = (extrema[i*2+1][1] - extrema[i*2+2*side][1]) / stddev
            width = abs(peak - limits[side])
            if width > height / min_snr * 20:
                ok_apertures[i] = False
            # Eliminate things with square edges that are likely artifacts
            elif (flimits[side] - peak) / (limits[side] - peak + 1e-6) > 0.85:
                # But keep them if the square edge butts up against another aperture
                if not ((i > 0 and limits[0] - all_limits[i-1][1] < 1) or
                        (i < len(peaks) - 1 and all_limits[i+1][0] - limits[1] < 1)):
                    ok_apertures[i] = False
        # Remove apertures that don't appear in a smoothed version of the
        # data (these are basically noise peaks)
        if spline(peak) - spline(limits).min() < stddev:
            ok_apertures[i] = False

    good_apertures = [info for i, info in enumerate(zip(peaks, all_limits, snrs))
                      if ok_apertures[i]]
    if not good_apertures:
        log.warning("Found no sources")
        locations, all_limits = [], []
    else:
        good_apertures = sorted(good_apertures, key=lambda ap: ap[2], reverse=True)
        locations = [ap[0] for ap in good_apertures[:max_apertures]]
        all_limits = [ap[1] for ap in good_apertures[:max_apertures]]

    return locations, all_limits, profile, prof_mask


@unpack_nddata
def find_wavelet_peaks(data, widths=None, mask=None, variance=None, min_snr=1, min_sep=3,
                       min_frac=0.20, reject_bad=True, pinpoint_index=-1):
    """
    Find peaks in a 1D array using a wavelet method. This uses scipy.signal
    routines, but requires some duplication of that code since the
    _filter_ridge_lines() function doesn't expose the *window_size* parameter,
    which is important. This also does some rejection based on a pixel mask
    and/or "forensic accounting" of relative peak heights.

    Parameters
    ----------
    data : 1D array
        The pixel values of the 1D spectrum
    widths : array-like
        Sigma values of line-like features to look for
    mask : 1D array (optional)
        Mask (peaks with bad pixels are rejected) - optional
    variance : 1D array (optional)
        Variance (to estimate SNR of peaks) - optional
    min_snr : float
        Minimum SNR required of peak pixel
    min_sep : float
        Minimum separation in pixels for lines in final list
    min_frac : float
        minimum fraction of *widths* values at which a peak must be found
    reject_bad : bool
        clip lines using the reject_bad() function?
    pinpoint_index : int / None
        which index (in the wavelet-transformed array, ordered by "widths")
        should be used for determining more the more accurate peak positions
        (None => use untransformed data)

    Returns
    -------
    2D array: peak pixels and SNRs (sorted by pixel value)
    """
    mask = mask.astype(bool) if mask is not None else np.zeros_like(data, dtype=bool)

    max_width = max(widths)
    window_size = 4 * max_width + 1

    # If no variance is supplied we estimate S/N from pixel-to-pixel variations
    # (do this before any smoothing)
    if variance is None:
        variance = at.std_from_pixel_variations(data[~mask], separation=int(max_width)) ** 2

    # For really broad peaks we can do a median filter to remove spikes
    if min(widths) > 10:
        data = at.boxcar(data, size=2)
        mask = at.boxcar(mask, size=2, operation=np.logical_or)

    wavelet_transformed_data = cwt_ricker(data, widths)

    eps = np.finfo(np.float32).eps  # Minimum representative data
    wavelet_transformed_data[np.nan_to_num(wavelet_transformed_data) < eps] = eps

    ridge_lines = signal._peak_finding._identify_ridge_lines(
        wavelet_transformed_data, 0.03 * np.asarray(widths), 2)

    filtered = signal._peak_finding._filter_ridge_lines(
        wavelet_transformed_data, ridge_lines, window_size=window_size,
        min_length=int(min_frac * len(widths)), min_snr=min_snr)
    peaks = sorted([x[1][0] for x in filtered])

    # Estimate the SNR from the wavelet-transformed data to remove continuum
    snr = np.divide(wavelet_transformed_data[0], np.sqrt(variance),
                    out=np.zeros_like(data, dtype=np.float32),
                    where=variance > 0)

    peaks = [x for x in peaks if snr[x] > min_snr]

    # remove adjacent points
    new_peaks = []
    i = 0
    while i < len(peaks):
        j = i + 1
        while j < len(peaks) and (peaks[j] - peaks[j - 1] <= 1):
            j += 1
        new_peaks.append(np.mean(peaks[i:j]))
        i = j

    # Turn into array and remove those too close to the edges
    peaks = np.array(new_peaks)
    edge = 2.35482 * max_width
    peaks = peaks[np.logical_and(peaks > edge, peaks < len(data) - 1 - edge)]

    # Remove peaks very close to unilluminated/no-data pixels
    # (e.g., chip gaps in GMOS)
    peaks = [x for x in peaks if np.sum(mask[int(x-edge):int(x+edge+1)]) == 0]

    # We need to find accurate peak positions from convolved data so we're
    # not affected by noise or problems with broad, flat-topped features.
    # There appears to be a bias with narrow Ricker transforms, so we use the
    # broadest one for this purpose.
    pinpoint_data = (data if pinpoint_index is None else
                     wavelet_transformed_data[pinpoint_index])

    # Clip the really noisy parts of the data and get more accurate positions
    #pinpoint_data[snr < 0.5] = 0
    peaks = pinpoint_peaks(pinpoint_data, peaks=peaks, mask=mask,
                           halfwidth=int(0.5*np.median(widths)))[0]

    # Clean up peaks that are too close together
    while True:
        diffs = np.diff(peaks)
        if all(diffs >= min_sep):
            break
        i = np.argmax(diffs < min_sep)
        # Replace with mean of re-pinpointed points
        new_peaks = pinpoint_peaks(pinpoint_data, peaks=peaks[i:i+2])[0]
        del peaks[i+1]
        if new_peaks:
            peaks[i] = np.mean(new_peaks)
        else:  # somehow both peaks vanished
            del peaks[i]

    #final_peaks = [p for p in peaks if snr[int(p + 0.5)] > min_snr]
    final_peaks = peaks
    peak_snrs = list(snr[int(p + 0.5)] for p in final_peaks)

    # Remove suspiciously bright peaks and return as array of
    # locations and SNRs, sorted by location
    if reject_bad:
        good_peaks = reject_bad_peaks(list(zip(final_peaks, peak_snrs)))
    else:
        good_peaks = list(zip(final_peaks, peak_snrs))
    #print("KLDEBUG: T=", np.array(sorted(good_peaks)).T)

    # When no peaks are found the array is an empty list.  When called,
    # and peaks are found, two items (two lists) are returned and that is
    # what is expected.  Returning an empty crashes the calling code.
    # Return a list of two empty lists to prevent the crash and let the calling
    # routine decide what to do with it.

    T = np.array(sorted(good_peaks)).T
    if not T.size:
        T = np.array([[],[]])
    return T


@unpack_nddata
def pinpoint_peaks(data, peaks=None, mask=None, halfwidth=4, threshold=None,
                   keep_bad=False):
    """
    Improves positions of peaks with centroiding. It uses a deliberately
    small centroiding box to avoid contamination by nearby lines, which
    means the original positions must be good. It also removes any peaks
    affected by the mask

    The method used here is a direct recoding from IRAF's center1d function,
    as utilized by the identify and reidentify tasks. Extensive use has
    demonstrated the reliability of that method.

    Parameters
    ----------
    data: 1D array
        The pixel values of the 1D spectrum
    mask: 1D array (bool)
        Mask (peaks with bad pixels are rejected)
    peaks: sequence
        approximate (but good) location of peaks
    halfwidth: int
        number of pixels either side of initial peak to use in centroid
    threshold: float
        threshold to cut data
    keep_bad: bool
        if True, keeps the output peak list the same size as the input list,
        with None values for the peaks that didn't converge

    Returns
    -------
    peaks: list of more accurate locations of the peaks that converged
          (may be shorter than the input list of peaks)
    values: list of the fitted peak values (same length as peaks)
    """
    halfwidth = max(halfwidth, 2)  # Need at least 5 pixels to constrain spline
    int_limits = np.array([-1, -0.5, 0.5, 1])
    npts = len(data)
    final_peaks, peak_values = [], []

    if mask is None:
        mask = np.isnan(data)
    else:
        mask = mask.astype(bool) | np.isnan(data)
    if threshold is not None:
        mask |= data < threshold
    if data.size - mask.sum() < 4:
        return [], []

    xvalues = np.arange(data.size)

    for peak in peaks:
        xc = int(peak + 0.5)
        xc = np.argmax(data[max(xc - 1, 0):min(xc + 2, npts)]) + xc - 1
        x1 = int(xc - halfwidth - 1)
        x2 = int(xc + halfwidth + 2)
        m = mask[x1:x2]
        if x1 < 0 or x2 > data.size - 1 or np.isnan(data[xc]) or np.sum(~m) < 4:
            if keep_bad:
                final_peaks.append(None)
                peak_values.append(None)
            continue
        data_min = data[x1:x2].min()
        data_snippet = data[x1:x2] - data_min
        # We fit splines to y(x) and x * y(x)
        t, c, k = interpolate.splrep(xvalues[x1:x2][~m], data_snippet[~m], k=3,
                                     s=0)
        spline1 = interpolate.BSpline.construct_fast(t, c, k, extrapolate=False)
        t, c, k = interpolate.splrep(xvalues[x1:x2][~m],
                                     (data_snippet * xvalues[x1:x2])[~m], k=3, s=0)
        spline2 = interpolate.BSpline.construct_fast(t, c, k, extrapolate=False)

        # Then there's some centroiding around the peak, with convergence
        # tolerances. This is still just an IRAF re-code.
        final_peak = None
        dxlast = x2 - x1
        dxcheck = 0
        for i in range(50):
            # Triangle centering function
            limits = xc + int_limits * halfwidth
            splint1 = [spline1.integrate(x1, x2) for x1, x2 in zip(limits[:-1], limits[1:])]
            splint2 = [spline2.integrate(x1, x2) for x1, x2 in zip(limits[:-1], limits[1:])]
            sum1 = (splint2[1] - splint2[0] - splint2[2] +
                    (xc - halfwidth) * splint1[0] - xc * splint1[1] + (xc + halfwidth) * splint1[2])
            sum2 = splint1[1] - splint1[0] - splint1[2]
            if sum2 == 0:
                break

            dx = sum1 / abs(sum2)
            xc += max(-1, min(1, dx))
            if xc < halfwidth or xc > npts - halfwidth:
                break
            if abs(dx) < 0.001:
                final_peak = xc
                peak_value = spline1(xc)
                break
            if abs(dx) > dxlast + 0.001:
                dxcheck += 1
                if dxcheck > 3:
                    break
            elif abs(dx) > dxlast - 0.001:
                xc -= 0.5 * max(-1, min(1, dx))
                dxcheck = 0
            else:
                dxcheck = 0
                dxlast = abs(dx)

        if final_peak is not None and not np.isnan(peak_value):
            final_peaks.append(final_peak)
            peak_values.append(peak_value + data_min)
        else:
            if keep_bad:
                final_peaks.append(None)
                peak_values.append(None)
    return final_peaks, peak_values


def reject_bad_peaks(peaks):
    """
    Go through the list of peaks and remove any that look really suspicious.
    I refer to this colloquially as "forensic accounting".

    Parameters
    ----------
    peaks: sequence of 2-tuples:
        peak location and "strength" (e.g., SNR) of peaks

    Returns
    -------
    sequence of 2-tuples:
        accepted elements of input list
    """
    diff = 3  # Compare 1st brightest to 4th brightest
    peaks.sort(key=lambda x: x[1])  # Sort by SNR
    while len(peaks) > diff and (peaks[-1][1] / peaks[-(diff + 1)][1] > 3):
        del peaks[-1]
    return peaks


@unpack_nddata
def get_limits(data, mask=None, variance=None, peaks=[], threshold=0, min_snr=3,
               extrema=None):
    """
    Determines the region in a 1D array associated with each already-identified
    peak.

    This function operates in one of two ways:
        1. A list of already-determined extrema (maxima and minima) can be
           provided, in which case each peak is shifted to the nearest
           maximum and the limits determined from the adjacent minima. This
           is the mode of operation during the findApertures() first pass.
        2. If not list is provided, extrema are calculated, each peak is
           shifted, and then extrema are recaculated based on the S/N of
           this peak, and the limits determined. This is the mode of operation
           if the user marks a new aperture in the findApertures() UI, which
           may be less significance than the nominal minimum S/N ratio.

    Limits are determined between the peak and the adjacent minimum, which is
    assumed to represent the continuum level (since we do not require that
    data have a continuum level of zero).

    Parameters
    ----------
    data: ndarray
        1D profile containing the peaks
    mask: ndarray (bool-like)
        mask indicating pixels in data to ignore
    variance: ndarray/None
        variance of each pixel (None => recalculate)
    peaks: sequence
        peaks for which limits are to be found
    threshold: float
        parameter that determines where to place the aperture edge
        between the peak and the continuum level
    min_snr: float
        minimum S/N ratio for detection (used to find minima if
        extrema is None)
    extrema: sequence/None
        output from get_extrema(); if not provided, extrema will be calculated
        again; if provided, it is assumed that they satisfy min_snr conditions

    Returns
    -------
    list of 2-element lists:
        the lower and upper limits for each peak
    """
    if extrema is None:
        extrema = get_extrema(data, mask, min_snr=0)
        niter = 1  # need to iterate to refind extrema given source's S/N
    else:
        niter = 0
    if variance is None:
        stddev = np.full_like(data, at.std_from_pixel_variations(
            data if mask is None else data[~mask], separation=10))
    else:
        stddev = np.sqrt(variance)

    all_limits = []
    for peak in peaks:
        for iter in range(niter+1):
            maxima = np.array([x[:2] for x in extrema if x[2]]).T
            i = np.argmin(abs(maxima[0] - peak)) * 2 + 1
            true_peak = extrema[i][0]
            if abs(true_peak - peak) > 2:
                log.warning(f'Difficulty finding peak near {peak:.2f} - continuing')
                true_peak = None
                break
            if iter == niter:
                break
            # Estimate S/N of this peak and find extrema with that
            # value if it's lower than min_snr
            this_snr = _prominence(extrema, i // 2) / stddev[int(true_peak+0.5)]
            extrema = get_extrema(data, mask, min_snr=min(this_snr, min_snr))

        if true_peak is None:
            continue

        lower, upper = extrema[i-1][0], extrema[i+1][0]
        targets = [threshold * extrema[i][1] +
                   (1 - threshold) * extrema[j][1] for j in (i-1, i+1)]
        i1, i2, p = int(lower), int(upper+1), int(true_peak+0.5)

        limits = []
        for target, _slice in zip(targets, (slice(i1, p+2), slice(p-1, i2+1))):
            npts = _slice.stop - _slice.start
            # reduce variance to ensure spline goes through points
            with warnings.catch_warnings():
                # can arise from poor spline fit
                warnings.simplefilter("ignore", UserWarning)
                spline = at.fit_spline_to_data(
                    data[_slice], mask=None if mask is None else mask[_slice],
                    variance=0.01 * stddev[_slice]**2, k=min(npts-1, 3))
            limit = peak_limit(spline, true_peak-_slice.start,
                               0 if _slice.start==i1 else npts-1, target) + _slice.start
            limits.append(limit)

        limit1, limit2 = min(limits[0], peak), max(limits[1], peak)
        all_limits.append((limit1, limit2))

    return all_limits


def peak_limit(spline, peak, limit, target):
    """
    Finds a threshold as a fraction of the way from the signal at the minimum to
    the signal at the peak.

    Parameters
    ----------
    spline : callable
        the function within which aperture-extraction limits are desired
    peak : float
        location of peak
    limit : float
        location of the minimum -- an aperture edge is required between
        this location and the peak
    target : float
        signal level where limit should be placed

    Returns
    -------
    float : the pixel location of the aperture edge
    """
    func = lambda x: spline(x) - target
    # We need to deal with the possibility that the spline may cross the
    # target level more than once, and we want the one closest to the peak
    #new_limit = peak
    #while func(new_limit) > 0:
    #    new_limit += 1
    try:
        return optimize.bisect(func, limit, peak)
    except ValueError:
        return limit


@insert_descriptor_values("dispersion_axis")
@unpack_nddata
def stack_slit(data, mask=None, percentile=50, section=slice(None), dispersion_axis=None):
    _slice = tuple([section if axis == dispersion_axis else slice(None)
                   for axis in range(data.ndim)])
    if mask is None:
        return np.percentile(data[_slice], percentile, axis=dispersion_axis)
    with warnings.catch_warnings():
        warnings.filterwarnings('ignore', message='All-NaN slice')
        profile = np.nanpercentile(np.where(mask[_slice], np.nan, data[_slice]),
                                   percentile, axis=dispersion_axis)
    return np.nan_to_num(profile, copy=False, nan=np.nanmedian(profile))


def cwt_ricker(data, widths, **kwargs):
    """
    Continuous wavelet transform, using the Ricker filter.

    Hacked from scipy.cwt to ensure that the convolution is done with
    a wavelet that has an odd number of pixels.
    """
    output = np.zeros((len(widths), len(data)), dtype=np.float64)
    for ind, width in enumerate(widths):
        N = int(np.min([10 * width, len(data)])) // 2 * 2 - 1
        wavelet_data = np.conj(signal.ricker(N, width, **kwargs)[::-1])
        output[ind] = np.convolve(data, wavelet_data, mode='same')
    return output


################################################################################
# FUNCTIONS RELATED TO PEAK-TRACING

@unpack_nddata
def trace_lines(data, axis, mask=None, variance=None, start=None, initial=None,
                cwidth=5, rwidth=None, nsum=10, step=10, initial_tolerance=1.0,
                max_shift=0.05, max_missed=5, func=NDStacker.median, viewer=None,
                min_peak_value=None, min_line_length=0.):
    """
    This function traces features along one axis of a two-dimensional image.
    Initial peak locations are provided and then these are matched to peaks
    found a small distance away along the direction of tracing. In terms of
    its use to map the distortion from a 2D spectral image of an arc lamp,
    these lists of coordinates can then be used to determine a distortion map
    that will remove any curvature of lines of constant wavelength.

    For a horizontally-dispersed spectrum like GMOS, the reference y-coords
    will match the input y-coords, while the reference x-coords will all be
    equal to the initial x-coords of the peaks.

    Parameters
    ----------
    data : array/single-sliced AD object/NDData-like
        The extension within which to trace features.
    axis : int (0 or 1)
        Axis along which to trace (0=y-direction, 1=x-direction).
    mask : ndarray/None
        mask associated with the image
    variance: ndarray/None
        variance associated with the image
    start : int/None
        Row/column to start trace (None => middle).
    initial : sequence
        Coordinates of peaks
    cwidth : int
        Width of centroid box in pixels.
    rwidth : int/None
        width of Ricker filter to apply to each collapsed 1D slice
    nsum : int
        Number of rows/columns to combine at each step.
    step : int
        Step size along axis in pixels.
    initial_tolerance : float/None
        Maximum perpendicular shift (in pixels) between provided location and
        first calculation of peak.
    max_shift: float
        Maximum perpendicular shift (in pixels) from pixel to pixel.
    max_missed: int
        Maximum number of interactions without finding line before line is
        considered lost forever.
    func: callable
        function to use when collapsing to 1D. This takes the data, mask, and
        variance as arguments, and returns 1D versions of all three
    viewer: imexam viewer or None
        Viewer to draw lines on.
    min_peak_value: int or float
        Minimum amplitude of fit to be considered as a real detection. Peaks
        smaller than this value will be counted as a miss.
    min_line_length: float
        Minimum length of traced feature (as a fraction of the tracing dimension length)
        to be considered as a useful line.

    Returns
    -------
    refcoords, incoords: 2xN arrays (x-first) of coordinates
    """
    log = logutils.get_logger(__name__)

    # Make life easier for the poor coder by transposing data if needed,
    # so that we're always tracing along columns
    if axis == 0:
        ext_data = data
        ext_mask = None if mask is None else mask & DQ.not_signal
        direction = "row"
    else:
        ext_data = data.T
        ext_mask = None if mask is None else mask.T & DQ.not_signal
        direction = "column"

    if start is None:
        start = ext_data.shape[0] // 2
        log.stdinfo(f"Starting trace at {direction} {start}")
    else:  # just to be sure
        start = int(min(max(start, nsum // 2), ext_data.shape[0] - nsum / 2))

    # Get accurate starting positions for all peaks
    halfwidth = cwidth // 2
    y1 = max(int(start - 0.5 * nsum + 0.5), 0)
    _slice = slice(min(y1, ext_data.size - nsum),
                   min(y1 + nsum, ext_data.size))
    data, mask, var = func(ext_data[_slice], mask=None if ext_mask is None
                           else ext_mask[_slice], variance=None)

    if rwidth:
        data = cwt_ricker(data, widths=[rwidth])[0]

    # Get better peak positions if requested
    if initial_tolerance is None:
        initial_peaks = initial
    else:
        peaks = pinpoint_peaks(data, peaks=initial, mask=mask)[0]
        initial_peaks = []
        for peak in initial:
            j = np.argmin(abs(np.array(peaks) - peak))
            new_peak = peaks[j]
            if abs(new_peak - peak) <= initial_tolerance:
                initial_peaks.append(new_peak)
            else:
                log.debug(f"Cannot recenter peak at coordinate {peak}")

    # Allocate space for collapsed arrays of different sizes
    data = np.empty((max_missed + 1, ext_data.shape[1]))
    mask = np.zeros_like(data, dtype=DQ.datatype)
    var = np.empty_like(data)

    # Make a slice around a given row center
    def _slice(center):
        return slice(center - nsum // 2, center + nsum - nsum // 2)

    # We're going to make a list of valid step centers to help later. These
    # will help us to calculate for how many steps a trace has been missed,
    # since we don't count steps which cover masked regions.
    step_centers = list(np.arange(start + 1, ext_data.shape[0] - nsum / 2, step, dtype=int))
    step_centers.extend(list(np.arange(start - step, nsum / 2, -step, dtype=int)))
    all_slices = [_slice(c) for c in step_centers]
    # Eliminate blocks that are completely masked (e.g., chip gaps, bridges, amp5)
    # Also need to eliminate regions with only one valid column because NDStacker
    # can't compute the pixel-to-pixel variance and hence the S/N can't be calculated
    if ext_mask is not None:
        for i, s in reversed(list(enumerate(all_slices))):
            if np.bincount((ext_mask[s] & DQ.not_signal).min(axis=1))[0] <= 1:
                del step_centers[i]

    coord_lists = [[(start, peak)] for peak in initial_peaks]
    for direction in (1, -1):
        ypos = start
        last_coords = [[ypos, peak] for peak in initial_peaks]
        missing_but_not_lost = None

        while True:
            missing_but_not_lost = missing_but_not_lost or ypos
            ypos += step
            # Reached the bottom or top?
            if not (min(step_centers) <= ypos <= max(step_centers)):
                break

            # This indicates we should start making profiles binned across
            # multiple steps because we have lost lines but they're not
            # completely lost yet.
            lookback = min(int((ypos - missing_but_not_lost) / step), max_missed)

            # Make multiple arrays covering nsum to nsum*(largest_missed+1) rows
            # There's always at least one such array
            for i in range(lookback + 1):
                slices = [_slice(ypos - j*step) for j in range(i+1)]
                d, m, v = func(np.concatenate(list(ext_data[s] for s in slices)),
                               mask=None if ext_mask is None else np.concatenate(list(ext_mask[s] for s in slices)),
                               variance=None)
                # Variance could plausibly be zero
                var[i] = np.where(v <= 0, np.inf, v)
                if rwidth:
                    data[i] = np.where(d / np.sqrt(var[i]) > 0.5,
                                       cwt_ricker(d, widths=[rwidth])[0], 0)
                else:
                    data[i] = np.where(d / np.sqrt(var[i]) > 0.5, d, 0)
                if m is not None:
                    mask[i] = m

            # The second piece of logic is to deal with situations where only
            # one valid row is in the slice, so NDStacker will return var=0
            # because it cannot derive pixel-to-pixel variations. This makes
            # the data array 0 as well, and we can't find any peaks
            if any(mask[0] == 0) and not all(np.isinf(var[0])):
                last_peaks = [c[1] for c in last_coords if not np.isnan(c[1])]
                peaks, peak_values = pinpoint_peaks(data[0], peaks=last_peaks, mask=mask[0],
                                       halfwidth=halfwidth)

                for i, (last_row, old_peak) in enumerate(last_coords):
                    if np.isnan(old_peak):
                        continue
                    # If we found no peaks at all, then continue through
                    # the loop but nothing will match
                    if peaks:
                        j = np.argmin(abs(np.array(peaks) - old_peak))
                        new_peak, new_peak_value = peaks[j], peak_values[j]
                    else:
                        new_peak = np.inf

                    # Is this close enough to the existing peak?
                    steps_missed = len([c for c in step_centers if (last_row < c < ypos) or (last_row > c > ypos)])
                    for j in range(min(steps_missed, lookback) + 1):
                        tolerance = max_shift * (j + 1) * abs(step)
                        if abs(new_peak - old_peak) <= tolerance and\
                              (min_peak_value is None or new_peak_value > min_peak_value):
                            new_coord = [ypos - 0.5 * j * step, new_peak]
                            break
                        elif j < lookback:
                            # Investigate more heavily-binned profiles
                            # new_peak calculated here may be added in the
                            # next iteration of the loop
                            try:
                                new_peak, new_peak_value = [x[0] for x in pinpoint_peaks(
                                    data[j+1], peaks=[old_peak], mask=mask[j+1],
                                    halfwidth=halfwidth)]
                            except IndexError:  # No peak there
                                new_peak = np.inf
                    else:
                        # We haven't found the continuation of this line.
                        # If it's gone for good, set the coord to NaN to avoid it
                        # picking up a different line if there's significant tilt
                        if steps_missed >= max_missed:
                            #coord_lists[i].append([ypos, np.nan])
                            last_coords[i] = [ypos, np.nan]
                        continue

                    # Too close to the edge?
                    if (new_coord[1] < halfwidth or
                            new_coord[1] > ext_data.shape[1] - 0.5 * halfwidth):
                        last_coords[i][1] = np.nan
                        continue

                    if viewer:
                        kwargs = dict(zip(('y1', 'x1'), last_coords[i] if axis == 0
                        else reversed(last_coords[i])))
                        kwargs.update(dict(zip(('y2', 'x2'), new_coord if axis == 0
                        else reversed(new_coord))))
                        viewer.line(origin=0, **kwargs)

                    coord_lists[i].append(new_coord)
                    last_coords[i] = new_coord.copy()
                try:
                    missing_but_not_lost = direction * min(
                        direction * last[0] for last in last_coords if not np.isnan(last[1]))
                except ValueError:  # lost all lines
                    break
            else:  # We don't bin across completely dead regions
                missing_but_not_lost = None

        step *= -1

    # Remove short lines
    def keep_line(line, min_length):
        positions = [element[0] for element in line]
        return (max(positions) - min(positions)) > min_length * ext_data.shape[0]
    final_coord_lists = [line for line in coord_lists if keep_line(line, min_line_length)]
    final_peaks = [cl[0][1] for cl in final_coord_lists]

    # List of traced peak positions
    in_coords = np.array([c for coo in final_coord_lists for c in coo]).T
    # List of "reference" positions (i.e., the coordinate perpendicular to
    # the line remains constant at its initial value
    ref_coords = np.array([(ypos, ref) for coo, ref in zip(final_coord_lists, final_peaks) for (ypos, xpos) in coo]).T

    # Return the coordinate lists, in the form (x-coords, y-coords),
    # regardless of the dispersion axis
    return (ref_coords, in_coords) if axis == 1 else (ref_coords[::-1], in_coords[::-1])<|MERGE_RESOLUTION|>--- conflicted
+++ resolved
@@ -374,12 +374,8 @@
 ###############################################################################
 # FUNCTIONS RELATED TO PEAK-FINDING
 @insert_descriptor_values("dispersion_axis")
-<<<<<<< HEAD
 def average_along_slit(ext, center=None, offset_from_center=None,
-                       nsum=None, dispersion_axis=None):
-=======
-def average_along_slit(ext, center=None, nsum=None, dispersion_axis=None, combiner="mean"):
->>>>>>> 75b70084
+                       nsum=None, dispersion_axis=None, combiner="mean"):
     """
     Calculates the average along the slit and its pixel-by-pixel variance.
 
@@ -433,7 +429,6 @@
         ext.data, ext.mask, ext.variance,
         transpose=(dispersion_axis == 0), section=extract_slice)
 
-<<<<<<< HEAD
     if constant_slit:
         # Create 1D spectrum; pixel-to-pixel variation is a better indicator
         # of S/N than the VAR plane
@@ -477,18 +472,6 @@
 
         # Pass the polynomial for the center instead of the extract slice
         return data_out, mask_out, variance_out, slit_polynomial
-=======
-    # Create 1D spectrum; pixel-to-pixel variation is a better indicator
-    # of S/N than the VAR plane
-    # FixMe: "variance=variance" breaks test_gmos_spect_ls_distortion_determine.
-    #  Use "variance=None" to make them pass again.
-
-    # In some cases we want to use median combining for wavecal to remove hot pixels,
-    # but "mean" is the default method
-    data, mask, variance = NDStacker.combine(data, mask=mask, variance=None, combiner=combiner)
-    return data, mask, variance, extract_slice
->>>>>>> 75b70084
-
 
 def estimate_peak_width(data, mask=None, boxcar_size=None, nlines=None):
     """

#
# LSST Data Management System
# Copyright 2008, 2009, 2010 LSST Corporation.
#
# This product includes software developed by the
# LSST Project (http://www.lsst.org/).
#
# This program is free software: you can redistribute it and/or modify
# it under the terms of the GNU General Public License as published by
# the Free Software Foundation, either version 3 of the License, or
# (at your option) any later version.
#
# This program is distributed in the hope that it will be useful,
# but WITHOUT ANY WARRANTY; without even the implied warranty of
# MERCHANTABILITY or FITNESS FOR A PARTICULAR PURPOSE.  See the
# GNU General Public License for more details.
#
# You should have received a copy of the LSST License Statement and
# the GNU General Public License along with this program.  If not,
# see <http://www.lsstcorp.org/LegalNotices/>.
#
from .config import *
from .rangeField import *
from .choiceField import *
from .listField import *
from .dictField import *
from .configField import *
from .configChoiceField import *
from .configurableField import *
from .configDictField import *
#from .convert import *
from .wrap import *
from .registry import *
#from .version import *


class core_1Dfitting_config(Config):
    function = ChoiceField("Fitting function", str,
                           allowed={"spline3": "Cubic spline",
                                    "chebyshev": "Chebyshev polynomial"},
                           default="spline3", optional=False)
    order = RangeField("Order of fitting function", int, 6, min=1)
<<<<<<< HEAD
    lsigma = RangeField("Low rejection in sigma of fit", float, None,
                        min=0, optional=True)
    hsigma = RangeField("High rejection in sigma of fit", float, None,
=======
    lsigma = RangeField("Low rejection in sigma of fit", float, 3,
                        min=0, optional=True)
    hsigma = RangeField("High rejection in sigma of fit", float, 3,
>>>>>>> 575f4880
                        min=0, optional=True)
    niter = RangeField("Maximum number of rejection iterations", int, None,
                       min=0, optional=True)
    grow = RangeField("Rejection growing radius", float, 0, min=0)<|MERGE_RESOLUTION|>--- conflicted
+++ resolved
@@ -40,15 +40,9 @@
                                     "chebyshev": "Chebyshev polynomial"},
                            default="spline3", optional=False)
     order = RangeField("Order of fitting function", int, 6, min=1)
-<<<<<<< HEAD
-    lsigma = RangeField("Low rejection in sigma of fit", float, None,
-                        min=0, optional=True)
-    hsigma = RangeField("High rejection in sigma of fit", float, None,
-=======
     lsigma = RangeField("Low rejection in sigma of fit", float, 3,
                         min=0, optional=True)
     hsigma = RangeField("High rejection in sigma of fit", float, 3,
->>>>>>> 575f4880
                         min=0, optional=True)
     niter = RangeField("Maximum number of rejection iterations", int, None,
                        min=0, optional=True)

# Copyright(c) 2016,2018,2020 Association of Universities for Research in Astronomy, Inc.

from collections.abc import Iterable

import numpy as np
from astropy.modeling import Model, models, fitting
from astropy.stats import sigma_clip

from .astromodels import UnivariateSplineWithOutlierRemoval
from . import astrotools as at

__all__ = ['fit_1D']

function_map = {
    'chebyshev': (models.Chebyshev1D, {}),
    'legendre': (models.Legendre1D, {}),
    'polynomial': (models.Polynomial1D, {}),
    'spline1': (UnivariateSplineWithOutlierRemoval, {'k': 1}),
    'spline2': (UnivariateSplineWithOutlierRemoval, {'k': 2}),
    'spline3': (UnivariateSplineWithOutlierRemoval, {'k': 3}),
    'spline4': (UnivariateSplineWithOutlierRemoval, {'k': 4}),
    'spline5': (UnivariateSplineWithOutlierRemoval, {'k': 5}),
}


class fit_1D:
    """
    A class for evaluating the result of fitting 1D polynomials to each
    vector along some axis of an N-dimensional image array, with iterative
    pixel rejection and re-fitting, similar to IRAF's fit1d.

    Only simple, non-interactive plotting for inspection/debugging is
    implemented here; DRAGONS provides interactive plotting via a separate
    wrapper.


    Parameters
    ----------

    image : array-like
        N-dimensional input array containing the values to be fitted. If
        it is a `numpy.ma.MaskedArray`, any masked points are ignored when
        fitting.

    points : `~numpy.ndarray`, optional
        1-dimensional input array with the x-values of each 1D slice being
        fitted, If not given, the independent variable will be treated as
        a sequence of integers starting at zero.

    weights : `~numpy.ndarray`, optional
        N-dimensional input array containing fitting weights for each point.
        The weights will be ignored for a given 1D fit if all zero, to allow
        processing regions without data (in progress: splines only). If the
        data have known uncertainties, the weights should be equal to the
        inverse of the standard deviation.

    function : {'legendre', 'chebyshev', 'polynomial', 'splineN'}, optional
        Fitting function/model type to be used (current default 'legendre').
        The spline options may be 'spline1' (linear) to 'spline5' (quintic).

    domain : tuple, optional
        Domain for any of the astropy polynomial models. If None, the model
        is fit with a domain equal to the interval covered by the independent
        variable.

    order : `int` or `None`, optional
        Order/degree (ie. highest power, or number of terms minus one) for
        polynomial fitting functions. For spline fits, this is the maximum
        number of spline pieces, which (if applicable) will be reduced in
        proportion to the number of masked pixels for each fit. The default of
        0 always fits a constant. A value of `None` uses as many pieces as
        required to get chi^2=1 for spline fits, while for other functions it
        maps to the default of 0. Note that the equivalent value for polynomial
        functions in IRAF is 1 greater than with this definition.

    axis : `int`, optional
        Array axis along which to perform fitting (Python convention;
        default -1, ie. rows).

    sigma_lower, sigma_upper : `float`, optional
        Rejection threshold in standard deviations below and above the mean,
        respectively (default 3.0).

    niter : `int`, optional
        Maximum number of rejection and re-fitting iterations (default 0, ie.
        a single fit with no iteration).

    grow : `float` or `False`, optional
        Distance within which to extend rejection to the neighbours of
        statistically-rejected pixels (eg. 1 for the nearest neighbours).

    regions : `str` or list of `slice`, optional
        One or more comma-separated pixel ranges to be used in fitting each
        1D model. If this is a string, each range is 1-indexed, inclusive of
        the upper limit and may use a colon or hyphen separator. An upper or
        lower limit may be omitted, to use the remainder of the axis. The
        default of `None` (or '*' or '') causes the entire axis to be used.
        Any data outside the specified range(s) are ignored in fitting (even
        if those ranges are completely masked in the input `image`). If the
        argument is a list of slice objects, they follow the usual Python
        indexing conventions.

    plot : `bool` or `tuple` of `int`
        Plot a sample 1D fit to `image`? If `True`, the central (rounded up)
        1D fit will be plotted. A different fit can be selected by providing a
        co-ordinate tuple (using Python convention) with the fitted `axis`
        omitted, eg. (24, 34) would fit the central spectrum of an IFU data cube
        with shape (2822, 49, 68). For 2D data only, a single row/column number
        may be provided without parentheses. The default is `False` (no plot).

    Attributes
    ----------

    The arguments that control fitting and rejection (`function`, `order`,
    `axis`, `sigma_lower`, `sigma_upper`, `niter`, `grow` and `regions`) are
    stored in like-named attributes, in addition to which the following are
    defined:

    mask : `~numpy.ndarray`
        A Boolean mask matching the input `image` that records which pixels
        (`True`) were ignored when fitting, either because they were already
        masked in the input `image` or because they were rejected statistically
        during the iterative fitting process.

    model_class : `~astropy.modeling.core.Model` or
                  `astromodels.UnivariateSplineWithOutlierRemoval:`
        The underlying class to which the `function` argument has been mapped.

    regions_pix : `tuple` of (`int`, `int`)
        The actual fitted pixel ranges of the input `image` corresponding to
        `regions`, in inclusive, 1-indexed (start, end) pairs, with no
        wildcards or adjacent/overlapping ranges. These are provided primarily
        to facilitate plot annotation.

    """

    def __init__(self, image, points=None, weights=None, function='chebyshev',
                 domain=None,
                 order=0, axis=-1, sigma_lower=3.0, sigma_upper=3.0, niter=0,
                 grow=False, regions=None, plot=False):

        # Save the fitting parameter values:
        self.points = None if points is None else np.asarray(points)
        self.function = function
        self.domain = domain
        self.order = order
        self.axis = axis
        self.sigma_lower = sigma_lower
        self.sigma_upper = sigma_upper
        self.niter = niter
        self.grow = grow
        self.regions = regions

        # Map the specified fitting function to a model:
        self.model_class, self.model_args = function_map[self.function]

        # The spline fitting uses an adaptive criterion when order=None, but
        # AstroPy polynomials require an integer degree so map None to default:
        if (self.order is None and
            self.model_class is not UnivariateSplineWithOutlierRemoval):
            self.order = 0

        # Parse the sample regions or check that they're already slices:
        if not regions or isinstance(regions, str):
            self._slices = (at.cartesian_regions_to_slices(regions)
                            if points is None else
                            at.parse_user_regions(regions, dtype=self.points.dtype))
        else:
            self._slices = None
            try:
                if all(isinstance(item, slice) for item in regions):
                    self._slices = regions
            except TypeError:
                pass
            if self._slices is None:
                raise TypeError('regions must be a string or a list of slices')

        # Perform & save the fits:
        self._fit(image, weights=weights, plot=plot)

    def _fit(self, image, weights=None, plot=False):

        # Convert array-like input to a MaskedArray internally, to ensure it's
        # an `ndarray` instance and that any mask gets passed through to the
        # fitter:
        origim = image  # plotting works with the original image co-ords
        image = np.ma.masked_array(image)

        # Determine how many pixels we're fitting each vector over:
        try:
            npix = image.shape[self.axis]
        except IndexError:
            raise ValueError('axis={0} out of range for input shape {1}'
                             .format(self.axis, image.shape))

        # Define pixel grid to fit on:
        points = (np.arange(npix, dtype=np.int16) if self.points is None
                  else self.points)
        if self.domain is None:
            self.domain = (min(points), max(points))

        # Classify the model to be fitted:
        try:
            astropy_model = issubclass(self.model_class, Model)
        except TypeError:
            astropy_model = False

        # Convert user regions to a Boolean mask for slicing:
        user_reg = ~at.create_mask_from_regions(points, self._slices)

        # Record the actual fitted, inclusive ranges in 1-indexed pixels for
        # this dataset (with no wildcards or adjacent/overlapping ranges etc.),
        # mostly for plot annotation. Find the starting index of each selected
        # or omitted range in user_reg (considering regions outside the array
        # False and starting from the first True), then subtract 1 from every
        # second index, pair them to get (start, end) ranges and add back the
        # origin of 1:
        reg_changes = np.where(
            np.concatenate((user_reg[:1],
                            user_reg[1:] != user_reg[:-1],
                            user_reg[-1:]))
        )[0]
        self.regions_pix = tuple((start, end) for start, end in
                                 zip(reg_changes[::2]+1, reg_changes[1::2]))
        self.fitted_regions = tuple((points[start], points[end])
                                    for start, end in zip(reg_changes[::2],
                                                          reg_changes[1::2]-1))

        # To support fitting any axis of an N-dimensional array, we must
        # flatten all the other dimensions into a single "model set axis"
        # first; it's about 10-15% more efficient to stack astropy models along
        # the second axis (for a 3k x 2k image), because that's what the linear
        # fitter does internally, but for general callable functions we stack
        # along the first axis in order to loop over the fits easily:
        if astropy_model:
            ax_before = 0
            stack_shape = (npix,) if image.size == npix else (npix, -1)
        else:
            ax_before = image.ndim
            stack_shape = (-1, npix)
        image = np.rollaxis(image, self.axis, ax_before)
        self._tmpshape = image.shape
        image = image.reshape(stack_shape)
        if weights is not None:
            weights = np.rollaxis(np.array(weights), self.axis,
                                  ax_before).reshape(stack_shape)

        # Record intermediate array properties for later evaluation of models
        # onto the same grid, where only a subset of rows/cols may have been
        # fitted due to some being entirely masked:
        self._stack_shape = image.shape
        self._dtype = image.dtype if image.dtype.kind == 'f' else np.float32

        # Create a full-sized mask within which the fitter will populate the
        # user-specified region(s) and the rest will remain masked out:
        mask = np.ones(image.shape, dtype=bool)

        # Branch pending on whether we're using an AstroPy model or some other
        # supported fitting function (principally splines):
        if astropy_model:

            # Treat single model specially because FittingWithOutlierRemoval
            # fails for "1-model sets" and it should be more efficient anyway:
            image_to_fit = image
            if image.ndim == 1:
                if (image.mask is np.ma.nomask or
                      (~image.mask).sum() > self.order):
                    n_models = 1
                else:
                    n_models = 0  # don't try to fit a fully-masked 1D array
            elif image.mask is np.ma.nomask:
                n_models = image.shape[1]
            else:
                # remove fully masked columns otherwise this will lead to
                # Runtime warnings from Numpy because of divisions by zero.
                self._good_cols = (~image.mask).sum(axis=0) > self.order
                n_models = np.sum(self._good_cols)
                if n_models < image.shape[1]:
                    image_to_fit = image[:, self._good_cols]
                    if weights is not None:
                        weights = weights[:, self._good_cols]
                # remove model set axis if this leaves a single / no model
                if image_to_fit.shape[1] < 2:
                    image_to_fit = image_to_fit.reshape((image_to_fit.size,))
                    if weights is not None:
                        weights = weights.reshape((weights.size,))

            # Do the fitting unless the input data are entirely masked, which
            # can happen eg. when inspecting the fit for a sample image row.
            if n_models == 0:
                fitted_models = None

<<<<<<< HEAD
=======
            model_set = self.model_class(
                degree=self.order, n_models=n_models,
                domain=self.domain,
                model_set_axis=(None if n_models == 1 else 1),
                **self.model_args
            )

            # Configure iterative linear fitter with rejection:
            fitter = fitting.FittingWithOutlierRemoval(
                fitting.LinearLSQFitter(),
                sigma_clip,
                niter=self.niter,
                # additional args are passed to outlier_func, i.e. sigma_clip
                sigma_lower=self.sigma_lower,
                sigma_upper=self.sigma_upper,
                maxiters=1,
                cenfunc='mean',
                stdfunc='std',
                grow=self.grow  # requires AstroPy 4.2 (#10613)
            )

            # Fit the pixel data with rejection of outlying points:
            fitted_models, fitted_mask = fitter(
                model_set,
                points[user_reg], image_to_fit[user_reg],
                weights=None if weights is None else weights[user_reg]
            )
            self.fit_info = fitter.fit_info

            # Incorporate mask for fitted columns into the full-sized mask:
            if image.ndim > 1 and n_models < image.shape[1]:
                # this is quite ugly, but seems the best way to assign to an
                # array with a mask on both dimensions. This is equivalent to:
                #   mask[user_reg, masked_cols] = fitted_mask
                mask[user_reg[:, None] & self._good_cols] = fitted_mask.flat
>>>>>>> 50182462
            else:
                model_set = self.model_class(
                    degree=self.order, n_models=n_models,
                    domain=self.domain,
                    model_set_axis=(None if n_models == 1 else 1),
                    **self.model_args
                )

                # Configure iterative linear fitter with rejection:
                fitter = fitting.FittingWithOutlierRemoval(
                    fitting.LinearLSQFitter(),
                    sigma_clip,
                    niter=self.niter,
                    # additional args are passed to outlier_func (sigma_clip)
                    sigma_lower=self.sigma_lower,
                    sigma_upper=self.sigma_upper,
                    maxiters=1,
                    cenfunc='mean',
                    stdfunc='std',
                    grow=self.grow  # requires AstroPy 4.2 (#10613)
                )

                # Fit the pixel data with rejection of outlying points:
                fitted_models, fitted_mask = fitter(
                    model_set,
                    points[user_reg], image_to_fit[user_reg],
                    weights=None if weights is None else weights[user_reg]
                )

                # Incorporate mask for fitted columns into the full-sized mask:
                if image.ndim > 1 and n_models < image.shape[1]:
                    # this is quite ugly, but seems the best way to assign
                    # to an array with a mask on both dimensions. This is
                    # equivalent to:
                    #   mask[user_reg, masked_cols] = fitted_mask
                    mask[user_reg[:, None] & self._good_cols] = fitted_mask.flat
                else:
                    mask[user_reg] = fitted_mask

        else:
            #max_order = len(points) - self.model_args["k"]
            #if self.order is not None and self.order > max_order:
            #    self.order = max_order

            # If there are no weights, produce a None for every row:
            weights = iter(lambda: None, True) if weights is None else weights

            fitted_models = []

            for n, (imrow, wrow) in enumerate(zip(image, weights)):

                # Deal with weights being None or all undefined in regions
                # without data (should we allow for NaNs as well?). The scipy
                # spline-fitting routines state that weights should be inverse
                # standard deviation, whereas fit_1D takes inverse-variance.
                wrow = (wrow[user_reg] if wrow is not None and np.any(wrow)
                        else None)

                # Could generalize this a bit further using another dict to map
                # parameter names in function_map, eg. weights -> w?
                single_model = self.model_class(
                    points[user_reg], imrow[user_reg], order=self.order,
                    w=wrow, niter=self.niter, grow=int(self.grow),
                    sigma_lower=self.sigma_lower, sigma_upper=self.sigma_upper,
                    maxiters=1, **self.model_args
                )
                fitted_models.append(single_model)

                # Retrieve the mask from the spline object, but discard the
                # fitted values because they only apply to a subsection
                # (user_reg) of the original grid, rather than whatever points
                # the user might request, and re-using them where possible only
                # improves performance by ~1% for a single fit & evaluation:
                mask[n][user_reg] = single_model.mask
                single_model.data = None
            self.fit_info = single_model.fit_info

        # Save the set of fitted models in the flattened co-ordinate system,
        # to allow later (re-)evaluation at arbitrary points:
        self._models = fitted_models

        # Convert the mask to the ordering & shape of the input array and
        # save it. Calculate rms. Suppress warnings for no data points
        mask = mask.reshape(self._tmpshape)
        with np.errstate(invalid="ignore", divide="ignore"):
            if astropy_model:
                start = (self.axis + 1) or mask.ndim
                self.mask = np.rollaxis(mask, 0, start)
                rms = (np.rollaxis(image.reshape(self._tmpshape), 0, start) -
                       self.evaluate())[~self.mask].std()
            else:
                self.mask = np.rollaxis(mask, -1, self.axis)
                rms = (np.rollaxis(image.reshape(self._tmpshape), -1, self.axis) -
                       self.evaluate())[~self.mask].std()
        self.rms = rms if rms is not np.ma.masked else np.nan

        # Plot the fit:
        if plot is not False:
            self._plot(origim, index=None if plot is True else plot)

    # Basic plot for debugging/inspection (interactive plotting will be handled
    # by a separate wrapper in DRAGONS):
    def _plot(self, data, index=None):

        import matplotlib.pyplot as plt

        # Convert index to a tuple that can be used for slicing the arrays,
        # selecting the (approximately) central 1D model by default:
        if index is None:
            index = [axlen//2 for axlen in data.shape]
            index[self.axis] = slice(None)  # easiest way for negative indices
        else:
            axis = self.axis + data.ndim if self.axis < 0 else self.axis
            index = list(index) if isinstance(index, Iterable) else [index]
            index.insert(axis, slice(None))
            if len(index) != data.ndim:
                raise ValueError('index should have 1 dimension fewer than '
                                 'data')
        index = tuple(index)  # NumPy warns against indexing with a list

        points1 = (np.arange(data.shape[self.axis], dtype=np.int16)
                   if self.points is None else self.points)
        imrow, maskrow = np.ma.masked_array(data).data[index], self.mask[index]
        # This is a bit grossly inefficient, but currently there's no way to
        # evaluate a single model from a set and it's only a "debugging" plot
        # (if needed later, we could try constructing a single model by slicing
        # the model set parameters):
        fitrow = self.evaluate()[index]

        fig, ax = plt.subplots()

        ax.plot(points1, imrow, 'b.')
        ax.plot(points1[maskrow], imrow[maskrow], 'r.')
        ax.plot(points1, fitrow, 'k')

        mixed_coords = ax.get_xaxis_transform()  # x data units, y frac.

        # The extra +0.001 here avoids having identical start & end values
        # for single-pixel ranges, otherwise they don't get drawn:
        for start, end in self.fitted_regions:
            ax.annotate('', xy=(start, 0), xytext=(end+0.001, 0),
                        xycoords=mixed_coords, textcoords=mixed_coords,
                        arrowprops=dict(
                            arrowstyle='|-|,widthA=0.5,widthB=0.5',
                            shrinkA=0., shrinkB=0., color='green'
                        ))

        plt.show()

    def evaluate(self, points=None):
        """
        Evaluate the fitted model.

        Parameters
        ----------

        points : array-like, optional
            1D input array containing the 0-indexed points along `self.axis`
            at which the fitted models are to be evaluated. If this argument
            is not specified, the fit will be sampled at the same points as
            the original input `image` to which it was performed.

        Returns
        -------

        fitvals : `numpy.ndarray`
            Floating-point array of fitted model values, sampled at `points`
            along the fitted `axis` and matching the shape of the original
            input `image` to which the fit was performed along any other axes.

        """
        astropy_model = isinstance(self._models, Model) or self._models is None

        tmpaxis = 0 if astropy_model else -1

        # Determine how to reproduce the correct array shape, orientation and
        # sampling from flattened model output:
        # - Does this need optimizing for simple 1D input?
        if points is None:
            points = (np.arange(self._tmpshape[tmpaxis], dtype=np.int16)
                      if self.points is None else self.points)
            tmpshape = self._tmpshape
            stack_shape = self._stack_shape
        else:
            tmpshape = list(self._tmpshape)
            tmpshape[tmpaxis] = np.asarray(points).size
            stack_shape = list(self._stack_shape)
            stack_shape[tmpaxis] = tmpshape[tmpaxis]

        # Create an output array of the same shape & type as the fitted input
        # image (except for any change of sample "points" along the fitted
        # axis) that fitted values can be accumulated into and because
        # modelling always seems to return float64:
        fitvals = np.zeros(stack_shape, dtype=self._dtype)

        # Determine the model values we want to return (if there were no good
        # columns to fit models to, just keep the already-populated zeroes):
        if self._models is not None:
            if astropy_model:
                if fitvals.ndim > 1 and len(self._models) < fitvals.shape[1]:
                    # If we removed bad columns, we now need to fill them
                    # properly in the output array
                    tmpvals = self._models(points, model_set_axis=False)
                    if tmpvals.ndim == 1:  # single model for only 1 good col
                        tmpvals = tmpvals[:, np.newaxis]
                    fitvals[:, self._good_cols] = tmpvals
                    del tmpvals
                else:
                    fitvals[:] = self._models(points, model_set_axis=False)
            else:
                for n, single_model in enumerate(self._models):
                    # Determine model values to be returned (see comment in
                    # _fit about discarding values stored in the spline object)
                    fitvals[n] = single_model(points)

        # Restore the ordering & shape of the original input array:
        fitvals = fitvals.reshape(tmpshape)
        if astropy_model:
            fitvals = np.rollaxis(fitvals, 0, (self.axis + 1) or fitvals.ndim)
        else:
            fitvals = np.rollaxis(fitvals, -1, self.axis)

        return fitvals

    @property
    def model(self):
        """
        Expose the callable instance describing the model fit

        Returns
        -------
        callable : a single callable (either an ~astropy.modeling.core.Model`
                  or `astromodels.UnivariateSplineWithOutlierRemoval:`)
                  representing the model fit
        """
        # If no models were fitted because the input is entirely masked, return
        # a model of the expected type with all zeroes, for compatibility:
        if self._models is None:
            return self.model_class(degree=self.order, n_models=1,
                                    domain=self.domain, model_set_axis=None,
                                    **self.model_args)

        if len(self._models) > 1:
            raise ValueError("Can only provide model property if there is a "
                             "single model.")
        astropy_model = isinstance(self._models, Model)
        if astropy_model:
            return self._models
        else:
            return self._models[0]


    def extract_params(self):
        """
        Stand-in method by ooberdorf pending something from Chris or James.

        Convert the state of this fit_1D model into a dictionary.  This can be used
        to create a fresh fit.

        Returns
        -------

        """
        retval = dict()
        terms = ["function", "order", "sigma_lower", "sigma_upper", "niter", "grow", "regions"]
        for term in terms:
            val = getattr(self, term, None)
            if val is not None:
                retval[term] = val
        return retval

    @staticmethod
    def translate_params(params):
        """
        Translates the parameter names used by the primitives into those used
        by fit_1D. Does not do any meaningful validation since that should be
        handled by the Configs.

        Parameters
        ----------
        params : dict
            An input dict of parameters (can include irrelevant ones)

        Returns
        -------
        params : dict
            A dict suitable for passing to fit1D
        """
        lsigma, hsigma = params.get("lsigma"), params.get("hsigma")
        if lsigma is None and hsigma is None:
            lsigma = hsigma = params.get("sigma")  # still None if non-existent

        # FittingWithOutlierRemoval should support niter=None but it crashes
        niter = params.get("niter")
        if niter is None:
            niter = 100

        new_params = {"niter": niter,
                      "order": params["order"],
                      "function": params["function"],
                      "sigma_lower": lsigma,
                      "sigma_upper": hsigma,
                      "regions": params.get("regions")}
        if "grow" in params:
            new_params["grow"] = params["grow"]
        return new_params<|MERGE_RESOLUTION|>--- conflicted
+++ resolved
@@ -290,44 +290,6 @@
             if n_models == 0:
                 fitted_models = None
 
-<<<<<<< HEAD
-=======
-            model_set = self.model_class(
-                degree=self.order, n_models=n_models,
-                domain=self.domain,
-                model_set_axis=(None if n_models == 1 else 1),
-                **self.model_args
-            )
-
-            # Configure iterative linear fitter with rejection:
-            fitter = fitting.FittingWithOutlierRemoval(
-                fitting.LinearLSQFitter(),
-                sigma_clip,
-                niter=self.niter,
-                # additional args are passed to outlier_func, i.e. sigma_clip
-                sigma_lower=self.sigma_lower,
-                sigma_upper=self.sigma_upper,
-                maxiters=1,
-                cenfunc='mean',
-                stdfunc='std',
-                grow=self.grow  # requires AstroPy 4.2 (#10613)
-            )
-
-            # Fit the pixel data with rejection of outlying points:
-            fitted_models, fitted_mask = fitter(
-                model_set,
-                points[user_reg], image_to_fit[user_reg],
-                weights=None if weights is None else weights[user_reg]
-            )
-            self.fit_info = fitter.fit_info
-
-            # Incorporate mask for fitted columns into the full-sized mask:
-            if image.ndim > 1 and n_models < image.shape[1]:
-                # this is quite ugly, but seems the best way to assign to an
-                # array with a mask on both dimensions. This is equivalent to:
-                #   mask[user_reg, masked_cols] = fitted_mask
-                mask[user_reg[:, None] & self._good_cols] = fitted_mask.flat
->>>>>>> 50182462
             else:
                 model_set = self.model_class(
                     degree=self.order, n_models=n_models,
@@ -350,22 +312,23 @@
                     grow=self.grow  # requires AstroPy 4.2 (#10613)
                 )
 
-                # Fit the pixel data with rejection of outlying points:
-                fitted_models, fitted_mask = fitter(
-                    model_set,
-                    points[user_reg], image_to_fit[user_reg],
-                    weights=None if weights is None else weights[user_reg]
-                )
-
-                # Incorporate mask for fitted columns into the full-sized mask:
-                if image.ndim > 1 and n_models < image.shape[1]:
-                    # this is quite ugly, but seems the best way to assign
-                    # to an array with a mask on both dimensions. This is
-                    # equivalent to:
-                    #   mask[user_reg, masked_cols] = fitted_mask
-                    mask[user_reg[:, None] & self._good_cols] = fitted_mask.flat
-                else:
-                    mask[user_reg] = fitted_mask
+            # Fit the pixel data with rejection of outlying points:
+            fitted_models, fitted_mask = fitter(
+                model_set,
+                points[user_reg], image_to_fit[user_reg],
+                weights=None if weights is None else weights[user_reg]
+            )
+            self.fit_info = fitter.fit_info
+
+            # Incorporate mask for fitted columns into the full-sized mask:
+            if image.ndim > 1 and n_models < image.shape[1]:
+                # this is quite ugly, but seems the best way to assign
+                # to an array with a mask on both dimensions. This is
+                # equivalent to:
+                #   mask[user_reg, masked_cols] = fitted_mask
+                mask[user_reg[:, None] & self._good_cols] = fitted_mask.flat
+            else:
+                mask[user_reg] = fitted_mask
 
         else:
             #max_order = len(points) - self.model_args["k"]

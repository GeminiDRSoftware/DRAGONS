--- conflicted
+++ resolved
@@ -483,15 +483,9 @@
         dispaxis = 2 - ext.dispersion_axis()  # python sense
         direction = "row" if dispaxis == 1 else "column"
         data, mask, variance, extract_slice = tracing.average_along_slit(
-<<<<<<< HEAD
-            ext, center=config.center, nsum=config.nsum, combiner=config.debug_combiner)
-        log.stdinfo("Extracting 1D spectrum from {}s {} to {}".
-                    format(direction, extract_slice.start + 1, extract_slice.stop))
-=======
-            ext, center=config["center"], nsum=config["nsum"])
+            ext, center=config["center"], nsum=config["nsum"], combiner=config["debug_combiner"])
         logit("Extracting 1D spectrum from {}s {} to {}".
               format(direction, extract_slice.start + 1, extract_slice.stop))
->>>>>>> 64ffc3db
         middle = 0.5 * (extract_slice.start + extract_slice.stop - 1)
         axes = {dispaxis: middle}
         location = f"{direction} {int(middle)}"
@@ -514,24 +508,15 @@
 
     peaks, weights = find_line_peaks(
         data, mask=mask, variance=variance,
-<<<<<<< HEAD
-        fwidth=fwidth, min_snr=config.min_snr, min_sep=config.min_sep,
-        reject_bad=False, nbright=config.values.get("nbright", 0))
+        fwidth=fwidth, min_snr=config["min_snr"], min_sep=config["min_sep"],
+        reject_bad=False, nbright=config.get("nbright", 0))
     if len(peaks) == 0:
         raise ValueError(f"No peaks were found; perhaps try a lower min_snr value?")
     # Do the second iteration of fwidth estimation and peak finding in order to get more accurate
     # line widths (this step is mostly necessary when doing wavecal from sky lines, as for those
     # the brightest peaks also tend to be the widest, thus estimation from 10 brightest lines tends
     # to be too high).
-    if config.fwidth is None:
-=======
-        fwidth=fwidth, min_snr=config["min_snr"], min_sep=config["min_sep"],
-        reject_bad=False, nbright=config.get("nbright", 0))
-    # Do second iteration of fwidth estimation and peak finding in order to get more accurate
-    # line widths (this step is mostly necessary when calibrating from sky lines, as for those
-    # the brightest peaks also tend to be the widest, thus estimation from 10 brightest lines tends to be too high).
     if config["fwidth"] is None:
->>>>>>> 64ffc3db
         fwidth = tracing.estimate_peak_width(data, mask=mask, boxcar_size=30, nlines=len(peaks))
         peaks, weights = find_line_peaks(
             data, mask=mask, variance=variance,
@@ -606,6 +591,7 @@
     best_score = np.inf
     arc_lines = linelist.wavelengths(in_vacuo=config["in_vacuo"], units="nm")
     arc_weights = linelist.weights
+
     # Create an initial fit_1D object using the initial wavelength model
     # (always the first model in the init_models list) as a fallback in case
     # don't get a better solution. Since we can't create a fit_1D object

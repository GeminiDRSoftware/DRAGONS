--- conflicted
+++ resolved
@@ -126,7 +126,6 @@
         # If we're looking for the .data attributes, this may just be the
         # element, if they're ndarrays. We should handle a mix of ndarrays
         # and NDData-like objects.
-        # NB ndarray.data returns a "memoryview" object in recent numpy
         if name == "data":
             attributes = [el if not isinstance(attr, np.ndarray) else attr
                           for el, attr in zip(self._elements, attributes)]
@@ -854,7 +853,7 @@
         self.origin = tuple(min_ for min_, max_ in limits)
 
     def transform(self, attributes=['data'],
-                  order=3, subsample=1, threshold=0.01, parallel=False):
+                  order=3, subsample=1, threshold=0.01, parallel=True):
         """
         This method transforms and combines the arrays into a single output
         array. The inputs, after transforming, shouldn't interfere with each
@@ -1226,13 +1225,8 @@
                           if all(getattr(ad, attr, None) is not None for ad in self._arrays)]
         self.log.fullinfo("Processing the following array attributes: "
                           "{}".format(', '.join(attributes)))
-<<<<<<< HEAD
-        super(AstroDataGroup, self).transform(attributes=attributes, order=order, subsample=subsample,
-                          threshold=threshold, parallel=parallel)
-=======
         super(AstroDataGroup, self).transform(attributes=attributes, order=order,
                             subsample=subsample, threshold=threshold, parallel=parallel)
->>>>>>> 69e14eb2
 
         # Create the output AD object
         ref_ext = self._arrays[self.ref_array][self.ref_index]

#!/usr/bin/env python
# -*- coding: utf8 -*-

from argparse import ArgumentParser, RawDescriptionHelpFormatter

from gempy.utils import showrecipes

__author__ = 'Ivan Sharankov'


def main():
<<<<<<< HEAD
    parser = ArgumentParser(
        description="Shows what sequence of primitives a recipe will execute "
        "or which recipes are available for the dataset.",
        formatter_class=RawDescriptionHelpFormatter
    )
=======
    args = showprims_argparser()
    if args.all:
        recipes_found = showrecipes.showrecipes(args.inputfile,
                                                args.adpkg, args.drpkg)
        print(recipes_found)
    else:
        print(args)
        primitives_found = showrecipes.showprims(
            args.inputfile, args.mode, args.recipe, args.adpkg, args.drpkg)
        print(primitives_found)


def showprims_argparser():
    from argparse import ArgumentParser
    from argparse import RawDescriptionHelpFormatter

    parser = ArgumentParser(description="desc", prog='showprims',
                            formatter_class=RawDescriptionHelpFormatter)

>>>>>>> e3940474
    parser.add_argument('inputfile', type=str,
                        help="The fits file needed to extract the tags. This "
                             "file must be opened by astrodata as an object")

    parser.add_argument("-m", "--mode", dest="mode", default='sq',
                        help="determines if the mode of the recipe "
                             "is either 'qa' or 'sq'.")

    parser.add_argument("-r", "--recipe", dest="recipe", default='_default',
                        help="Determines the recipe that the user wants "
                             "to see the primitives for. If no recipe is "
                             " provided, the default is used.")

    parser.add_argument("--all", default=False, action='store_true',
                        help='Show the name of all the valid recipes.')

    parser.add_argument('--adpkg', nargs=1,
                        dest='adpkg', action='store', required=False,
                        help='Name of the astrodata instrument package to use'
                             'if not gemini_instruments')

    parser.add_argument('--drpkg', nargs=1,
                        dest='drpkg', action='store', required=False,
                        help='Name of the DRAGONS instrument package to use'
                             'if not geminidr')

    parser.add_argument("--debug", default=False, action='store_true',
                        help='Print debugging statements')

    args = parser.parse_args()

    if args.debug:
        print(args)

<<<<<<< HEAD
    if args.all:
        recipes_found = showrecipes.showrecipes(args.inputfile)
        print(recipes_found)
    else:
        primitives_found = showrecipes.showprims(
            args.inputfile, args.mode, args.recipe)
        print(primitives_found)
=======
    if args.adpkg is not None:
        args.adpkg = args.adpkg[0]
    if args.drpkg is not None:
        args.drpkg = args.drpkg[0]

    return args
>>>>>>> e3940474


if __name__ == "__main__":
    main()<|MERGE_RESOLUTION|>--- conflicted
+++ resolved
@@ -1,7 +1,5 @@
 #!/usr/bin/env python
 # -*- coding: utf8 -*-
-
-from argparse import ArgumentParser, RawDescriptionHelpFormatter
 
 from gempy.utils import showrecipes
 
@@ -9,13 +7,6 @@
 
 
 def main():
-<<<<<<< HEAD
-    parser = ArgumentParser(
-        description="Shows what sequence of primitives a recipe will execute "
-        "or which recipes are available for the dataset.",
-        formatter_class=RawDescriptionHelpFormatter
-    )
-=======
     args = showprims_argparser()
     if args.all:
         recipes_found = showrecipes.showrecipes(args.inputfile,
@@ -35,7 +26,6 @@
     parser = ArgumentParser(description="desc", prog='showprims',
                             formatter_class=RawDescriptionHelpFormatter)
 
->>>>>>> e3940474
     parser.add_argument('inputfile', type=str,
                         help="The fits file needed to extract the tags. This "
                              "file must be opened by astrodata as an object")
@@ -70,22 +60,12 @@
     if args.debug:
         print(args)
 
-<<<<<<< HEAD
-    if args.all:
-        recipes_found = showrecipes.showrecipes(args.inputfile)
-        print(recipes_found)
-    else:
-        primitives_found = showrecipes.showprims(
-            args.inputfile, args.mode, args.recipe)
-        print(primitives_found)
-=======
     if args.adpkg is not None:
         args.adpkg = args.adpkg[0]
     if args.drpkg is not None:
         args.drpkg = args.drpkg[0]
 
     return args
->>>>>>> e3940474
 
 
 if __name__ == "__main__":

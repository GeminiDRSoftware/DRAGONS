--- conflicted
+++ resolved
@@ -15,8 +15,6 @@
     def setDefaults(self):
         self.suffix = "_structureStandardized"
 
-<<<<<<< HEAD
-
 class standardizeWCSConfig(parameters_standardize.standardizeWCSConfig):
     bad_wcs = config.ChoiceField("Method for WCS handling", str,
                                  allowed={'exit': "Exit reduction if discrepant WCS found",
@@ -28,7 +26,7 @@
                                                 float, 30., min=2)
     debug_max_deadtime = config.RangeField("Maximum dead time between exposures to require a new pointing",
                                            float, 60., min=10)
-=======
+
+
 class checkWCSConfig(config.Config):
-    tolerance = config.RangeField("Positional tolerance (arcsec)", float, 2, min=0.1)
->>>>>>> 7b9b3eba
+    tolerance = config.RangeField("Positional tolerance (arcsec)", float, 2, min=0.1)
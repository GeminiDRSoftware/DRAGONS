#
#                                                                  gemini_python
#
#                                                        primtives_gnirs_spect.py
# ------------------------------------------------------------------------------
import os

from importlib import import_module

from geminidr.core import Spect

from .primitives_gnirs import GNIRS
from . import parameters_gnirs_spect

from gempy.gemini import gemini_tools as gt
from gempy.library import transform, wavecal

from recipe_system.utils.decorators import parameter_override, capture_provenance


@parameter_override
@capture_provenance
class GNIRSSpect(Spect, GNIRS):
    """
    This is the class containing all of the preprocessing primitives
    for the GNIRSSpect level of the type hierarchy tree. It inherits all
    the primitives from the level above
    """
    tagset = {"GEMINI", "GNIRS", "SPECT"}

    def _initialize(self, adinputs, **kwargs):
        super()._initialize(adinputs, **kwargs)
        self._param_update(parameters_gnirs_spect)

    def standardizeWCS(self, adinputs=None, **params):
        """
        This primitive updates the WCS attribute of each NDAstroData extension
        in the input AstroData objects. For spectroscopic data, it means
        replacing an imaging WCS with an approximate spectroscopic WCS.

        Parameters
        ----------
        suffix: str/None
            suffix to be added to output files

        """
        log = self.log
        timestamp_key = self.timestamp_keys[self.myself()]
        log.debug(gt.log_message("primitive", self.myself(), "starting"))
        super().standardizeWCS(adinputs, **params)

        for ad in adinputs:
            log.stdinfo(f"Adding spectroscopic WCS to {ad.filename}")
            cenwave = ad.central_wavelength(asNanometers=True)
            transform.add_longslit_wcs(ad, central_wavelength=cenwave,
                                       pointing=ad[0].wcs(512, 511))

            # Timestamp. Suffix was updated in the super() call
            gt.mark_history(ad, primname=self.myself(), keyword=timestamp_key)
        return adinputs

<<<<<<< HEAD
    def _get_arc_linelist(self, waves=None, ad=None):
=======
    def determineWavelengthSolution(self, adinputs=None, **params):
        """
        Determines the wavelength solution for an ARC and updates the wcs
        with this solution. In addition, the solution and pixel/wavelength
        matches are stored as an attached `WAVECAL` :class:`~astropy.table.Table`.

        2D input images are converted to 1D by collapsing a slice of the image
        along the dispersion direction, and peaks are identified. These are then
        matched to an arc line list, using piecewise-fitting of (usually)
        linear functions to match peaks to arc lines, using the
        :class:`~gempy.library.matching.KDTreeFitter`.

        The `.WAVECAL` table contains four columns:
            ["name", "coefficients", "peaks", "wavelengths"]

        The `name` and the `coefficients` columns contain information to
        re-create an Chebyshev1D object, plus additional information about
        the way the spectrum was collapsed. The `peaks` column contains the
        (1-indexed) position of the lines that were matched to the catalogue,
        and the `wavelengths` column contains the matched wavelengths.

        This GNIRS-specific primitive sets debug_min_lines, order, min_snr,
        num_atran_lines and average values depending on the
        observing mode, as the default value for these parameters is None.
        It then calls the generic version of the primitive.

        Parameters
        ----------
        adinputs : list of :class:`~astrodata.AstroData`
             Mosaicked Arc data as 2D spectral images or 1D spectra.

        suffix : str/None
            Suffix to be added to output files

        order : int
            Order of Chebyshev fitting function.

        center : None or int
            Central row/column for 1D extraction (None => use middle).

        nsum : int, optional
            Number of rows/columns to average.

        min_snr : float
            Minimum S/N ratio in line peak to be used in fitting.

        weighting : {'natural', 'relative', 'none'}
            How to weight the detected peaks.

        fwidth : float/None
            Expected width of arc lines in pixels. It tells how far the
            KDTreeFitter should look for when matching detected peaks with
            reference arcs lines. If None, `fwidth` is determined using
            `tracing.estimate_peak_width`.

        min_sep : float
            Minimum separation (in pixels) for peaks to be considered distinct

        central_wavelength : float/None
            central wavelength in nm (if None, use the WCS or descriptor)

        dispersion : float/None
            dispersion in nm/pixel (if None, use the WCS or descriptor)

        linelist : str/None
            Name of file containing arc lines. If None, then a default look-up
            table will be used.

        alternative_centers : bool
            Identify alternative central wavelengths and try to fit them?

        nbright : int (or may not exist in certain class methods)
            Number of brightest lines to cull before fitting

        absorption : bool
            If feature type is absorption (default: "False")

        interactive : bool
            Use the interactive tool?

        debug : bool
            Enable plots for debugging.

        num_atran_lines: int/None
            Number of lines with largest weigths (within a wvl bin) to be used for
            the generated ATRAN line list.

        wv_band: {'20', '50', '80', '100', 'header'}
            Water vapour content (as percentile) to be used for ATRAN model
            selection. If "header", then the value from the header is used.

        resolution: int/None
            Resolution of the observation (as l/dl), to which ATRAN spectrum should be
            convolved. If None, the default value for the instrument/mode is used.

        debug_combiner: {"mean", "median", "none"}
            Method to use for combining rows/columns when extracting 1D-spectrum.
            Default: "mean".

        Returns
        -------
        list of :class:`~astrodata.AstroData`
            Updated objects with a `.WAVECAL` attribute and improved wcs for
            each slice

        See Also
        --------
        :class:`~geminidr.core.primitives_visualize.Visualize.mosaicDetectors`,
        :class:`~gempy.library.matching.KDTreeFitter`,
        """
        adoutputs = []
        for ad in adinputs:
            these_params = params.copy()
            min_snr_isNone = True if these_params["min_snr"] is None else False
            order_isNone = True if these_params["order"] is None else False
            combine_method_isNone = True if these_params["combine_method"] == "optimal" else False

            disp = ad.disperser(pretty=True)
            filt = ad.filter_name(pretty=True)
            cam = ad.camera(pretty=True)
            cenwave = ad.central_wavelength(asMicrometers=True)
            log = self.log

            if 'ARC' in ad.tags:
                if these_params["min_snr"] is None:
                    these_params["min_snr"] = 20
                if these_params["debug_min_lines"] is None:
                    these_params["debug_min_lines"] = 100000

                if these_params["order"] is None:
                    if ((filt == "H" and cenwave >= 1.75) or (filt == "K" and cenwave >= 2.2)) \
                            and ((cam.startswith('Long') and disp.startswith('32')) or
                                 (cam.startswith('Short') and disp.startswith('111'))):
                            these_params["order"] = 1
                    elif disp.startswith('111') and cam.startswith('Long'):
                            these_params["order"] = 1
                    else:
                        these_params["order"] = 3

            elif these_params["absorption"] or ad.central_wavelength(asMicrometers=True) >= 2.8:
                # The case of wavecal from absorption, or wavecal from telluric
                # emission in L- and M-bands, both done using ATRAN lines
                self.generated_linelist = True
                # sigma=2 works better with ATRAN line lists
                these_params["lsigma"] = 2
                these_params["hsigma"] = 2

                if these_params["absorption"]:
                    # Telluric absorption case
                    if these_params["order"] is None:
                        these_params["order"] = 1

                    if these_params["min_snr"] is None:
                        these_params["min_snr"] = 1

                    if these_params["center"] is None:
                        try:
                            aptable = ad[0].APERTURE
                            these_params["center"] = int(aptable['c0'].data[0])
                        except (AttributeError, KeyError):
                            log.error("Could not find aperture locations in "
                                        f"{ad.filename} - continuing")
                            continue

                else:
                    # Telluric emission in L and M-bands
                    if these_params["order"] is None:
                        these_params["order"] = 3

                    if these_params["center"] is None:
                        these_params["center"] = 650

                    if these_params["min_snr"] is None:
                        if filt.startswith('L'):
                            # Use a lower min_snr for the regions with large illumination gradient,
                            # and for the region of "comb"-like lines beyond 3.8 um
                            if (disp.startswith('111') and 3.50 <= cenwave) or \
                                (disp.startswith('111') and cam.startswith('Short') and 3.80 <= cenwave) or \
                                (disp.startswith('32') and cam.startswith('Long') and 3.65 <= cenwave):
                                these_params["min_snr"] = 1
                            else:
                                these_params["min_snr"] = 10
                        else:
                            these_params["min_snr"] = 10

                    if these_params["num_atran_lines"] is None:
                        if filt.startswith('M'):
                            these_params["num_atran_lines"] = 150
                        elif filt.startswith('L'):
                            these_params["num_atran_lines"] = 100
                            if ((disp.startswith('111') and cam.startswith('Short')) or
                                (disp.startswith('32') and cam.startswith('Long'))) and \
                                    3.80 <= cenwave:
                                these_params["num_atran_lines"] = 300

                    if these_params["combine_method"] == "optimal":
                        # this is to reduce the impact of hot pixels
                        if filt.startswith('L') and cenwave >= 3.8:
                            these_params["combine_method"] = "median"
                        else:
                            these_params["combine_method"] = "mean"
            else:
                # OH emission
                if these_params["min_snr"] is None:
                    these_params["min_snr"] = 10
                if these_params["order"] is None:
                    these_params["order"] = 3
                if these_params["center"] is None:
                    these_params["center"] = 650

            if these_params["debug_min_lines"] is None:
                these_params["debug_min_lines"] = 15
            if these_params["num_atran_lines"] is None:
                these_params["num_atran_lines"] = 50
            if these_params["combine_method"] == "optimal":
                these_params["combine_method"] = "mean"

            if min_snr_isNone:
                self.log.stdinfo(f'Parameter "min_snr" is set to None. '
                                 f'Using min_snr={these_params["min_snr"]} for {ad.filename}')
            if order_isNone:
                self.log.stdinfo(f'Parameter "order" is set to None. '
                                 f'Using order={these_params["order"]} for {ad.filename}')
            if combine_method_isNone:
                self.log.stdinfo(f'Parameter "combine_method" is set to "optimal"".'
                                 f' Using "combine_method"={these_params["combine_method"]} for {ad.filename}')
            adoutputs.extend(super().determineWavelengthSolution([ad], **these_params))
        return adoutputs

    def determineDistortion(self, adinputs=None, **params):
        """
        Maps the distortion on a detector by tracing lines perpendicular to the
        dispersion direction. Then it fits a 2D Chebyshev polynomial to the
        fitted coordinates in the dispersion direction. The distortion map does
        not change the coordinates in the spatial direction.

        The Chebyshev2D model is stored as part of a gWCS object in each
        `nddata.wcs` attribute, which gets mapped to a FITS table extension
        named `WCS` on disk.

        This GNIRS-specific primitive sets default spectral order in case it's None
        (since there are only few lines available in H and K-bands in high-res mode, which
        requires setting order to 1), and minimum length of traced feature to be considered
        as a useful line for each pixel scale.
        It then calls the generic version of the primitive.


        Parameters
        ----------
        adinputs : list of :class:`~astrodata.AstroData`
            Arc data as 2D spectral images with the distortion and wavelength
            solutions encoded in the WCS.

        suffix :  str
            Suffix to be added to output files.

        spatial_order : int
            Order of fit in spatial direction.

        spectral_order : int
            Order of fit in spectral direction.

        id_only : bool
            Trace using only those lines identified for wavelength calibration?

        min_snr : float
            Minimum signal-to-noise ratio for identifying lines (if
            id_only=False).

        nsum : int
            Number of rows/columns to sum at each step.

        step : int
            Size of step in pixels when tracing.

        max_shift : float
            Maximum orthogonal shift (per pixel) for line-tracing (unbinned).

        max_missed : int
            Maximum number of steps to miss before a line is lost.

        min_line_length: float
            Minimum length of traced feature (as a fraction of the tracing dimension
            length) to be considered as a useful line.

        debug_reject_bad: bool
            Reject lines with suspiciously high SNR (e.g. bad columns)? (Default: True)

        debug: bool
            plot arc line traces on image display window?

        Returns
        -------
        list of :class:`~astrodata.AstroData`
            The same input list is used as output but each object now has the
            appropriate `nddata.wcs` defined for each of its extensions. This
            provides details of the 2D Chebyshev fit which maps the distortion.
        """
        adoutputs = []
        for ad in adinputs:
            these_params = params.copy()
            disp = ad.disperser(pretty=True)
            cam = ad.camera(pretty=True)
            cenwave = ad.central_wavelength(asMicrometers=True)
            if these_params["spectral_order"] is None:
                if 'ARC' in ad.tags:
                    if disp.startswith('111') and cam.startswith('Long') and \
                            cenwave >= 1.65:
                            these_params["spectral_order"] = 1
                    else:
                        these_params["spectral_order"] = 2
                else:
                # sky line case
                    these_params["spectral_order"] = 3
                self.log.stdinfo(f'Parameter "spectral_order" is set to None. '
                                 f'Using spectral_order={these_params["spectral_order"]} for {ad.filename}')

            if these_params["min_line_length"] is None:
                if cam.startswith('Long'):
                    these_params["min_line_length"] = 0.8
                else:
                    these_params["min_line_length"] = 0.6
                self.log.stdinfo(f'Parameter "min_line_length" is set to None. '
                 f'Using min_line_length={these_params["min_line_length"]} for {ad.filename}')

            if these_params["max_missed"] is None:
                if "ARC" in ad.tags:
                    # In arcs with few lines tracing strong horizontal noise pattern can
                    # affect distortion model.Using a lower max_missed value helps to
                    # filter out horizontal noise.
                    these_params["max_missed"] = 2
                else:
                    # In science frames we want this parameter be set to a higher value, since
                    # otherwise the line might be abandoned when crossing a bright object spectrum.
                    these_params["max_missed"] = 5
                self.log.stdinfo(f'Parameter "max_missed" is set to None. '
                 f'Using max_missed={these_params["max_missed"]} for {ad.filename}')
            adoutputs.extend(super().determineDistortion([ad], **these_params))
        return adoutputs

    def _get_arc_linelist(self, ext, waves=None):
>>>>>>> 75b70084
        lookup_dir = os.path.dirname(import_module('.__init__',
                                                   self.inst_lookups).__file__)

        is_lowres = ext.disperser(pretty=True).startswith('10') or \
                    (ext.disperser(pretty=True).startswith('32') and
                        ext.camera(pretty=True).startswith('Short'))

        if 'ARC' in ext.tags:
            if 'Xe' in ext.object():
                linelist ='Ar_Xe.dat'
            elif "Ar" in ext.object():
                if is_lowres:
                    linelist = 'lowresargon.dat'
                else:
                    linelist = 'argon.dat'
            else:
                raise ValueError(f"No default line list found for {ext.object()}-type arc. Please provide a line list.")

        else:
            # In case of wavecal from sky OH emission use this line list:
            linelist = 'nearIRsky.dat'

        self.log.stdinfo(f"Using linelist {linelist}")
        filename = os.path.join(lookup_dir, linelist)

        return wavecal.LineList(filename)


    def _get_cenwave_accuracy(self, ext):
        # Accuracy of central wavelength (nm) for a given instrument/setup.
        # According to GNIRS instrument pages "wavelength settings are accurate
        # to better than 5 percent of the wavelength coverage".
        # However using 7% covers more cases. For the arcs dc0=10 works just fine for all modes.

        mband = ext.filter_name(pretty=True).startswith('M')
        lband = ext.filter_name(pretty=True).startswith('L')
        dispaxis = 2 - ext.dispersion_axis()  # python sense
        npix = ext.shape[dispaxis]

        if 'ARC' in ext.tags or not (mband or lband):
            dcenwave = 10
        else:
            dcenwave = abs(ext.dispersion(asNanometers=True)) * npix * 0.07
        return dcenwave<|MERGE_RESOLUTION|>--- conflicted
+++ resolved
@@ -59,351 +59,7 @@
             gt.mark_history(ad, primname=self.myself(), keyword=timestamp_key)
         return adinputs
 
-<<<<<<< HEAD
-    def _get_arc_linelist(self, waves=None, ad=None):
-=======
-    def determineWavelengthSolution(self, adinputs=None, **params):
-        """
-        Determines the wavelength solution for an ARC and updates the wcs
-        with this solution. In addition, the solution and pixel/wavelength
-        matches are stored as an attached `WAVECAL` :class:`~astropy.table.Table`.
-
-        2D input images are converted to 1D by collapsing a slice of the image
-        along the dispersion direction, and peaks are identified. These are then
-        matched to an arc line list, using piecewise-fitting of (usually)
-        linear functions to match peaks to arc lines, using the
-        :class:`~gempy.library.matching.KDTreeFitter`.
-
-        The `.WAVECAL` table contains four columns:
-            ["name", "coefficients", "peaks", "wavelengths"]
-
-        The `name` and the `coefficients` columns contain information to
-        re-create an Chebyshev1D object, plus additional information about
-        the way the spectrum was collapsed. The `peaks` column contains the
-        (1-indexed) position of the lines that were matched to the catalogue,
-        and the `wavelengths` column contains the matched wavelengths.
-
-        This GNIRS-specific primitive sets debug_min_lines, order, min_snr,
-        num_atran_lines and average values depending on the
-        observing mode, as the default value for these parameters is None.
-        It then calls the generic version of the primitive.
-
-        Parameters
-        ----------
-        adinputs : list of :class:`~astrodata.AstroData`
-             Mosaicked Arc data as 2D spectral images or 1D spectra.
-
-        suffix : str/None
-            Suffix to be added to output files
-
-        order : int
-            Order of Chebyshev fitting function.
-
-        center : None or int
-            Central row/column for 1D extraction (None => use middle).
-
-        nsum : int, optional
-            Number of rows/columns to average.
-
-        min_snr : float
-            Minimum S/N ratio in line peak to be used in fitting.
-
-        weighting : {'natural', 'relative', 'none'}
-            How to weight the detected peaks.
-
-        fwidth : float/None
-            Expected width of arc lines in pixels. It tells how far the
-            KDTreeFitter should look for when matching detected peaks with
-            reference arcs lines. If None, `fwidth` is determined using
-            `tracing.estimate_peak_width`.
-
-        min_sep : float
-            Minimum separation (in pixels) for peaks to be considered distinct
-
-        central_wavelength : float/None
-            central wavelength in nm (if None, use the WCS or descriptor)
-
-        dispersion : float/None
-            dispersion in nm/pixel (if None, use the WCS or descriptor)
-
-        linelist : str/None
-            Name of file containing arc lines. If None, then a default look-up
-            table will be used.
-
-        alternative_centers : bool
-            Identify alternative central wavelengths and try to fit them?
-
-        nbright : int (or may not exist in certain class methods)
-            Number of brightest lines to cull before fitting
-
-        absorption : bool
-            If feature type is absorption (default: "False")
-
-        interactive : bool
-            Use the interactive tool?
-
-        debug : bool
-            Enable plots for debugging.
-
-        num_atran_lines: int/None
-            Number of lines with largest weigths (within a wvl bin) to be used for
-            the generated ATRAN line list.
-
-        wv_band: {'20', '50', '80', '100', 'header'}
-            Water vapour content (as percentile) to be used for ATRAN model
-            selection. If "header", then the value from the header is used.
-
-        resolution: int/None
-            Resolution of the observation (as l/dl), to which ATRAN spectrum should be
-            convolved. If None, the default value for the instrument/mode is used.
-
-        debug_combiner: {"mean", "median", "none"}
-            Method to use for combining rows/columns when extracting 1D-spectrum.
-            Default: "mean".
-
-        Returns
-        -------
-        list of :class:`~astrodata.AstroData`
-            Updated objects with a `.WAVECAL` attribute and improved wcs for
-            each slice
-
-        See Also
-        --------
-        :class:`~geminidr.core.primitives_visualize.Visualize.mosaicDetectors`,
-        :class:`~gempy.library.matching.KDTreeFitter`,
-        """
-        adoutputs = []
-        for ad in adinputs:
-            these_params = params.copy()
-            min_snr_isNone = True if these_params["min_snr"] is None else False
-            order_isNone = True if these_params["order"] is None else False
-            combine_method_isNone = True if these_params["combine_method"] == "optimal" else False
-
-            disp = ad.disperser(pretty=True)
-            filt = ad.filter_name(pretty=True)
-            cam = ad.camera(pretty=True)
-            cenwave = ad.central_wavelength(asMicrometers=True)
-            log = self.log
-
-            if 'ARC' in ad.tags:
-                if these_params["min_snr"] is None:
-                    these_params["min_snr"] = 20
-                if these_params["debug_min_lines"] is None:
-                    these_params["debug_min_lines"] = 100000
-
-                if these_params["order"] is None:
-                    if ((filt == "H" and cenwave >= 1.75) or (filt == "K" and cenwave >= 2.2)) \
-                            and ((cam.startswith('Long') and disp.startswith('32')) or
-                                 (cam.startswith('Short') and disp.startswith('111'))):
-                            these_params["order"] = 1
-                    elif disp.startswith('111') and cam.startswith('Long'):
-                            these_params["order"] = 1
-                    else:
-                        these_params["order"] = 3
-
-            elif these_params["absorption"] or ad.central_wavelength(asMicrometers=True) >= 2.8:
-                # The case of wavecal from absorption, or wavecal from telluric
-                # emission in L- and M-bands, both done using ATRAN lines
-                self.generated_linelist = True
-                # sigma=2 works better with ATRAN line lists
-                these_params["lsigma"] = 2
-                these_params["hsigma"] = 2
-
-                if these_params["absorption"]:
-                    # Telluric absorption case
-                    if these_params["order"] is None:
-                        these_params["order"] = 1
-
-                    if these_params["min_snr"] is None:
-                        these_params["min_snr"] = 1
-
-                    if these_params["center"] is None:
-                        try:
-                            aptable = ad[0].APERTURE
-                            these_params["center"] = int(aptable['c0'].data[0])
-                        except (AttributeError, KeyError):
-                            log.error("Could not find aperture locations in "
-                                        f"{ad.filename} - continuing")
-                            continue
-
-                else:
-                    # Telluric emission in L and M-bands
-                    if these_params["order"] is None:
-                        these_params["order"] = 3
-
-                    if these_params["center"] is None:
-                        these_params["center"] = 650
-
-                    if these_params["min_snr"] is None:
-                        if filt.startswith('L'):
-                            # Use a lower min_snr for the regions with large illumination gradient,
-                            # and for the region of "comb"-like lines beyond 3.8 um
-                            if (disp.startswith('111') and 3.50 <= cenwave) or \
-                                (disp.startswith('111') and cam.startswith('Short') and 3.80 <= cenwave) or \
-                                (disp.startswith('32') and cam.startswith('Long') and 3.65 <= cenwave):
-                                these_params["min_snr"] = 1
-                            else:
-                                these_params["min_snr"] = 10
-                        else:
-                            these_params["min_snr"] = 10
-
-                    if these_params["num_atran_lines"] is None:
-                        if filt.startswith('M'):
-                            these_params["num_atran_lines"] = 150
-                        elif filt.startswith('L'):
-                            these_params["num_atran_lines"] = 100
-                            if ((disp.startswith('111') and cam.startswith('Short')) or
-                                (disp.startswith('32') and cam.startswith('Long'))) and \
-                                    3.80 <= cenwave:
-                                these_params["num_atran_lines"] = 300
-
-                    if these_params["combine_method"] == "optimal":
-                        # this is to reduce the impact of hot pixels
-                        if filt.startswith('L') and cenwave >= 3.8:
-                            these_params["combine_method"] = "median"
-                        else:
-                            these_params["combine_method"] = "mean"
-            else:
-                # OH emission
-                if these_params["min_snr"] is None:
-                    these_params["min_snr"] = 10
-                if these_params["order"] is None:
-                    these_params["order"] = 3
-                if these_params["center"] is None:
-                    these_params["center"] = 650
-
-            if these_params["debug_min_lines"] is None:
-                these_params["debug_min_lines"] = 15
-            if these_params["num_atran_lines"] is None:
-                these_params["num_atran_lines"] = 50
-            if these_params["combine_method"] == "optimal":
-                these_params["combine_method"] = "mean"
-
-            if min_snr_isNone:
-                self.log.stdinfo(f'Parameter "min_snr" is set to None. '
-                                 f'Using min_snr={these_params["min_snr"]} for {ad.filename}')
-            if order_isNone:
-                self.log.stdinfo(f'Parameter "order" is set to None. '
-                                 f'Using order={these_params["order"]} for {ad.filename}')
-            if combine_method_isNone:
-                self.log.stdinfo(f'Parameter "combine_method" is set to "optimal"".'
-                                 f' Using "combine_method"={these_params["combine_method"]} for {ad.filename}')
-            adoutputs.extend(super().determineWavelengthSolution([ad], **these_params))
-        return adoutputs
-
-    def determineDistortion(self, adinputs=None, **params):
-        """
-        Maps the distortion on a detector by tracing lines perpendicular to the
-        dispersion direction. Then it fits a 2D Chebyshev polynomial to the
-        fitted coordinates in the dispersion direction. The distortion map does
-        not change the coordinates in the spatial direction.
-
-        The Chebyshev2D model is stored as part of a gWCS object in each
-        `nddata.wcs` attribute, which gets mapped to a FITS table extension
-        named `WCS` on disk.
-
-        This GNIRS-specific primitive sets default spectral order in case it's None
-        (since there are only few lines available in H and K-bands in high-res mode, which
-        requires setting order to 1), and minimum length of traced feature to be considered
-        as a useful line for each pixel scale.
-        It then calls the generic version of the primitive.
-
-
-        Parameters
-        ----------
-        adinputs : list of :class:`~astrodata.AstroData`
-            Arc data as 2D spectral images with the distortion and wavelength
-            solutions encoded in the WCS.
-
-        suffix :  str
-            Suffix to be added to output files.
-
-        spatial_order : int
-            Order of fit in spatial direction.
-
-        spectral_order : int
-            Order of fit in spectral direction.
-
-        id_only : bool
-            Trace using only those lines identified for wavelength calibration?
-
-        min_snr : float
-            Minimum signal-to-noise ratio for identifying lines (if
-            id_only=False).
-
-        nsum : int
-            Number of rows/columns to sum at each step.
-
-        step : int
-            Size of step in pixels when tracing.
-
-        max_shift : float
-            Maximum orthogonal shift (per pixel) for line-tracing (unbinned).
-
-        max_missed : int
-            Maximum number of steps to miss before a line is lost.
-
-        min_line_length: float
-            Minimum length of traced feature (as a fraction of the tracing dimension
-            length) to be considered as a useful line.
-
-        debug_reject_bad: bool
-            Reject lines with suspiciously high SNR (e.g. bad columns)? (Default: True)
-
-        debug: bool
-            plot arc line traces on image display window?
-
-        Returns
-        -------
-        list of :class:`~astrodata.AstroData`
-            The same input list is used as output but each object now has the
-            appropriate `nddata.wcs` defined for each of its extensions. This
-            provides details of the 2D Chebyshev fit which maps the distortion.
-        """
-        adoutputs = []
-        for ad in adinputs:
-            these_params = params.copy()
-            disp = ad.disperser(pretty=True)
-            cam = ad.camera(pretty=True)
-            cenwave = ad.central_wavelength(asMicrometers=True)
-            if these_params["spectral_order"] is None:
-                if 'ARC' in ad.tags:
-                    if disp.startswith('111') and cam.startswith('Long') and \
-                            cenwave >= 1.65:
-                            these_params["spectral_order"] = 1
-                    else:
-                        these_params["spectral_order"] = 2
-                else:
-                # sky line case
-                    these_params["spectral_order"] = 3
-                self.log.stdinfo(f'Parameter "spectral_order" is set to None. '
-                                 f'Using spectral_order={these_params["spectral_order"]} for {ad.filename}')
-
-            if these_params["min_line_length"] is None:
-                if cam.startswith('Long'):
-                    these_params["min_line_length"] = 0.8
-                else:
-                    these_params["min_line_length"] = 0.6
-                self.log.stdinfo(f'Parameter "min_line_length" is set to None. '
-                 f'Using min_line_length={these_params["min_line_length"]} for {ad.filename}')
-
-            if these_params["max_missed"] is None:
-                if "ARC" in ad.tags:
-                    # In arcs with few lines tracing strong horizontal noise pattern can
-                    # affect distortion model.Using a lower max_missed value helps to
-                    # filter out horizontal noise.
-                    these_params["max_missed"] = 2
-                else:
-                    # In science frames we want this parameter be set to a higher value, since
-                    # otherwise the line might be abandoned when crossing a bright object spectrum.
-                    these_params["max_missed"] = 5
-                self.log.stdinfo(f'Parameter "max_missed" is set to None. '
-                 f'Using max_missed={these_params["max_missed"]} for {ad.filename}')
-            adoutputs.extend(super().determineDistortion([ad], **these_params))
-        return adoutputs
-
     def _get_arc_linelist(self, ext, waves=None):
->>>>>>> 75b70084
         lookup_dir = os.path.dirname(import_module('.__init__',
                                                    self.inst_lookups).__file__)
 

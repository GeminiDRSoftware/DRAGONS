--- conflicted
+++ resolved
@@ -9,7 +9,6 @@
 
 # mdf_key = ('telescope', '_prism', 'decker', '_grating', 'camera')
 
-<<<<<<< HEAD
 # mdf_dict = {
     # Dictionary key is the telescope (for north/south), prism, decker, grating,
     # and camera.
@@ -95,50 +94,6 @@
     # 'Gemini-South_MIR_G5511_** ENG 49450 **_32/mm_G5506_ShortBlue_G5521': 'gnirs-ifu-short-32-mdf2.fits',
     # 'Gemini-South_MIR_G5511_IFU_111/mm_G5505_ShortBlue_G5521': 'gnirs-ifu-short-111-mdf2.fits',
 # }
-=======
-mdf_dict = {
-    # Dictionary key is the instrument and the value of the MASKNAME keyword.
-    # Dictionary value is the lookup path of the MDF file for that instrument
-    # with that MASKNAME.
-    'Gemini-South_32/mm_G5506_ShortBlue_G5513': 'gnirs-ls-short-32-mdf.fits',
-    'Gemini-South_111/mm_G5505_ShortBlue_G5513': 'gnirs-ls-short-111-mdf.fits',
-    'Gemini-South_32/mm_G5506_LongBlue_G5515': 'gnirs-ls-long-32-mdf.fits',
-    'Gemini-South_111/mm_G5505_LongBlue_G5515': 'gnirs-ls-long-111-mdf.fits',
-    'Gemini-South_32/mm_G5506_LongRed_G5516': 'gnirs-ls-long-32-mdf.fits',
-    'Gemini-South_111/mm_G5505_LongRed_G5516': 'gnirs-ls-long-111-mdf.fits',
-    'Gemini-South_32/mm_G5506_ShortRed_G5514': 'gnirs-ls-short-32-mdf.fits',
-    'Gemini-South_111/mm_G5505_ShortRed_G5514': 'gnirs-ls-short-111-mdf.fits',
-    'Gemini-South_32/mm_G5506_ShortBlue_G5521': 'gnirs-ls-short-32-mdf.fits',
-    'Gemini-South_111/mm_G5505_ShortBlue_G5521': 'gnirs-ls-short-111-mdf.fits',
-    'Gemini-South_32/mm_G5506_ShortRed_G5522': 'gnirs-ls-short-32-mdf.fits',
-    'Gemini-South_111/mm_G5505_ShortRed_G5522': 'gnirs-ls-short-111-mdf.fits',
-    'Gemini-North_32/mm_G5506_ShortBlue_G5521': 'gnirsn-ls-short-32-mdf.fits',
-    'Gemini-North_111/mm_G5505_ShortBlue_G5521': 'gnirsn-ls-short-111-mdf.fits',
-    'Gemini-North_32/mm_G5506_ShortRed_G5522': 'gnirsn-ls-short-32-mdf.fits',
-    'Gemini-North_111/mm_G5505_ShortRed_G5522': 'gnirsn-ls-short-111-mdf.fits',
-    'Gemini-North_10/mm_G5507_LongBlue_G5515': 'gnirsn-ls-long-10-mdf.fits',
-    'Gemini-North_32/mm_G5506_LongBlue_G5515': 'gnirsn-ls-long-32-mdf.fits',
-    'Gemini-North_111/mm_G5505_LongBlue_G5515': 'gnirsn-ls-long-111-mdf.fits',
-    'Gemini-North_10/mm_G5507_LongRed_G5516': 'gnirsn-ls-long-10-mdf.fits',
-    'Gemini-North_32/mm_G5506_LongRed_G5516': 'gnirsn-ls-long-32-mdf.fits',
-    'Gemini-North_111/mm_G5505_LongRed_G5516': 'gnirsn-ls-long-111-mdf.fits',
-    'Gemini-North_32/mm_G5533_ShortBlue_G5538': 'gnirsn-ls-short-32-mdf.fits',
-    'Gemini-North_111/mm_G5534_ShortBlue_G5538': 'gnirsn-ls-short-111-mdf.fits',
-    'Gemini-North_32/mm_G5534_ShortRed_G5539': 'gnirsn-ls-short-32-mdf.fits',
-    'Gemini-North_32/mm/_G5533_ShortRed_G5544': 'gnirsn-ls-short-32-mdf.fits',
-    'Gemini-North_32/mm/_G5533_ShortRed_G5541': 'gnirsn-ls-short-32-mdf.fits',
-    'Gemini-North_111/mm_G5534_ShortRed_G5544': 'gnirsn-ls-short-111-mdf.fits',
-    'Gemini-North_111/mm_G5534_ShortRed_G5541': 'gnirsn-ls-short-111-mdf.fits',
-    'Gemini-North_111/mm_G5534_ShortRed_G5539': 'gnirsn-ls-short-111-mdf.fits',
-    'Gemini-North_10/mm_G5532_LongBlue_G5542': 'gnirsn-ls-long-10-mdf.fits',
-    'Gemini-North_32/mm_G5533_LongBlue_G5542': 'gnirsn-ls-long-32-mdf.fits',
-    'Gemini-North_111/mm_G5534_LongBlue_G5542': 'gnirsn-ls-long-111-mdf.fits',
-    'Gemini-North_10/mm_G5532_LongRed_G5543': 'gnirsn-ls-long-10-mdf.fits',
-    'Gemini-North_32/mm_G5533_LongRed_G5543': 'gnirsn-ls-long-32-mdf.fits',
-    'Gemini-North_111/mm_G5534_LongRed_G5543': 'gnirsn-ls-long-111-mdf.fits',
-    'Gemini-North_32/mm_G5533_ShortBlue_G5540': 'gnirsn-ls-short-32-mdf.fits',
-    'Gemini-North_111/mm_G5534_ShortBlue_G5540': 'gnirsn-ls-short-111-mdf.fits'
-}
 
 # Cut-on and cut-off wavelengths (um) of GNIRS order-blocking filters, based on conservative transmissivity (1%),
 # or inter-order minima in the flats (determined using the GN filter set)
@@ -156,5 +111,4 @@
                         'H_G0504': (1.46, 1.84),
                         'K_G0503': (1.89, 2.54),
                         'L_G0502': (2.77, 4.44),
-                        'M_G0501': (4.2, 6.0)}
->>>>>>> 98192ef6
+                        'M_G0501': (4.2, 6.0)}
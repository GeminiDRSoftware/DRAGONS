--- conflicted
+++ resolved
@@ -39,11 +39,7 @@
     p.storeProcessedScience(suffix="_1D")
 
 
-<<<<<<< HEAD
-def makeWavelengthSolution(p):
-=======
 def  makeWavecalFromSkyEmission(p):
->>>>>>> 75b70084
     """
     Process GNIRS longslist science in order to create wavelength and distortion
     solutions using sky emission lines.

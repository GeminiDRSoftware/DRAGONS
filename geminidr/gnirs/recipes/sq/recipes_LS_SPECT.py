"""
Recipes available to data with tags ['GNIRS', 'SPECT', LS'].
Default is "reduceScience".
"""
recipe_tags = {'GNIRS', 'SPECT', 'LS'}

def reduceScience(p):
    """
    To be updated as development continues: This recipe processes GNIRS longslit
    spectroscopic data, currently up to basic spectral extraction without telluric correction.

    Parameters
    ----------
    p : :class:`geminidr.gnirs.primitives_gnirs_longslit.GNIRSLongslit`

    """
    p.prepare()
    p.addDQ()
    # p.nonlinearityCorrect() # non-linearity correction tbd
    p.ADUToElectrons()
    p.addVAR(poisson_noise=True, read_noise=True)
    # p.darkCorrect() # no dark correction for GNIRS LS data
    p.flatCorrect()
    p.attachWavelengthSolution()
    p.separateSky()
    p.associateSky()
    p.skyCorrect()
<<<<<<< HEAD
    p.cleanReadout()
=======
>>>>>>> 33281214
    p.distortionCorrect()
    p.adjustWCSToReference()
    p.resampleToCommonFrame()
    # p.scaleCountsToReference()
    p.stackFrames()
    p.findApertures()
    p.traceApertures()
    p.storeProcessedScience(suffix="_2D")
    p.extractSpectra()
    p.storeProcessedScience(suffix="_1D")


<<<<<<< HEAD
=======
def  makeWavelengthSolution(p):
    """
    Process GNIRS longslist science in order to create wavelength and distortion
    solutions using sky emission lines.

    Inputs are:
      * raw science - no other calibrations required.
    """
    p.prepare()
    p.addDQ()
    p.addVAR(read_noise=True)
    p.ADUToElectrons()
    p.addVAR(poisson_noise=True)
    p.stackFrames()
    p.makeIRAFCompatible()
    p.determineWavelengthSolution()
    p.determineDistortion(debug=True)
    p.storeProcessedArc()
    p.writeOutputs()


>>>>>>> 33281214
_default = reduceScience<|MERGE_RESOLUTION|>--- conflicted
+++ resolved
@@ -25,10 +25,7 @@
     p.separateSky()
     p.associateSky()
     p.skyCorrect()
-<<<<<<< HEAD
     p.cleanReadout()
-=======
->>>>>>> 33281214
     p.distortionCorrect()
     p.adjustWCSToReference()
     p.resampleToCommonFrame()
@@ -41,8 +38,6 @@
     p.storeProcessedScience(suffix="_1D")
 
 
-<<<<<<< HEAD
-=======
 def  makeWavelengthSolution(p):
     """
     Process GNIRS longslist science in order to create wavelength and distortion
@@ -64,5 +59,4 @@
     p.writeOutputs()
 
 
->>>>>>> 33281214
 _default = reduceScience
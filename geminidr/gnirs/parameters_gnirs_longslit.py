# This parameter file contains the parameters related to the primitives located
# in the primitives_gnirs_longslit.py file, in alphabetical order.
from gempy.library import config
from geminidr.core import parameters_standardize
<<<<<<< HEAD
from geminidr.core import parameters_spect
from geminidr.core.parameters_standardize import addIllumMaskToDQConfig


def list_of_ints_check(value):
    [int(x) for x in str(value).split(',')]
    return True

class addDQConfig(parameters_standardize.addDQConfig, addIllumMaskToDQConfig):
    def setDefaults(self):
        self.add_illum_mask = True

class determineDistortionConfig(parameters_spect.determineDistortionConfig):
    spectral_order = config.RangeField("Fitting order in spectral direction", int, None, min=1, optional=True)
    min_line_length = config.RangeField("Exclude line traces shorter than this fraction of spatial dimension",
                                        float, None, min=0., max=1., optional=True)
    def setDefaults(self):
        self.min_snr = 10
        self.max_missed = 2 # helps to filter out tracing on horizontal DC noise pattern
        self.debug_reject_bad = False

class determineWavelengthSolutionConfig(parameters_spect.determineWavelengthSolutionConfig):
    order = config.RangeField("Order of fitting function", int, None, min=0,
                              optional=True)
    min_snr = config.RangeField("Minimum SNR for peak detection", float, None, min=1., optional=True)
    debug_min_lines = config.Field("Minimum number of lines to fit each segment", (str, int), None,
                                   check=list_of_ints_check, optional=True)
    def setDefaults(self):
        self.in_vacuo = True
=======
from gempy.library import config

class addDQConfig(parameters_standardize.addDQConfig):
    keep_second_order = config.Field("Don't apply second order light mask?", bool, False)
    def setDefaults(self):
        self.add_illum_mask = True

class addIllumMaskToDQConfig(parameters_standardize.addIllumMaskToDQConfig):
    keep_second_order = config.Field("Don't apply second order light mask?", bool, False)
>>>>>>> 75b70084
<|MERGE_RESOLUTION|>--- conflicted
+++ resolved
@@ -2,7 +2,6 @@
 # in the primitives_gnirs_longslit.py file, in alphabetical order.
 from gempy.library import config
 from geminidr.core import parameters_standardize
-<<<<<<< HEAD
 from geminidr.core import parameters_spect
 from geminidr.core.parameters_standardize import addIllumMaskToDQConfig
 
@@ -10,10 +9,6 @@
 def list_of_ints_check(value):
     [int(x) for x in str(value).split(',')]
     return True
-
-class addDQConfig(parameters_standardize.addDQConfig, addIllumMaskToDQConfig):
-    def setDefaults(self):
-        self.add_illum_mask = True
 
 class determineDistortionConfig(parameters_spect.determineDistortionConfig):
     spectral_order = config.RangeField("Fitting order in spectral direction", int, None, min=1, optional=True)
@@ -32,8 +27,6 @@
                                    check=list_of_ints_check, optional=True)
     def setDefaults(self):
         self.in_vacuo = True
-=======
-from gempy.library import config
 
 class addDQConfig(parameters_standardize.addDQConfig):
     keep_second_order = config.Field("Don't apply second order light mask?", bool, False)
@@ -41,5 +34,4 @@
         self.add_illum_mask = True
 
 class addIllumMaskToDQConfig(parameters_standardize.addIllumMaskToDQConfig):
-    keep_second_order = config.Field("Don't apply second order light mask?", bool, False)
->>>>>>> 75b70084
+    keep_second_order = config.Field("Don't apply second order light mask?", bool, False)
"""
Regression tests for GMOS LS `skyCorrectFromSlit`. These tests run on real data
to ensure that the output is always the same. Further investigation is needed
to check if these outputs are scientifically relevant.
"""

import os

import astrodata
import astropy
import gemini_instruments  # noqa
import geminidr
import numpy as np
import pytest
from astrodata.testing import download_from_archive
from astropy.utils import minversion
from geminidr.gmos import primitives_gmos_spect
from gempy.utils import logutils
from recipe_system.reduction.coreReduce import Reduce

ASTROPY_LT_42 = not minversion(astropy, '4.2')

# Test parameters -------------------------------------------------------------
# Each test input filename contains the original input filename with
# "_aperturesTraced" suffix
test_datasets = [
    (
        "N20180508S0021_aperturesTraced.fits",  # B600 720
        dict(order=5, grow=0),
        'N20180508S0021_ref_1.fits',
    ),
    (
        "N20180508S0021_aperturesTraced.fits",  # B600 720
        dict(order=8, grow=2, regions=':200,310:'),
        'N20180508S0021_ref_2.fits',
    ),
    (
        "N20180508S0021_aperturesTraced.fits",  # B600 720
        dict(order=5, grow=2, function='chebyshev', regions=':200,310:'),
        'N20180508S0021_ref_3.fits',
    ),
    (
        "N20180508S0021_aperturesTraced.fits",  # B600 720
        dict(order=5, function='legendre', lsigma=2, hsigma=2, max_iters=2),
        'N20180508S0021_ref_4.fits',
    ),
    (
        "S20190204S0079_aperturesTraced.fits",  # R400 : 0.750
        dict(order=8, lsigma=5, hsigma=5, grow=2),
        'S20190204S0079_ref_1.fits',
    ),
]

# Tests Definitions -----------------------------------------------------------


@pytest.mark.gmosls
@pytest.mark.preprocessed_data
@pytest.mark.regression
@pytest.mark.parametrize("filename, params, refname", test_datasets)
def test_regression_extract_1d_spectra(filename, params, refname,
                                       change_working_dir, path_to_inputs,
                                       path_to_refs):

    func = params.get('function', 'spline')
    if not func.startswith('spline') and ASTROPY_LT_42:
        pytest.skip('Astropy 4.2 is required to use the linear fitter '
                    'with weights')

    path = os.path.join(path_to_inputs, filename)
    ad = astrodata.open(path)

    with change_working_dir():
        logutils.config(file_name=f'log_regression_{ad.data_label()}.txt')
        p = primitives_gmos_spect.GMOSSpect([ad])
        p.viewer = geminidr.dormantViewer(p, None)
        p.skyCorrectFromSlit(**params)
        sky_subtracted_ad = p.writeOutputs(outfilename=refname).pop()

    ref_ad = astrodata.open(os.path.join(path_to_refs, refname))

    for ext, ref_ext in zip(sky_subtracted_ad, ref_ad):
        np.testing.assert_allclose(ext.data, ref_ext.data, atol=0.01)


# -- Recipe to create pre-processed data --------------------------------------
def create_inputs_recipe():
    """
    Creates input data for tests using pre-processed standard star and its
    calibration files.

    The raw files will be downloaded and saved inside the path stored in the
    `$DRAGONS_TEST/raw_inputs` directory. Processed files will be stored inside
    a new folder called "dragons_test_inputs". The sub-directory structure
    should reflect the one returned by the `path_to_inputs` fixture.
    """
<<<<<<< HEAD
=======
    import os
    from astrodata.testing import download_from_archive
    from geminidr.gmos.tests.spect import CREATED_INPUTS_PATH_FOR_TESTS
    from gempy.utils import logutils
    from recipe_system.reduction.coreReduce import Reduce
>>>>>>> c4e40e6f

    input_data = {
        "N20180508S0021.fits": {
            "arc": "N20180615S0409.fits",
        },
        "S20190204S0079.fits": {
            "arc": "S20190206S0030.fits",
        },
    }

    module_name, _ = os.path.splitext(os.path.basename(__file__))
    path = os.path.join(CREATED_INPUTS_PATH_FOR_TESTS, module_name)
    os.makedirs(path, exist_ok=True)
    os.chdir(path)
    os.makedirs("inputs/", exist_ok=True)
    print('Current working directory:\n    {:s}'.format(os.getcwd()))

    for filename, pars in input_data.items():

        print('Downloading files...')
        sci_path = download_from_archive(filename)
        arc_path = download_from_archive(pars['arc'])

        sci_ad = astrodata.open(sci_path)
        data_label = sci_ad.data_label()

        print('Reducing ARC for {:s}'.format(data_label))
        logutils.config(file_name='log_arc_{}.txt'.format(data_label))
        arc_reduce = Reduce()
        arc_reduce.files.extend([arc_path])
        arc_reduce.runr()
        arc = arc_reduce.output_filenames.pop()

        print('Reducing pre-processed data:')
        logutils.config(file_name='log_{}.txt'.format(data_label))
        p = primitives_gmos_spect.GMOSSpect([sci_ad])
        p.prepare()
        p.addDQ(static_bpm=None)
        p.addVAR(read_noise=True)
        p.overscanCorrect()
        p.ADUToElectrons()
        p.addVAR(poisson_noise=True)
        p.mosaicDetectors()
        p.distortionCorrect(arc=arc)
        p.findSourceApertures(max_apertures=1)
        p.traceApertures(trace_order=2,
                         nsum=20,
                         step=10,
                         max_shift=0.09,
                         max_missed=5)

        os.chdir("inputs/")
        processed_ad = p.writeOutputs().pop()
        os.chdir("../")
        print(f'Wrote pre-processed file to:\n    {processed_ad.filename}')


if __name__ == '__main__':
    import sys
    if "--create-inputs" in sys.argv[1:]:
        create_inputs_recipe()
    else:
        pytest.main()<|MERGE_RESOLUTION|>--- conflicted
+++ resolved
@@ -5,6 +5,7 @@
 """
 
 import os
+import sys
 
 import astrodata
 import astropy
@@ -15,6 +16,7 @@
 from astrodata.testing import download_from_archive
 from astropy.utils import minversion
 from geminidr.gmos import primitives_gmos_spect
+from geminidr.gmos.tests.spect import CREATED_INPUTS_PATH_FOR_TESTS
 from gempy.utils import logutils
 from recipe_system.reduction.coreReduce import Reduce
 
@@ -94,14 +96,6 @@
     a new folder called "dragons_test_inputs". The sub-directory structure
     should reflect the one returned by the `path_to_inputs` fixture.
     """
-<<<<<<< HEAD
-=======
-    import os
-    from astrodata.testing import download_from_archive
-    from geminidr.gmos.tests.spect import CREATED_INPUTS_PATH_FOR_TESTS
-    from gempy.utils import logutils
-    from recipe_system.reduction.coreReduce import Reduce
->>>>>>> c4e40e6f
 
     input_data = {
         "N20180508S0021.fits": {
@@ -160,7 +154,6 @@
 
 
 if __name__ == '__main__':
-    import sys
     if "--create-inputs" in sys.argv[1:]:
         create_inputs_recipe()
     else:

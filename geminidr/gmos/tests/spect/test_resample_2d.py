--- conflicted
+++ resolved
@@ -40,11 +40,7 @@
     p.resampleToCommonFrame(dw=0.15)
     _check_params(caplog.records, 'w1=508.198 w2=1088.323 dw=0.150 npix=3869')
 
-<<<<<<< HEAD
-    p.findSourceApertures(max_apertures=1)
-=======
     p.findApertures(max_apertures=1)
->>>>>>> 10b4bc51
     np.testing.assert_allclose([ad[0].APERTURE['c0']
                                 for ad in p.streams['main']], 260.6, atol=0.25)
 
@@ -74,11 +70,7 @@
     p.resampleToCommonFrame(dw=0.15, trim_data=True)
     _check_params(caplog.records, 'w1=508.198 w2=978.802 dw=0.150 npix=3139')
 
-<<<<<<< HEAD
-    p.findSourceApertures(max_apertures=1)
-=======
     p.findApertures(max_apertures=1)
->>>>>>> 10b4bc51
     np.testing.assert_allclose([ad[0].APERTURE['c0']
                                 for ad in p.streams['main']], 260.6, atol=0.25)
 

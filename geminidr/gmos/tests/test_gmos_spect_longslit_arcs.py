#!/usr/bin/env python
"""
Tests related to GMOS Long-slit Spectroscopy Arc primitives.
"""
import glob
import os
import tarfile
import warnings

import numpy as np
# noinspection PyPackageRequirements
import pytest
# noinspection PyPackageRequirements
from matplotlib import pyplot as plt

import astrodata
# noinspection PyUnresolvedReferences
import gemini_instruments
import geminidr
from geminidr.gmos import primitives_gmos_spect
from gempy.library import astromodels
from gempy.utils import logutils

dataset_file_list = [
    # Process Arcs: GMOS-N ---
    'process_arcs/GMOS/N20100115S0346.fits',  # B600:0.500 EEV
    'process_arcs/GMOS/N20130112S0390.fits',  # B600:0.500 E2V
    'process_arcs/GMOS/N20170609S0173.fits',  # B600:0.500 HAM
    'process_arcs/GMOS/N20100307S0236.fits',  # B1200:0.445 EEV
    'process_arcs/GMOS/N20130628S0290.fits',  # B1200:0.420 E2V
    'process_arcs/GMOS/N20170904S0078.fits',  # B1200:0.440 HAM
    'process_arcs/GMOS/N20170627S0116.fits',  # B1200:0.520 HAM
    'process_arcs/GMOS/N20100830S0594.fits',  # R150:0.500 EEV
    'process_arcs/GMOS/N20100702S0321.fits',  # R150:0.700 EEV
    'process_arcs/GMOS/N20130606S0291.fits',  # R150:0.550 E2V
<<<<<<< HEAD
    'process_arcs/GMOS/N20130809S0337.fits',  # R150:0.700 E2V - todo: RMS > 0.5 (RMS = 0.61)
    'process_arcs/GMOS/N20180119S0232.fits',  # R150:0.520 HAM - todo: RMS > 0.5 (RMS = 0.85) | Unstable Wav. Sol.
=======
    'process_arcs/GMOS/N20130112S0574.fits',  # R150:0.700 E2V
    # 'process_arcs/GMOS/N20130809S0337.fits',  # R150:0.700 E2V - todo: RMS > 0.5 (RMS = 0.61) | `gswavelength` cannot find solution either.
    'process_arcs/GMOS/N20140408S0218.fits',  # R150:0.700 E2V
    # 'process_arcs/GMOS/N20180119S0232.fits',  # R150:0.520 HAM - todo: RMS > 0.5 (RMS = 0.85) | Unstable Wav. Sol. | `gswavelength` cannot find solution either.
>>>>>>> fa4fa5bf
    'process_arcs/GMOS/N20180516S0214.fits',  # R150:0.610 HAM
    'process_arcs/GMOS/N20171007S0439.fits',  # R150:0.650 HAM
    'process_arcs/GMOS/N20171007S0441.fits',  # R150:0.650 HAM
    'process_arcs/GMOS/N20101212S0213.fits',  # R400:0.550 EEV
    'process_arcs/GMOS/N20100202S0214.fits',  # R400:0.700 EEV
    'process_arcs/GMOS/N20130106S0194.fits',  # R400:0.500 E2V
    'process_arcs/GMOS/N20130422S0217.fits',  # R400:0.700 E2V
    'process_arcs/GMOS/N20170108S0210.fits',  # R400:0.660 HAM
    'process_arcs/GMOS/N20171113S0135.fits',  # R400:0.750 HAM
    'process_arcs/GMOS/N20100427S1276.fits',  # R600:0.675 EEV
    'process_arcs/GMOS/N20180120S0417.fits',  # R600:0.860 HAM
    'process_arcs/GMOS/N20100212S0143.fits',  # R831:0.450 EEV
    'process_arcs/GMOS/N20100720S0247.fits',  # R831:0.850 EEV
    'process_arcs/GMOS/N20130808S0490.fits',  # R831:0.571 E2V
    'process_arcs/GMOS/N20130830S0291.fits',  # R831:0.845 E2V
    'process_arcs/GMOS/N20170910S0009.fits',  # R831:0.653 HAM
    'process_arcs/GMOS/N20170509S0682.fits',  # R831:0.750 HAM
<<<<<<< HEAD
    'process_arcs/GMOS/N20181114S0512.fits',  # R831:0.865 HAM - todo: RMS > 0.5 (RMS = 0.646)

    # Process Arcs: GMOS-S ---
    'process_arcs/GMOS/S20130218S0126.fits',  # B600:0.500 EEV - todo: breaks p.determineWavelengthSolution()
=======
    # 'process_arcs/GMOS/N20181114S0512.fits',  # R831:0.865 HAM - todo: RMS > 0.5 (RMS = 0.646) | `gswavelength` cannot find solution either.
    'process_arcs/GMOS/N20170416S0058.fits',  # R831:0.865 HAM
    'process_arcs/GMOS/N20170416S0081.fits',  # R831:0.865 HAM
    'process_arcs/GMOS/N20180120S0315.fits',  # R831:0.865 HAM

    # # Process Arcs: GMOS-S ---
    # 'process_arcs/GMOS/S20130218S0126.fits',  # B600:0.500 EEV - todo: breaks p.determineWavelengthSolution() | `gswavelength` cannot find solution either.
    'process_arcs/GMOS/S20130111S0278.fits',  # B600:0.520 EEV
    'process_arcs/GMOS/S20130114S0120.fits',  # B600:0.500 EEV
    'process_arcs/GMOS/S20130216S0243.fits',  # B600:0.480 EEV
    'process_arcs/GMOS/S20130608S0182.fits',  # B600:0.500 EEV
    'process_arcs/GMOS/S20131105S0105.fits',  # B600:0.500 EEV
>>>>>>> fa4fa5bf
    'process_arcs/GMOS/S20140504S0008.fits',  # B600:0.500 EEV
    'process_arcs/GMOS/S20170103S0152.fits',  # B600:0.600 HAM
    'process_arcs/GMOS/S20170108S0085.fits',  # B600:0.500 HAM
    'process_arcs/GMOS/S20130510S0103.fits',  # B1200:0.450 EEV
    'process_arcs/GMOS/S20130629S0002.fits',  # B1200:0.525 EEV
    'process_arcs/GMOS/S20131123S0044.fits',  # B1200:0.595 EEV
    'process_arcs/GMOS/S20170116S0189.fits',  # B1200:0.440 HAM - todo: very weird non-linear plot | non-linear plot using `gswavelength` seems fine.
    'process_arcs/GMOS/S20170103S0149.fits',  # B1200:0.440 HAM
    'process_arcs/GMOS/S20170730S0155.fits',  # B1200:0.440 HAM
    'process_arcs/GMOS/S20171219S0117.fits',  # B1200:0.440 HAM
    'process_arcs/GMOS/S20170908S0189.fits',  # B1200:0.550 HAM
    'process_arcs/GMOS/S20131230S0153.fits',  # R150:0.550 EEV
    'process_arcs/GMOS/S20130801S0140.fits',  # R150:0.700 EEV
    'process_arcs/GMOS/S20170430S0060.fits',  # R150:0.717 HAM
    'process_arcs/GMOS/S20170430S0063.fits',  # R150:0.727 HAM
    'process_arcs/GMOS/S20171102S0051.fits',  # R150:0.950 HAM
    'process_arcs/GMOS/S20130114S0100.fits',  # R400:0.620 EEV
    'process_arcs/GMOS/S20130217S0073.fits',  # R400:0.800 EEV
    'process_arcs/GMOS/S20170108S0046.fits',  # R400:0.550 HAM
    'process_arcs/GMOS/S20170129S0125.fits',  # R400:0.685 HAM
    'process_arcs/GMOS/S20170703S0199.fits',  # R400:0.800 HAM
    'process_arcs/GMOS/S20170718S0420.fits',  # R400:0.910 HAM
<<<<<<< HEAD
    'process_arcs/GMOS/S20110720S0236.fits',  # R600:0.675 EEV - todo: RMS > 0.5 (RMS = 0.508)
=======
    # 'process_arcs/GMOS/S20100306S0460.fits',  # R600:0.675 EEV - todo: breaks p.determineWavelengthSolution
    # 'process_arcs/GMOS/S20101218S0139.fits',  # R600:0.675 EEV - todo: breaks p.determineWavelengthSolution
    'process_arcs/GMOS/S20110306S0294.fits',  # R600:0.675 EEV
    # 'process_arcs/GMOS/S20110720S0236.fits',  # R600:0.675 EEV - todo: RMS > 0.5 (RMS = 0.508)
    'process_arcs/GMOS/S20101221S0090.fits',  # R600:0.690 EEV
>>>>>>> fa4fa5bf
    'process_arcs/GMOS/S20120322S0122.fits',  # R600:0.900 EEV
    'process_arcs/GMOS/S20130803S0011.fits',  # R831:0.576 EEV
    'process_arcs/GMOS/S20130414S0040.fits',  # R831:0.845 EEV
    'process_arcs/GMOS/S20170214S0059.fits',  # R831:0.440 HAM
    'process_arcs/GMOS/S20170703S0204.fits',  # R831:0.600 HAM
    'process_arcs/GMOS/S20171018S0048.fits',  # R831:0.865 HAM
]


@pytest.fixture(scope='class', params=dataset_file_list)
def config(request, path_to_inputs, path_to_outputs, path_to_refs):
    """
    Super fixture that returns an object with the data required for the tests
    inside this file. This super fixture avoid confusions with Pytest, Fixtures
    and Parameters that could generate a very large matrix of configurations.

    The `path_to_*` fixtures are defined inside the `conftest.py` file.

    Parameters
    ----------
    request :
    path_to_inputs : pytest.fixture
        Fixture inherited from astrodata.testing with path to the input files.
    path_to_outputs : pytest.fixture
        Fixture inherited from astrodata.testing with path to the output files.
    path_to_refs : pytest.fixture
        Fixture inherited from astrodata.testing with path to the reference files.

    Returns
    -------
    namespace
        An object that contains `.ad`, `.output_dir`, `.ref_dir`, and
        `.filename` attributes.
    """

    logutils.config(mode='quiet', file_name='foo.log')

    class ConfigTest:
        """
        Config class created for each dataset file. It is created from within
        this a fixture so it can inherit the `path_to_*` fixtures as well.
        """

        def __init__(self, filename):
            input_file = os.path.join(path_to_inputs, filename)
            dataset_sub_dir = os.path.dirname(filename)

            reference_folder = os.path.join(path_to_refs, dataset_sub_dir)
            output_folder = os.path.join(path_to_outputs, dataset_sub_dir)

            oldmask = os.umask(000)
            os.makedirs(output_folder, exist_ok=True, mode=0o775)
            os.umask(oldmask)

            output_file = os.path.join(path_to_outputs, filename)
            output_file, _ = os.path.splitext(output_file)
            output_file = output_file + "_arc.fits"
            output_file = os.path.join(output_folder, output_file)

            r = self.reduce(input_file)

            ad = r.writeOutputs(outfilename=output_file, overwrite=True)[0]
            os.chmod(output_file, mode=0o775)

            self.ad = ad
            self.filename = ad.filename
            self.output_file = output_file
            self.output_dir = output_folder
            self.ref_dir = reference_folder

            p = PlotGmosSpectLongslitArcs(ad, output_folder)
            p.plot_all()

        @staticmethod
        def reduce(filename):
            p = primitives_gmos_spect.GMOSSpect([astrodata.open(filename)])
            p.viewer = geminidr.dormantViewer(p, None)

            p.prepare()
            p.addDQ(static_bpm=None)
            p.addVAR(read_noise=True)
            p.overscanCorrect()
            p.ADUToElectrons()
            p.addVAR(poisson_noise=True)
            p.mosaicDetectors()
            p.makeIRAFCompatible()
            # p.determineWavelengthSolution(plot=True)
            p.determineWavelengthSolution()
            p.determineDistortion(suffix="_arc")

            return p

    return ConfigTest(request.param)


class PlotGmosSpectLongslitArcs:
    """
    Plot solutions for extensions inside `ad` that have a `WAVECAL` and save the
    results inside the `output_folder`

    Parameters
    ----------
    ad : AstroData
        Reduced arc with a wavelength solution.
    output_folder : str
        Path to where the plots will be saved.
    """

    def __init__(self, ad, output_folder):

        filename = ad.filename
        self.ad = ad
        self.name, _ = os.path.splitext(filename)
        self.grating = ad.disperser(pretty=True)
        self.central_wavelength = ad.central_wavelength() * 1e9  # in nanometers
        self.output_folder = output_folder

        self.package_dir = os.path.dirname(primitives_gmos_spect.__file__)
        self.arc_table = os.path.join(self.package_dir, "lookups", "CuAr_GMOS.dat")
        self.arc_lines = np.loadtxt(self.arc_table, usecols=[0]) / 10.

    def create_artifact_from_plots(self):
        """
        Created a .tar.gz file using the plots generated here so Jenkins can deliver
        it as an artifact.
        """
        # Runs only from inside Jenkins
        if 'BUILD_ID' in os.environ:

            branch_name = os.environ['BRANCH_NAME'].replace('/', '_')
            build_number = int(os.environ['BUILD_NUMBER'])

            tar_name = os.path.join(
                self.output_folder, "plots_{:s}_b{:03d}.tar.gz".format(
                    branch_name, build_number))

            with tarfile.open(tar_name, "w:gz") as tar:
                for _file in glob.glob(os.path.join(self.output_folder, "*.png")):
                    tar.add(name=_file, arcname=os.path.basename(_file))

            target_dir = "./plots/"
            target_file = os.path.join(target_dir, os.path.basename(tar_name))

            os.makedirs(target_dir, exist_ok=True)
            os.rename(tar_name, target_file)

            try:
                os.chmod(target_file, 0o775)
            except PermissionError:
                warnings.warn(
                    "Failed to update permissions for file: {}".format(target_file))

    def plot_all(self):

        for ext_num, ext in enumerate(self.ad):

            if not hasattr(ext, 'WAVECAL'):
                continue

            peaks = ext.WAVECAL['peaks'] - 1  # ToDo: Refactor peaks to be 0-indexed
            wavelengths = ext.WAVECAL['wavelengths']

            model = astromodels.dict_to_chebyshev(
                dict(
                    zip(
                        ext.WAVECAL["name"], ext.WAVECAL["coefficients"]
                    )
                )
            )

            mask = np.round(np.average(ext.mask, axis=0)).astype(int)
            data = np.ma.masked_where(mask > 0, np.average(ext.data, axis=0))
            data = (data - data.min()) / data.ptp()

            self.plot_lines(ext_num, data, peaks, model)
            self.plot_non_linear_components(ext_num, peaks, wavelengths, model)
            self.plot_residuals(ext_num, peaks, wavelengths, model)
            self.create_artifact_from_plots()

    def plot_lines(self, ext_num, data, peaks, model):
        """
        Plots and saves the wavelength calibration model residuals for diagnosis.

        Parameters
        ----------
        ext_num : int
            Extension number.
        data : ndarray
            1D numpy masked array that represents the data.
        peaks : ndarray
            1D array with 1-indexed peaks positon.
        model : Chebyshev1D
            Model that represents the wavelength solution.
        """
        fig, ax = plt.subplots(
            dpi=300, num="{:s}_{:d}_{:s}_{:.0f}".format(
                self.name, ext_num, self.grating, self.central_wavelength))

        w = model(np.arange(data.size))

        arcs = [ax.vlines(line, 0, 1, color="k", alpha=0.25)
                for line in self.arc_lines]
        wavs = [ax.vlines(peak, 0, 1, color="r", ls="--", alpha=0.25)
                for peak in model(peaks)]
        plot, = ax.plot(w, data, 'k-', lw=0.75)

        ax.legend((plot, arcs[0], wavs[0]),
                  ('Normalized Data', 'Reference Lines', 'Matched Lines'))

        x0, x1 = model([0, data.size])

        ax.grid(alpha=0.1)
        ax.set_xlim(x0, x1)
        ax.set_xlabel('Wavelength [nm]')
        ax.set_ylabel('Normalized intensity')
        ax.set_title(
            "Wavelength Calibrated Spectrum for\n"
            "{:s} obtained with {:s} at {:.0f}".format(
                self.name, self.grating, self.central_wavelength))

        if x0 > x1:
            ax.invert_xaxis()

        fig_name = os.path.join(
            self.output_folder, "{:s}_{:d}_{:s}_{:.0f}.png".format(
                self.name, ext_num, self.grating, self.central_wavelength))

        fig.savefig(fig_name)

        try:
            os.chmod(fig_name, 0o775)
        except PermissionError:
            warnings.warn(
                "Failed to update permissions for file: {}".format(fig_name))

        del fig, ax

    def plot_non_linear_components(self, ext_num, peaks, wavelengths, model):
        """
        Plots the non-linear residuals.

        Parameters
        ----------
        ext_num : int
            Extension number.
        peaks : ndarray
            1D array with 1-indexed peaks positon.
        wavelengths : ndarray
            1D array with wavelengths matching peaks.
        model : Chebyshev1D
            Model that represents the wavelength solution.
        """
        fig, ax = plt.subplots(
            dpi=300, num="{:s}_{:d}_{:s}_{:.0f}_non_linear_comps".format(
                self.name, ext_num, self.grating, self.central_wavelength))

        non_linear_model = model.copy()
        _ = [setattr(non_linear_model, 'c{}'.format(k), 0) for k in [0, 1]]
        residuals = wavelengths - model(peaks)

        p = np.linspace(min(peaks), max(peaks), 1000)
        ax.plot(model(p), non_linear_model(p), 'C0-', label="Generic Representation")
        ax.plot(model(peaks), non_linear_model(peaks) + residuals, 'ko',
                label="Non linear components and residuals")
        ax.legend()

        ax.grid(alpha=0.25)
        ax.set_xlabel("Wavelength [nm]")

        ax.set_title(
            "Non-linear components for\n"
            "{:s} obtained with {:s} at {:.0f}".format(
                self.name, self.grating, self.central_wavelength))

        fig_name = os.path.join(
            self.output_folder, "{:s}_{:d}_{:s}_{:.0f}_non_linear_comps.png".format(
                self.name, ext_num, self.grating, self.central_wavelength))

        fig.savefig(fig_name)

        try:
            os.chmod(fig_name, 0o775)
        except PermissionError:
            warnings.warn(
                "Failed to update permissions for file: {}".format(fig_name))

        del fig, ax

    def plot_residuals(self, ext_num, peaks, wavelengths, model):
        """
        Plots the matched wavelengths versus the residuum  between them and their
        correspondent peaks applied to the fitted model.

        Parameters
        ----------
        ext_num : int
            Extension number.
        peaks : ndarray
            1D array with 1-indexed peaks positon.
        wavelengths : ndarray
            1D array with wavelengths matching peaks.
        model : Chebyshev1D
            Model that represents the wavelength solution.
        """
        fig, ax = plt.subplots(
            dpi=300, num="{:s}_{:d}_{:s}_{:.0f}_residuals".format(
                self.name, ext_num, self.grating, self.central_wavelength))

        ax.plot(wavelengths, wavelengths - model(peaks), 'ko')

        ax.grid(alpha=0.25)
        ax.set_xlabel("Wavelength [nm]")
        ax.set_ylabel("Residuum [nm]")
        ax.set_title(
            "Wavelength Calibrated Residuum for\n"
            "{:s} obtained with {:s} at {:.0f}".format(
                self.name, self.grating, self.central_wavelength))

        fig_name = os.path.join(
            self.output_folder, "{:s}_{:d}_{:s}_{:.0f}_residuals.png".format(
                self.name, ext_num, self.grating, self.central_wavelength))

        fig.savefig(fig_name)

        try:
            os.chmod(fig_name, 0o775)
        except PermissionError:
            warnings.warn(
                "Failed to update permissions for file: {}".format(fig_name))

        del fig, ax


@pytest.mark.gmosls
class TestGmosSpectLongslitArcs:
    """
    Collection of tests that will run on every `dataset` file.
    """

    @staticmethod
    def test_reduced_arcs_contain_wavelength_solution_model_with_expected_rms(config):
        """
        Make sure that the WAVECAL model was fitted with an RMS smaller
        than 0.5.
        """
        ad_out = config.ad

        for ext in ad_out:

            if not hasattr(ext, 'WAVECAL'):
                continue

            table = ext.WAVECAL
            coefficients = table['coefficients']
            rms = coefficients[table['name'] == 'rms']

            np.testing.assert_array_less(rms, 0.5)

        del ad_out

    @staticmethod
    def test_reduced_arcs_contains_stable_wavelength_solution(config):
        """
        Make sure that the wavelength solution gives same results on different
        runs.
        """
        output = os.path.join(config.output_dir, config.filename)
        reference = os.path.join(config.ref_dir, config.filename)

        if not os.path.exists(output):
            pytest.skip('Output file not found: {}'.format(output))

        if not os.path.exists(reference):
            pytest.fail('Reference file not found: {}'.format(reference))

        ad_out = config.ad
        ad_ref = astrodata.open(reference)

        for ext_out, ext_ref in zip(ad_out, ad_ref):
            model = astromodels.dict_to_chebyshev(
                dict(zip(ext_out.WAVECAL["name"], ext_out.WAVECAL["coefficients"]))
            )

            ref_model = astromodels.dict_to_chebyshev(
                dict(zip(ext_ref.WAVECAL["name"], ext_ref.WAVECAL["coefficients"]))
            )

            x = np.arange(ext_out.shape[1])
            y = model(x)
            ref_y = ref_model(x)

            np.testing.assert_allclose(y, ref_y, rtol=1)

        del ad_out, ad_ref

    @staticmethod
    def test_reduced_arcs_are_similar(config):
        """
        Compares the output and the reference arcs to make sure their data are
        similar before running further tests.
        """
        output = os.path.join(config.output_dir, config.filename)
        reference = os.path.join(config.ref_dir, config.filename)

        if not os.path.exists(output):
            pytest.skip('Output file not found: {}'.format(output))

        if not os.path.exists(reference):
            pytest.fail('Reference file not found: {}'.format(reference))

        ad_out = config.ad
        ad_ref = astrodata.open(reference)

        # Test reduced arcs are similar
        for ext_out, ext_ref in zip(ad_out, ad_ref):
            np.testing.assert_allclose(ext_out.data, ext_ref.data, rtol=1)

        del ad_out, ad_ref

    @staticmethod
    def test_distortion_correction_is_applied_the_same_way(config):
        """
        Applies the same distortion correction model to both output and reference
        arcs and compares the results.
        """
        output = os.path.join(config.output_dir, config.filename)
        reference = os.path.join(config.ref_dir, config.filename)

        if not os.path.exists(output):
            pytest.skip('Output file not found: {}'.format(output))

        if not os.path.exists(reference):
            pytest.fail('Reference file not found: {}'.format(reference))

        ad_out = config.ad
        ad_ref = astrodata.open(reference)

        p = primitives_gmos_spect.GMOSSpect([])

        distortion_corrected_ad_out = p.distortionCorrect(
            adinputs=[ad_out], arc=ad_out)[0]

        distortion_corrected_ad_ref = p.distortionCorrect(
            adinputs=[ad_ref], arc=ad_out)[0]

        for ext_out, ext_ref in zip(distortion_corrected_ad_out, distortion_corrected_ad_ref):
            np.testing.assert_allclose(ext_out.data, ext_ref.data, rtol=1)

        del ad_out, ad_ref
        del p, distortion_corrected_ad_out, distortion_corrected_ad_ref


    @staticmethod
    def test_distortion_model_is_the_same(config):
        """
        Correscts distortion on both output and reference files using the
        distortion model stored in themselves. Previous tests assures that
        these data are similar and that distortion correct is applied the same
        way. Now, this one tests the model itself.
        """
        output = os.path.join(config.output_dir, config.filename)
        reference = os.path.join(config.ref_dir, config.filename)

        if not os.path.exists(output):
            pytest.skip('Output file not found: {}'.format(output))

        if not os.path.exists(reference):
            pytest.fail('Reference file not found: {}'.format(reference))

        ad_out = config.ad
        ad_ref = astrodata.open(reference)

        p = primitives_gmos_spect.GMOSSpect([])

        distortion_corrected_ad_out = p.distortionCorrect(
            adinputs=[ad_out], arc=ad_out)

        distortion_corrected_ad_ref = p.distortionCorrect(
            adinputs=[ad_ref], arc=ad_ref)

        for ext_out, ext_ref in zip(distortion_corrected_ad_out, distortion_corrected_ad_ref):
            np.testing.assert_allclose(ext_out.data, ext_ref.data, rtol=1)

        del ad_out, ad_ref
        del p, distortion_corrected_ad_out, distortion_corrected_ad_ref<|MERGE_RESOLUTION|>--- conflicted
+++ resolved
@@ -33,15 +33,10 @@
     'process_arcs/GMOS/N20100830S0594.fits',  # R150:0.500 EEV
     'process_arcs/GMOS/N20100702S0321.fits',  # R150:0.700 EEV
     'process_arcs/GMOS/N20130606S0291.fits',  # R150:0.550 E2V
-<<<<<<< HEAD
-    'process_arcs/GMOS/N20130809S0337.fits',  # R150:0.700 E2V - todo: RMS > 0.5 (RMS = 0.61)
-    'process_arcs/GMOS/N20180119S0232.fits',  # R150:0.520 HAM - todo: RMS > 0.5 (RMS = 0.85) | Unstable Wav. Sol.
-=======
     'process_arcs/GMOS/N20130112S0574.fits',  # R150:0.700 E2V
     # 'process_arcs/GMOS/N20130809S0337.fits',  # R150:0.700 E2V - todo: RMS > 0.5 (RMS = 0.61) | `gswavelength` cannot find solution either.
     'process_arcs/GMOS/N20140408S0218.fits',  # R150:0.700 E2V
     # 'process_arcs/GMOS/N20180119S0232.fits',  # R150:0.520 HAM - todo: RMS > 0.5 (RMS = 0.85) | Unstable Wav. Sol. | `gswavelength` cannot find solution either.
->>>>>>> fa4fa5bf
     'process_arcs/GMOS/N20180516S0214.fits',  # R150:0.610 HAM
     'process_arcs/GMOS/N20171007S0439.fits',  # R150:0.650 HAM
     'process_arcs/GMOS/N20171007S0441.fits',  # R150:0.650 HAM
@@ -59,12 +54,6 @@
     'process_arcs/GMOS/N20130830S0291.fits',  # R831:0.845 E2V
     'process_arcs/GMOS/N20170910S0009.fits',  # R831:0.653 HAM
     'process_arcs/GMOS/N20170509S0682.fits',  # R831:0.750 HAM
-<<<<<<< HEAD
-    'process_arcs/GMOS/N20181114S0512.fits',  # R831:0.865 HAM - todo: RMS > 0.5 (RMS = 0.646)
-
-    # Process Arcs: GMOS-S ---
-    'process_arcs/GMOS/S20130218S0126.fits',  # B600:0.500 EEV - todo: breaks p.determineWavelengthSolution()
-=======
     # 'process_arcs/GMOS/N20181114S0512.fits',  # R831:0.865 HAM - todo: RMS > 0.5 (RMS = 0.646) | `gswavelength` cannot find solution either.
     'process_arcs/GMOS/N20170416S0058.fits',  # R831:0.865 HAM
     'process_arcs/GMOS/N20170416S0081.fits',  # R831:0.865 HAM
@@ -77,7 +66,6 @@
     'process_arcs/GMOS/S20130216S0243.fits',  # B600:0.480 EEV
     'process_arcs/GMOS/S20130608S0182.fits',  # B600:0.500 EEV
     'process_arcs/GMOS/S20131105S0105.fits',  # B600:0.500 EEV
->>>>>>> fa4fa5bf
     'process_arcs/GMOS/S20140504S0008.fits',  # B600:0.500 EEV
     'process_arcs/GMOS/S20170103S0152.fits',  # B600:0.600 HAM
     'process_arcs/GMOS/S20170108S0085.fits',  # B600:0.500 HAM
@@ -100,15 +88,11 @@
     'process_arcs/GMOS/S20170129S0125.fits',  # R400:0.685 HAM
     'process_arcs/GMOS/S20170703S0199.fits',  # R400:0.800 HAM
     'process_arcs/GMOS/S20170718S0420.fits',  # R400:0.910 HAM
-<<<<<<< HEAD
-    'process_arcs/GMOS/S20110720S0236.fits',  # R600:0.675 EEV - todo: RMS > 0.5 (RMS = 0.508)
-=======
     # 'process_arcs/GMOS/S20100306S0460.fits',  # R600:0.675 EEV - todo: breaks p.determineWavelengthSolution
     # 'process_arcs/GMOS/S20101218S0139.fits',  # R600:0.675 EEV - todo: breaks p.determineWavelengthSolution
     'process_arcs/GMOS/S20110306S0294.fits',  # R600:0.675 EEV
     # 'process_arcs/GMOS/S20110720S0236.fits',  # R600:0.675 EEV - todo: RMS > 0.5 (RMS = 0.508)
     'process_arcs/GMOS/S20101221S0090.fits',  # R600:0.690 EEV
->>>>>>> fa4fa5bf
     'process_arcs/GMOS/S20120322S0122.fits',  # R600:0.900 EEV
     'process_arcs/GMOS/S20130803S0011.fits',  # R831:0.576 EEV
     'process_arcs/GMOS/S20130414S0040.fits',  # R831:0.845 EEV

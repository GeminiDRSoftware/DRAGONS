# This parameter file contains the parameters related to the primitives located
# in the primitives_gmos_longslit.py file, in alphabetical order.
from geminidr.core import parameters_standardize
from gempy.library import config
from astrodata import AstroData


def flat_order_check(value):
    try:
        orders = [int(x) for x in value.split(',')]
    except AttributeError:  # not a str, must be int
        return value > 0
    except ValueError:  # items are not int-able
        return False
    else:
        return len(orders) == 3 and min(orders) > 0


class addDQConfig(parameters_standardize.addDQConfig):
    def setDefaults(self):
        self.add_illum_mask = True   # adds bridges in longslit full frame


class addIllumMaskToDQConfig(parameters_standardize.addIllumMaskToDQConfig):
    max_shift = config.RangeField("Maximum (unbinned) pixel shift for illumination mask",
                                  int, 20, min=0, max=100, inclusiveMax=True)


class makeSlitIllumConfig(config.Config):
    bins = config.Field("Total number of bins across the dispersion axis.",
                        int, None, optional=True)
    border = config.Field("Size of the border added to the reconstructed slit illumination image",
                          int, 0, optional=True)
    debug_plot = config.Field("Create diagnosis plots?",
                              bool, False, optional=True)
    smooth_order = config.Field("Spline order to smooth binned data",
                                int, 3, optional=True)
    suffix = config.Field("Filename suffix",
                          str, "_slitIllum", optional=True)
    x_order = config.Field("Order of the x-component of the Chebyshev2D model used to reconstruct data",
                           int, 4, optional=True)
    y_order = config.Field("Order of the y-component of the Chebyshev2D model used to reconstruct data",
                           int, 4, optional=True)


class normalizeFlatConfig(config.core_1Dfitting_config):
    suffix = config.Field("Filename suffix", str, "_normalized", optional=True)
    order = config.Field("Fitting order in spectral direction",
                                  (int, str), 20, check=flat_order_check)
    threshold = config.RangeField("Threshold for flagging unilluminated pixels",
                                  float, 0.01, min=0, inclusiveMin=False)
<<<<<<< HEAD
    hsigma = config.RangeField("High rejection threshold (sigma)", float, 3., min=0)
    lsigma = config.RangeField("Low rejection threshold (sigma)", float, 3., min=0)
    grow = config.RangeField("Growth radius for bad pixels", int, 0, min=0)
    interactive_reduce = config.Field("Interactive spline selection?", bool, False)
    debug_plot = config.Field("Draw preview on image display? (not used with interactive)", bool, False)
=======
>>>>>>> 575f4880


class slitIllumCorrectConfig(config.Config):
    do_illum = config.Field("Perform Slit Illumination Correction?",
                            bool, True, optional=True)
    slit_illum = config.ListField("Slit Illumination Response",
                                  (str, AstroData), None, optional=True, single=True)
    suffix = config.Field("Filename suffix",
                          str, "_illumCorrected", optional=True)<|MERGE_RESOLUTION|>--- conflicted
+++ resolved
@@ -49,14 +49,14 @@
                                   (int, str), 20, check=flat_order_check)
     threshold = config.RangeField("Threshold for flagging unilluminated pixels",
                                   float, 0.01, min=0, inclusiveMin=False)
-<<<<<<< HEAD
-    hsigma = config.RangeField("High rejection threshold (sigma)", float, 3., min=0)
-    lsigma = config.RangeField("Low rejection threshold (sigma)", float, 3., min=0)
-    grow = config.RangeField("Growth radius for bad pixels", int, 0, min=0)
+# <<<<<<< HEAD
+#     hsigma = config.RangeField("High rejection threshold (sigma)", float, 3., min=0)
+#     lsigma = config.RangeField("Low rejection threshold (sigma)", float, 3., min=0)
+#     grow = config.RangeField("Growth radius for bad pixels", int, 0, min=0)
+#     debug_plot = config.Field("Draw preview on image display? (not used with interactive)", bool, False)
+# =======
+# >>>>>>> fit1d_integration
     interactive_reduce = config.Field("Interactive spline selection?", bool, False)
-    debug_plot = config.Field("Draw preview on image display? (not used with interactive)", bool, False)
-=======
->>>>>>> 575f4880
 
 
 class slitIllumCorrectConfig(config.Config):

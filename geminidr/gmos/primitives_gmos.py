--- conflicted
+++ resolved
@@ -6,19 +6,13 @@
 import os
 from importlib import import_module
 
-<<<<<<< HEAD
+import numpy as np
+from datetime import datetime
+
 from gemini_instruments.gmos.pixel_functions import get_bias_level
 from geminidr.core import CCD
 # from gempy.scripts.gmoss_fix_headers import correct_headers
-=======
-import numpy as np
-
-from datetime import datetime
-
-import astrodata
-import gemini_instruments
-
->>>>>>> 8bf5c7fa
+
 # from gempy.gemini.eti import gmosaiceti
 from gempy.gemini import gemini_tools as gt
 from recipe_system.utils.decorators import parameter_override, capture_provenance
@@ -28,13 +22,6 @@
 from .lookups import maskdb
 
 
-<<<<<<< HEAD
-=======
-from recipe_system.utils.decorators import parameter_override
-
-
-# ------------------------------------------------------------------------------
->>>>>>> 8bf5c7fa
 @parameter_override
 @capture_provenance
 class GMOS(Gemini, CCD):
@@ -152,11 +139,7 @@
             # Update keywords in the image extensions. The descriptors return
             # the true values on unprepared data.
             descriptors = ['pixel_scale', 'read_noise', 'gain_setting',
-<<<<<<< HEAD
                            'gain', 'non_linear_level', 'saturation_level']
-=======
-                           'gain', 'saturation_level']
->>>>>>> 8bf5c7fa
             for desc in descriptors:
                 keyword = ad._keyword_for(desc)
                 comment = self.keyword_comments[keyword]

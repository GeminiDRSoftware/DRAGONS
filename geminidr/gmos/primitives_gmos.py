from __future__ import division
from __future__ import print_function
#
#                                                                  gemini_python
#
#                                                             primitives_gmos.py
# ------------------------------------------------------------------------------
from builtins import zip

import os
import numpy as np
from copy import deepcopy

import astrodata
import gemini_instruments

from gempy.gemini.eti import gmosaiceti
from gempy.gemini import gemini_tools as gt
#from gempy.scripts.gmoss_fix_headers import correct_headers
from gempy.gemini import hdr_fixing as hdrfix

from geminidr.core import CCD
from ..gemini.primitives_gemini import Gemini
from . import parameters_gmos
from .lookups.array_gaps import gmosArrayGaps
from .lookups import maskdb

from gemini_instruments.gmos.pixel_functions import get_bias_level

from recipe_system.utils.decorators import parameter_override
# ------------------------------------------------------------------------------
@parameter_override
class GMOS(Gemini, CCD):
    """
    This is the class containing all of the preprocessing primitives
    for the GMOS level of the type hierarchy tree. It inherits all
    the primitives from the level above
    """
    tagset = set(["GEMINI", "GMOS"])

    def __init__(self, adinputs, **kwargs):
        super(GMOS, self).__init__(adinputs, **kwargs)
        self.inst_lookups = 'geminidr.gmos.lookups'
        self._param_update(parameters_gmos)

<<<<<<< HEAD
    # def mosaicDetectors(self, adinputs=None, **params):
    #     """
    #     This primitive will mosaic the frames of the input images. It uses
    #     the the ETI and pyraf to call gmosaic from the gemini IRAF package.
    #
    #     Parameters
    #     ----------
    #     suffix: str
    #         suffix to be added to output files
    #     tile: bool
    #         tile images instead of a proper mosaic?
    #     interpolate_gaps: bool
    #         interpolate across gaps?
    #     interpolator: str
    #         type of interpolation to use across chip gaps
    #         (linear, nearest, poly3, poly5, spline3, sinc)
    #     """
    #     log = self.log
    #     log.debug(gt.log_message("primitive", self.myself(), "starting"))
    #     timestamp_key = self.timestamp_keys[self.myself()]
    #
    #     adoutputs = []
    #     for ad in adinputs:
    #         # Data validation
    #         if 'PREPARED' not in ad.tags:
    #             raise IOError('{} must be prepared'.format(ad.filename))
    #
    #         if ad.phu.get(timestamp_key):
    #             log.warning("No changes will be made to {}, since it has "
    #                         "already been processed by mosaicDetectors".
    #                         format(ad.filename))
    #             continue
    #
    #         if len(ad) == 1:
    #             log.stdinfo("No changes will be made to {}, since it "
    #                         "contains only one extension".format(ad.filename))
    #             continue
    #
    #         # Save keywords for restoration after gmosaic
    #         bunit = set(ad.hdr.get('BUNIT'))
    #         if len(bunit) > 1:
    #             raise IOError("BUNIT needs to be the same for all extensions")
    #         else:
    #             bunit = bunit.pop()
    #         try:
    #             avg_overscan = np.mean([overscan for overscan in
    #                             ad.hdr.get('OVERSCAN') if overscan is not None])
    #         except TypeError:
    #             avg_overscan = None
    #         all_ampname = ','.join(ampname for ampname in ad.hdr.get('AMPNAME')
    #                                if ampname is not None)
    #
    #         old_detsec = min(ad.detector_section(), key=lambda x: x.x1)
    #
    #         # Instantiate ETI and then run the task
    #         gmosaic_task = eti.gmosaiceti.GmosaicETI([], params, ad)
    #         ad_out = gmosaic_task.run()
    #
    #         # Get new DATASEC keyword, using the full shape
    #         data_shape = ad_out[0].data.shape
    #         new_datasec = "[1:{1},1:{0}]".format(*data_shape)
    #
    #         # Make new DETSEC keyword
    #         xbin = ad_out.detector_x_bin()
    #         unbin_width = data_shape[1] if xbin is None else data_shape[1]*xbin
    #         new_detsec = "" if old_detsec is None else "[{}:{},{}:{}]".format(
    #                                 old_detsec.x1+1, old_detsec.x1+unbin_width,
    #                                 old_detsec.y1+1, old_detsec.y2)
    #
    #         # Truncate long comments to avoid an error
    #         if all_ampname is not None:
    #             ampcomment = self.keyword_comments["AMPNAME"]
    #             if len(all_ampname)>=65:
    #                 ampcomment = ""
    #             else:
    #                 ampcomment = ampcomment[0:65-len(all_ampname)]
    #         else:
    #             ampcomment = ""
    #
    #         # Restore keywords to extension header
    #         if bunit:
    #             ad_out.hdr.set('BUNIT', bunit, self.keyword_comments["BUNIT"])
    #         if avg_overscan:
    #             ad_out.hdr.set('OVERSCAN', avg_overscan,
    #                            comment=self.keyword_comments["OVERSCAN"])
    #         if all_ampname:
    #             ad_out.hdr.set('AMPNAME', all_ampname, comment=ampcomment)
    #         ad_out.hdr.set("DETSEC", new_detsec,
    #                           comment=self.keyword_comments["DETSEC"])
    #         ad_out.hdr.set("CCDSEC", new_detsec,
    #                           comment=self.keyword_comments["CCDSEC"])
    #         ad_out.hdr.set("DATASEC", new_datasec,
    #                           comment=self.keyword_comments["DATASEC"])
    #         ad_out.hdr.set("CCDNAME", ad.detector_name(),
    #                           comment=self.keyword_comments["CCDNAME"])
    #
    #         if hasattr(ad, 'REFCAT'):
    #             ad_out.REFCAT = deepcopy(ad.REFCAT)
    #
    #         gt.mark_history(ad_out, primname=self.myself(), keyword=timestamp_key)
    #         adoutputs.append(ad_out)
    #     return adoutputs
=======
    def mosaicDetectors(self, adinputs=None, **params):
        """
        This primitive will mosaic the frames of the input images. It uses
        the the ETI and pyraf to call gmosaic from the gemini IRAF package.

        Parameters
        ----------
        suffix: str
            suffix to be added to output files
        tile: bool
            tile images instead of a proper mosaic?
        interpolate_gaps: bool
            interpolate across gaps?
        interpolator: str
            type of interpolation to use across chip gaps
            (linear, nearest, poly3, poly5, spline3, sinc)
        """
        log = self.log
        log.debug(gt.log_message("primitive", self.myself(), "starting"))
        timestamp_key = self.timestamp_keys[self.myself()]

        adoutputs = []
        for ad in adinputs:
            # Data validation
            if 'PREPARED' not in ad.tags:
                raise IOError('{} must be prepared'.format(ad.filename))

            if ad.phu.get(timestamp_key):
                log.warning("No changes will be made to {}, since it has "
                            "already been processed by mosaicDetectors".
                            format(ad.filename))
                continue

            if len(ad) == 1:
                log.stdinfo("No changes will be made to {}, since it "
                            "contains only one extension".format(ad.filename))
                continue

            # Save keywords for restoration after gmosaic
            bunit = set(ad.hdr.get('BUNIT'))
            if len(bunit) > 1:
                raise IOError("BUNIT needs to be the same for all extensions")
            else:
                bunit = bunit.pop()
            try:
                avg_overscan = np.mean([overscan for overscan in
                                ad.hdr.get('OVERSCAN') if overscan is not None])
            except TypeError:
                avg_overscan = None
            all_ampname = ','.join(ampname for ampname in ad.hdr.get('AMPNAME')
                                   if ampname is not None)

            old_detsec = min(ad.detector_section(), key=lambda x: x.x1)

            # Instantiate ETI and then run the task
            gmosaic_task = gmosaiceti.GmosaicETI([], params, ad)
            ad_out = gmosaic_task.run()

            # Get new DATASEC keyword, using the full shape
            data_shape = ad_out[0].data.shape
            new_datasec = "[1:{1},1:{0}]".format(*data_shape)

            # Make new DETSEC keyword
            xbin = ad_out.detector_x_bin()
            unbin_width = data_shape[1] if xbin is None else data_shape[1]*xbin
            new_detsec = "" if old_detsec is None else "[{}:{},{}:{}]".format(
                                    old_detsec.x1+1, old_detsec.x1+unbin_width,
                                    old_detsec.y1+1, old_detsec.y2)

            # Truncate long comments to avoid an error
            if all_ampname is not None:
                ampcomment = self.keyword_comments["AMPNAME"]
                if len(all_ampname)>=65:
                    ampcomment = ""
                else:
                    ampcomment = ampcomment[0:65-len(all_ampname)]
            else:
                ampcomment = ""

            # Restore keywords to extension header
            if bunit:
                ad_out.hdr.set('BUNIT', bunit, self.keyword_comments["BUNIT"])
            if avg_overscan:
                ad_out.hdr.set('OVERSCAN', avg_overscan,
                               comment=self.keyword_comments["OVERSCAN"])
            if all_ampname:
                ad_out.hdr.set('AMPNAME', all_ampname, comment=ampcomment)
            ad_out.hdr.set("DETSEC", new_detsec,
                              comment=self.keyword_comments["DETSEC"])
            ad_out.hdr.set("CCDSEC", new_detsec,
                              comment=self.keyword_comments["CCDSEC"])
            ad_out.hdr.set("DATASEC", new_datasec,
                              comment=self.keyword_comments["DATASEC"])
            ad_out.hdr.set("CCDNAME", ad.detector_name(),
                              comment=self.keyword_comments["CCDNAME"])

            if hasattr(ad, 'REFCAT'):
                ad_out.REFCAT = deepcopy(ad.REFCAT)

            gt.mark_history(ad_out, primname=self.myself(), keyword=timestamp_key)
            adoutputs.append(ad_out)
        return adoutputs
>>>>>>> 527d703f

    def standardizeInstrumentHeaders(self, adinputs=None, suffix=None):
        """
        This primitive is used to make the changes and additions to the
        keywords in the headers of GMOS data, specifically.

        Parameters
        ----------
        suffix: str
            suffix to be added to output files
        """
        log = self.log
        log.debug(gt.log_message("primitive", self.myself(), "starting"))
        timestamp_key = self.timestamp_keys[self.myself()]

        adoutputs = []
        for ad in adinputs:
            if ad.phu.get(timestamp_key):
                log.warning("No changes will be made to {}, since it has "
                            "already been processed by "
                            "standardizeInstrumentHeaders".format(ad.filename))
                adoutputs.append(ad)
                continue

            # Standardize the headers of the input AstroData object. Update the
            # keywords in the headers that are specific to GMOS.
            log.status("Updating keywords that are specific to GMOS")

            ##M Some of the header keywords are wrong for certain types of
            ##M Hamamatsu data. This is temporary fix until GMOS-S DC is fixed
#             if ad.detector_name(pretty=True) == "Hamamatsu-S":
#                 log.status("Fixing headers for GMOS-S Hamamatsu data")
#                 # Image extension headers appear to be correct - MS 2014-10-01
#                 #     correct_image_extensions=Flase
#                 # As does the DATE-OBS but as this seemed to break even after
#                 # apparently being fixed, still perform this check. - MS
#                 hdulist = ad.to_hdulist()
# #                correct_headers(hdulist, logger=log,
# #                                correct_image_extensions=False)
#                 # When we create the new AD object, it needs to retain the
#                 # filename information
#                 orig_path = ad.path
#                 ad = astrodata.open(hdulist)
#                 ad.path = orig_path

            # KL Commissioning GMOS-N Hamamatsu.  Headers are not fully
            # KL settled yet.
            if ad.detector_name(pretty=True) == "Hamamatsu-N":
                log.status("Fixing headers for GMOS-N Hamamatsu data")
                hdulist = ad.to_hdulist()
                updated = hdrfix.gmosn_ham_fixes(hdulist, verbose=False)
                # When we create a new AD object, it needs to retain the
                # filename information
                if updated:
                    orig_path = ad.path
                    ad = astrodata.open(hdulist)
                    ad.path = orig_path

            # Update keywords in the image extensions. The descriptors return
            # the true values on unprepared data.
            descriptors = ['pixel_scale', 'read_noise', 'gain_setting',
                               'gain', 'saturation_level']
            for desc in descriptors:
                keyword = ad._keyword_for(desc)
                comment = self.keyword_comments[keyword]
                dv = getattr(ad, desc)()
                if isinstance(dv, list):
                    for ext, value in zip(ad, dv):
                        ext.hdr.set(keyword, value, comment)
                else:
                    ad.hdr.set(keyword, dv, comment)

            if 'SPECT' in ad.tags:
                kw = ad._keyword_for('dispersion_axis')
                ad.hdr.set(kw, 1, self.keyword_comments[kw])

            # And the bias level too!
            bias_level = get_bias_level(adinput=ad,
                                        estimate='qa' in self.mode)
            for ext, bias in zip(ad, bias_level):
                if bias is not None:
                    ext.hdr.set('RAWBIAS', bias,
                                self.keyword_comments['RAWBIAS'])

            # Timestamp and update filename
            gt.mark_history(ad, primname=self.myself(), keyword=timestamp_key)
            ad.update_filename(suffix=suffix, strip=True)
            adoutputs.append(ad)
        return adoutputs

    def subtractOverscan(self, adinputs=None, **params):
        """
        Subtract the overscan level from the image by fitting a polynomial
        to the overscan region. This sets the appropriate parameters for GMOS
        (the gireduce defaults) and calls the CCD-level method.

        Parameters
        ----------
        suffix: str
            suffix to be added to output files
        niterate: int
            number of rejection iterations
        high_reject: float
            number of standard deviations above which to reject high pixels
        low_reject: float
            number of standard deviations above which to reject low pixels
        overscan_section: str/None
            comma-separated list of IRAF-style overscan sections
        nbiascontam: int/None
            number of columns adjacent to the illuminated region to reject
        function: str
            function to fit ("polynomial" | "spline" | "none")
        order: int
            order of Chebyshev fit or spline/None
        """
        detname = adinputs[0].detector_name(pretty=True)
        func = (params["function"] or 'none').lower()
        if params["order"] is None and func.startswith('poly'):
            params["order"] = 6 if detname.startswith('Hamamatsu') else 0
        if params["nbiascontam"] is None:
            params["nbiascontam"] = 5 if detname == 'e2vDD' else 4

        # Set the overscan_section and data_section keywords to chop off the
        # bottom 48 (unbinned) rows, as Gemini-IRAF does
        if detname.startswith('Hamamatsu') and func.startswith('poly'):
            for ad in adinputs:
                y1 = 48 // ad.detector_y_bin()
                dsec_list = ad.data_section()
                osec_list = ad.overscan_section()
                for ext, dsec, osec in zip(ad, dsec_list, osec_list):
                    ext.hdr['BIASSEC'] = '[{}:{},{}:{}]'.format(osec.x1+1,
                                                    osec.x2, y1+1, osec.y2)
                    ext.hdr['DATASEC'] = '[{}:{},{}:{}]'.format(dsec.x1+1,
                                                    dsec.x2, y1+1, dsec.y2)

        adinputs = super(GMOS, self).subtractOverscan(adinputs, **params)
        return adinputs

#     def tileArrays(self, adinputs=None, **params):
#         """
#         This tiles the GMOS detectors together

#         Parameters
#         ----------
#         suffix: str
#             suffix to be added to output files
#         tile_all: bool
#             tile to a single extension (as opposed to one extn per CCD)?
#         """
#         log = self.log
#         log.debug(gt.log_message("primitive", self.myself(), "starting"))
#         timestamp_key = self.timestamp_keys[self.myself()]
#         tile_all = params["tile_all"]

#         adoutputs = []
#         for ad in adinputs:
#             # Start building output AD object with the input PHU
#             adoutput = astrodata.create(ad.phu)
# #            out_hdulist = ad.to_hdulist()[:1]

#             # Do nothing if there is only one science extension
#             if len(ad) == 1:
#                 log.fullinfo("Only one science extension found; "
#                              "no tiling done for {}".format(ad.filename))
#                 adoutputs.append(ad)
#                 continue

#             # First trim off any overscan regions still present
#             # so they won't get tiled with science data
#             log.fullinfo("Trimming data to data section:")
#             old_shape = [ext.data.shape for ext in ad]
#             ad = gt.trim_to_data_section(deepcopy(ad),
#                                          keyword_comments=self.keyword_comments)
#             #
#             print("data type from gt.trim_to_data_section(): {}".format(type(ad.data)))
#             new_shape = [ext.data.shape for ext in ad]
#             changed = old_shape!=new_shape

#             # Make chip gaps to tile with science extensions if tiling all
#             # Gap width comes from a lookup table
#             gap_height = int(ad[0].data.shape[0])
#             gap_width = _obtain_arraygap(ad)
#             chip_gap = np.zeros((gap_height,gap_width), dtype=ad[0].data.dtype)

#             # Get the correct order of the extensions by sorting on
#             # the first element in detector section
#             # (raw ordering is whichever amps read out first)
#             ampsorder = np.argsort([detsec.x1
#                                     for detsec in ad.detector_section()])
#             in_order = all(ampsorder == np.arange(len(ad)))

#             # Get array sections for determining when a new array is found
#             ccdx1 = np.array([ccdsec.x1 for ccdsec in ad.array_section()])[ampsorder]

#             # Make a list of the output extensions where each array ends up
#             num_ccd = 1
#             ccd_map = [num_ccd]
#             for i in range(1, len(ccdx1)):
#                 if ccdx1[i]<=ccdx1[i-1]:
#                     num_ccd += 1
#                 ccd_map.append(num_ccd)
#             if num_ccd==len(ad) and in_order and not tile_all:
#                 log.fullinfo("Only one amplifier per array; no tiling done "
#                              "for {}".format(ad.filename))
#                 # If the file has been trimmed, it needs to be timestamped later
#                 if changed:
#                     adoutput = ad
#                 else:
#                     # Otherwise we can move onto the next adinput
#                     adoutputs.append(ad)
#                     continue
#             else:
#                 if not in_order:
#                     log.fullinfo("Reordering data by detector section")
#                 if tile_all:
#                     log.fullinfo("Tiling all data into one extension")
#                 elif num_ccd != len(ad):
#                     log.fullinfo("Tiling data into one extension per array")

#                 chip_xshift = 0  # Shift due to CCDs on left of reference
#                 ccd_map = np.array(ccd_map)
#                 for ccd in range(1, num_ccd+1):
#                     amps_on_ccd = ampsorder[ccd_map==ccd]
#                     extns = [ad[i] for i in amps_on_ccd]
                    
#                     # Use the centre-left amplifier's HDU as basis for new HDU
#                     ref_ext = amps_on_ccd[(len(amps_on_ccd) - 1) // 2]
#                     # Stack the data, etc.
#                     data = np.hstack([ext.data for ext in extns])
#                     mask = None if any(ext.mask is None for ext in extns) \
#                         else np.hstack([ext.mask for ext in extns])
#                     var = None if any(ext.variance is None for ext in extns) \
#                         else np.hstack([ext.variance for ext in extns])
#                     try:
#                         objmask = np.hstack([ext.OBJMASK for ext in extns])
#                     except AttributeError:
#                         objmask = None

#                     # Store this information from the leftmost extension
#                     if ccd==1 or not tile_all:
#                         old_detsec = extns[0].detector_section()
#                         old_ccdsec = extns[0].array_section()

#                     # Add the widths of all arrays to the left of the reference
#                     xshift = sum(ext.data.shape[1] for
#                                  ext in extns[:int((len(amps_on_ccd) - 1) // 2)])

#                     if tile_all and ccd>1:
#                         # Set reference extension to be the centre-left of all
#                         ref_ext = ampsorder[(len(ampsorder) - 1) // 2]
#                         # Calculate total horizontal shift if the reference
#                         # array is on this CCD
#                         if ref_ext in amps_on_ccd:
#                             chip_xshift += all_data.shape[1] + chip_gap.shape[1]

#                         # Add a gap and this CCD to the existing tiled data
#                         all_data = np.hstack([all_data, chip_gap, data])
#                         if all_mask is not None and mask is not None:
#                             all_mask = np.hstack([all_mask,
#                                         chip_gap.astype(np.int16)+16, mask])
#                         else:
#                             all_mask = None
#                         if all_var is not None and var is not None:
#                             all_var = np.hstack([all_var, chip_gap, var])
#                         else:
#                             all_var = None
#                         if all_objmask is not None and objmask is not None:
#                             all_objmask = np.hstack([all_objmask, chip_gap,
#                                                      objmask])
#                         else:
#                             all_objmask = None
#                         ampslist.extend(ad[i].array_name() for i in amps_on_ccd)
#                     else:
#                         all_data = data
#                         all_mask = mask
#                         all_var = var
#                         all_objmask = objmask
#                         ampslist = [ad[i].array_name() for i in amps_on_ccd]

#                     if ccd==num_ccd or not tile_all:
#                         # Append what we've got. Base it on the reference extn
#                         ext_to_add = deepcopy(ad[ref_ext])
#                         ext_to_add[0].reset(all_data, all_mask, all_var)
#                         if all_objmask is not None:
#                             ext_to_add[0].OBJMASK = all_objmask

#                         # Update keywords in the header
#                         ext_to_add.hdr.set('CCDNAME', ad.detector_name(),
#                                            self.keyword_comments['CCDNAME'])
#                         ext_to_add.hdr.set('AMPNAME', ','.join(ampslist),
#                                            self.keyword_comments['AMPNAME'])

#                         data_shape = ext_to_add[0].data.shape
#                         new_datasec = '[1:{1},1:{0}]'.format(*data_shape)
#                         ext_to_add.hdr.set('DATASEC', new_datasec,
#                                            self.keyword_comments['DATASEC'])

#                         unbin_width = data_shape[1] * ad.detector_x_bin()
#                         new_detsec = '[{}:{},{}:{}]'.format(old_detsec.x1+1,
#                                     old_detsec.x1+unbin_width, old_detsec.y1+1,
#                                                             old_detsec.y2)
#                         ext_to_add.hdr.set('DETSEC', new_detsec,
#                                            self.keyword_comments['DETSEC'])

#                         new_ccdsec = '[{}:{},{}:{}]'.format(old_ccdsec.x1+1,
#                                     old_ccdsec.x1+unbin_width, old_ccdsec.y1+1,
#                                                             old_ccdsec.y2)
#                         ext_to_add.hdr.set('CCDSEC', new_ccdsec,
#                                            self.keyword_comments['CCDSEC'])

#                         crpix1 = ext_to_add.hdr.get('CRPIX1')[0]
#                         if crpix1:
#                             # xshift is the shift due to other arrays on CCD
#                             # full_xshift is total shift when tile_all=True
#                             crpix1 += xshift
#                             if tile_all:
#                                 crpix1 += chip_xshift
#                             ext_to_add.hdr.set('CRPIX1', crpix1,
#                                            self.keyword_comments['CRPIX1'])
#                         adoutput.append(ext_to_add[0].nddata, reset_ver=True)
#                         #out_hdulist.extend(ext_to_add.to_hdulist()[1:])

#                 # Create new AD object, reset the EXTVERs
#                 #adoutput = astrodata.open(out_hdulist)
#                 adoutput.filename = ad.filename
#                 #for extver, ext in enumerate(adoutput, start=1):
#                 #    ext.hdr['EXTVER'] = extver

#                 # Update and attach OBJCAT if needed
#                 if any(hasattr(ext, 'OBJCAT') for ext in ad):
#                     # Create new mapping as all input extensions => output 1
#                     if tile_all:
#                         ccd_map = np.full_like(ccd_map, 1)
#                     adoutput = gt.tile_objcat(adinput=ad, adoutput=adoutput,
#                                               ext_mapping=ccd_map,
#                                               sx_dict=self.sx_dict)

#                 # Attach MDF if it exists
#                 if hasattr(ad, 'MDF'):
#                     adoutput.MDF = ad.MDF

#             # Timestamp and update filename
#             gt.mark_history(adoutput, primname=self.myself(),
#                             keyword=timestamp_key)
#             adoutput.update_filename(suffix=params["suffix"], strip=True)
#             adoutputs.append(adoutput)
#         return adoutputs

    @staticmethod
    def _has_valid_extensions(ad):
        """Check the AD has a valid number of extensions"""
        return len(ad) in [1, 2, 3, 4, 6, 12]

    def _get_bpm_filename(self, ad):
        """
        Gets bad pixel mask for input GMOS science frame.

        Returns
        -------
        str/None: Filename of the appropriate bpms
        """
        log = self.log
        bpm_dir = os.path.join(os.path.dirname(maskdb.__file__), 'BPM')

        inst = ad.instrument()  # Could be GMOS-N or GMOS-S
        xbin = ad.detector_x_bin()
        ybin = ad.detector_y_bin()
        det = ad.detector_name(pretty=True)[:3]
        amps = '{}amp'.format(3 * ad.phu['NAMPS'])
        mos = '_mosaic' if (ad.phu.get(self.timestamp_keys['mosaicDetectors'])
            or ad.phu.get(self.timestamp_keys['tileArrays'])) else ''
        key = '{}_{}_{}{}_{}_{}{}'.format(inst, det, xbin, ybin, amps,
                                          'v1', mos)
        try:
            bpm = maskdb.bpm_dict[key]
        except:
            log.warning('No BPM found for {}'.format(ad.filename))
            return None

        # Prepend standard path if the filename doesn't start with '/'
        return bpm if bpm.startswith(os.path.sep) else os.path.join(bpm_dir, bpm)

##############################################################################
# Below are the helper functions for the primitives in this module           #
##############################################################################

def _obtain_arraygap(adinput=None):
    """
    This function obtains the raw array gap size for the different GMOS
    detectors and returns it after correcting for binning.
    """
    det_type = adinput.phu.get('DETTYPE')

    # Obtain the array gap value and fix for any binning
    arraygap = int(gmosArrayGaps[det_type] / adinput.detector_x_bin())
    return arraygap
<|MERGE_RESOLUTION|>--- conflicted
+++ resolved
@@ -14,7 +14,7 @@
 import astrodata
 import gemini_instruments
 
-from gempy.gemini.eti import gmosaiceti
+#from gempy.gemini.eti import gmosaiceti
 from gempy.gemini import gemini_tools as gt
 #from gempy.scripts.gmoss_fix_headers import correct_headers
 from gempy.gemini import hdr_fixing as hdrfix
@@ -43,7 +43,6 @@
         self.inst_lookups = 'geminidr.gmos.lookups'
         self._param_update(parameters_gmos)
 
-<<<<<<< HEAD
     # def mosaicDetectors(self, adinputs=None, **params):
     #     """
     #     This primitive will mosaic the frames of the input images. It uses
@@ -146,110 +145,6 @@
     #         gt.mark_history(ad_out, primname=self.myself(), keyword=timestamp_key)
     #         adoutputs.append(ad_out)
     #     return adoutputs
-=======
-    def mosaicDetectors(self, adinputs=None, **params):
-        """
-        This primitive will mosaic the frames of the input images. It uses
-        the the ETI and pyraf to call gmosaic from the gemini IRAF package.
-
-        Parameters
-        ----------
-        suffix: str
-            suffix to be added to output files
-        tile: bool
-            tile images instead of a proper mosaic?
-        interpolate_gaps: bool
-            interpolate across gaps?
-        interpolator: str
-            type of interpolation to use across chip gaps
-            (linear, nearest, poly3, poly5, spline3, sinc)
-        """
-        log = self.log
-        log.debug(gt.log_message("primitive", self.myself(), "starting"))
-        timestamp_key = self.timestamp_keys[self.myself()]
-
-        adoutputs = []
-        for ad in adinputs:
-            # Data validation
-            if 'PREPARED' not in ad.tags:
-                raise IOError('{} must be prepared'.format(ad.filename))
-
-            if ad.phu.get(timestamp_key):
-                log.warning("No changes will be made to {}, since it has "
-                            "already been processed by mosaicDetectors".
-                            format(ad.filename))
-                continue
-
-            if len(ad) == 1:
-                log.stdinfo("No changes will be made to {}, since it "
-                            "contains only one extension".format(ad.filename))
-                continue
-
-            # Save keywords for restoration after gmosaic
-            bunit = set(ad.hdr.get('BUNIT'))
-            if len(bunit) > 1:
-                raise IOError("BUNIT needs to be the same for all extensions")
-            else:
-                bunit = bunit.pop()
-            try:
-                avg_overscan = np.mean([overscan for overscan in
-                                ad.hdr.get('OVERSCAN') if overscan is not None])
-            except TypeError:
-                avg_overscan = None
-            all_ampname = ','.join(ampname for ampname in ad.hdr.get('AMPNAME')
-                                   if ampname is not None)
-
-            old_detsec = min(ad.detector_section(), key=lambda x: x.x1)
-
-            # Instantiate ETI and then run the task
-            gmosaic_task = gmosaiceti.GmosaicETI([], params, ad)
-            ad_out = gmosaic_task.run()
-
-            # Get new DATASEC keyword, using the full shape
-            data_shape = ad_out[0].data.shape
-            new_datasec = "[1:{1},1:{0}]".format(*data_shape)
-
-            # Make new DETSEC keyword
-            xbin = ad_out.detector_x_bin()
-            unbin_width = data_shape[1] if xbin is None else data_shape[1]*xbin
-            new_detsec = "" if old_detsec is None else "[{}:{},{}:{}]".format(
-                                    old_detsec.x1+1, old_detsec.x1+unbin_width,
-                                    old_detsec.y1+1, old_detsec.y2)
-
-            # Truncate long comments to avoid an error
-            if all_ampname is not None:
-                ampcomment = self.keyword_comments["AMPNAME"]
-                if len(all_ampname)>=65:
-                    ampcomment = ""
-                else:
-                    ampcomment = ampcomment[0:65-len(all_ampname)]
-            else:
-                ampcomment = ""
-
-            # Restore keywords to extension header
-            if bunit:
-                ad_out.hdr.set('BUNIT', bunit, self.keyword_comments["BUNIT"])
-            if avg_overscan:
-                ad_out.hdr.set('OVERSCAN', avg_overscan,
-                               comment=self.keyword_comments["OVERSCAN"])
-            if all_ampname:
-                ad_out.hdr.set('AMPNAME', all_ampname, comment=ampcomment)
-            ad_out.hdr.set("DETSEC", new_detsec,
-                              comment=self.keyword_comments["DETSEC"])
-            ad_out.hdr.set("CCDSEC", new_detsec,
-                              comment=self.keyword_comments["CCDSEC"])
-            ad_out.hdr.set("DATASEC", new_datasec,
-                              comment=self.keyword_comments["DATASEC"])
-            ad_out.hdr.set("CCDNAME", ad.detector_name(),
-                              comment=self.keyword_comments["CCDNAME"])
-
-            if hasattr(ad, 'REFCAT'):
-                ad_out.REFCAT = deepcopy(ad.REFCAT)
-
-            gt.mark_history(ad_out, primname=self.myself(), keyword=timestamp_key)
-            adoutputs.append(ad_out)
-        return adoutputs
->>>>>>> 527d703f
 
     def standardizeInstrumentHeaders(self, adinputs=None, suffix=None):
         """

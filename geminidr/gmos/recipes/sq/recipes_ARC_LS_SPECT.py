--- conflicted
+++ resolved
@@ -5,11 +5,7 @@
 """
 recipe_tags = {'GMOS', 'SPECT', 'LS', 'ARC'}
 
-<<<<<<< HEAD
-from geminidr.gmos.recipes.ql.recipes_common import makeIRAFCompatible
-=======
 from geminidr.gmos.recipes.sq.recipes_common import makeIRAFCompatible
->>>>>>> aa038377
 
 def makeProcessedArc(p):
     p.prepare()

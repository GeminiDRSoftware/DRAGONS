#
#                                                                  gemini_python
#
#                                                        primtives_gmos_spect.py
# ------------------------------------------------------------------------------
import os

import numpy as np
from importlib import import_module
from datetime import datetime
from copy import copy, deepcopy
from functools import partial

from astropy.modeling import models, Model
from astropy import units as u
from scipy.interpolate import UnivariateSpline

import geminidr
from geminidr.core import Spect
from gempy.library.fitting import fit_1D
from .primitives_gmos import GMOS
from . import parameters_gmos_spect

from geminidr.gemini.lookups import DQ_definitions as DQ
from geminidr.gmos.lookups import geometry_conf as geotable

from gempy.gemini import gemini_tools as gt
from gempy.library import astromodels as am
from gempy.library import transform, wavecal

from recipe_system.utils.decorators import parameter_override, capture_provenance
from ..interactive.fit.wavecal import WavelengthSolutionVisualizer
from ..interactive.interactive import UIParameters

# Put this here for now!
def qeModel(ext, use_iraf=False):
    """
    This function returns a callable object that returns the QE of a CCD
    (relative to CCD2) as a function of wavelength(s) in nm. The QE data is
    provided as a dict, keyed by the array_name() descriptor of the CCD.
    The value is either a list (interpreted as polynomial coefficients) or a
    dict describing a spline.

    In addition, if the model changes, the value can be a dict keyed by the
    earliest UT date at which each model should be applied.

    Parameters
    ----------
    ext : single-slice AstroData object
        the extension to calculate the QE coefficients for
    use_iraf : bool
        use IRAF fits rather than DRAGONS ones?

    Returns
    -------
    callable: a function to convert wavelengths in nm to relative QE
    """
    # All coefficients are for nm (not AA as in G-IRAF)
    qeData = {
        # GMOS-N EEV CCD1 and 3
        "EEV 9273-16-03": [9.883090E-1, -1.390254E-5,  5.282149E-7, -6.847360E-10],
        "EEV 9273-20-03": [9.699E-1, 1.330E-4, -2.082E-7, 1.206E-10],
        # GMOS-N Hamamatsu CCD1 and 3
        "BI13-20-4k-1": {"order": 3,
                         "knots": [366.5, 413.5, 435.5, 465., 478.5, 507.5, 693., 1062.],
                         "coeffs": [1.20848283, 1.59132929, 1.58317142, 1.25123198, 1.14410563,
                                    0.98095206, 0.83416436, 1.03247587, 1.15355675, 1.10176507]},
        "BI13-18-4k-2": {"order": 3,
                         "knots": [341.75, 389.5, 414., 447.5, 493., 592., 694.5, 1057.],
                         "coeffs": [0.90570141, 0.99834392, 1.6311227 , 1.47271364, 1.13843214,
                                    0.91170917, 0.88454097, 1.06456595, 1.16684561, 1.10476059]},
        # IRAF coefficients
        ("BI13-20-4k-1", "IRAF"): [-2.45481760e+03, 3.24130657e+01, -1.87380500e-01,
                                   6.23494400e-04, -1.31713482e-06, 1.83308885e-09,
                                   -1.68145852e-12, 9.80603592e-16, -3.30016761e-19,
                                   4.88466076e-23],
        ("BI13-18-4k-2", "IRAF"): [3.48333720e+03, -5.27904605e+01, 3.48210500e-01,
                                   -1.31286828e-03, 3.12154994e-06, -4.85949692e-09,
                                   4.95886638e-12, -3.20198283e-15, 1.18833302e-18,
                                   -1.93303639e-22],
        # GMOS-S EEV CCD1 and 3
        "EEV 2037-06-03": {"1900-01-01": [2.8197, -8.101e-3, 1.147e-5, -5.270e-9],
                           "2006-08-31": [2.225037, -4.441856E-3, 5.216792E-6, -1.977506E-9]},
        "EEV 8261-07-04": {"1900-01-01": [1.3771, -1.863e-3, 2.559e-6, -1.0289e-9],
                           "2006-08-31": [8.694583E-1, 1.021462E-3, -2.396927E-6, 1.670948E-9]},
        # GMOS-S Hamamatsu CCD1 (original) and 3
        "BI5-36-4k-2": {"order": 3,
                        "knots": [374., 409., 451., 523.5, 584.5, 733.5, 922., 1070.75],
                        "coeffs": [1.04722893, 0.87968707, 0.70533794, 0.67657144, 0.71217743,
                                   0.82421959, 0.94903734, 1.00847771, 0.98158784, 0.90798127]},
        # CCD3 before and after replacement (it's the same CCD but this
        # is a ratio to CCD2, which has changed)
        "BI12-34-4k-1": {"1900-01-01": {"order": 3,
                                        "knots": [340.25, 377.5, 406., 439.,
                                                  511.5, 601., 746., 916.5, 1070.],
                                        "coeffs": [0.7433304, 1.07041859, 1.51006315,
                                                   1.4399747, 1.03126307, 0.84984109,
                                                   0.8944949, 1.02806209, 1.11960524,
                                                   1.1222421, 0.95279761]},
                         "2023-12-14": {"order": 3,
                                        "knots": [342.75, 361.0, 371.0, 405.0, 432.0,
                                                  458.5, 582.0, 715.5, 1043.5],
                                        "coeffs": [1.1720608, 1.6827764, 2.1932968,
                                                   0.6824087, 1.0712193, 1.0245441,
                                                   0.9778866, 0.9672609, 0.9682988,
                                                   0.97707780, 0.9745534]}},
        # GMOS-S Hamamatsu new CCD1
        "BI11-41-4k-2": {"order": 3,
                         "knots": [408.0, 487.0, 524.0, 568.5, 775.5, 1096.0],
                         "coeffs": [0.8045865, 0.9031578, 1.1704650, 1.1776077, 1.0853394,
                                    0.8585280, 0.8748014, 0.8858184]},
        # IRAF coefficients
        ("BI5-36-4k-2", "IRAF"): [-6.00810046e+02,  6.74834788e+00, -3.26251680e-02,
                                  8.87677395e-05, -1.48699188e-07, 1.57120033e-10,
                                  -1.02326999e-13, 3.75794380e-17, -5.96238257e-21],
        ("BI12-34-4k-1", "IRAF"): [7.44793105e+02, -1.22941630e+01, 8.83657074e-02,
                                   -3.62949805e-04, 9.40246850e-07, -1.59549327e-09,
                                   1.77557909e-12, -1.25086490e-15, 5.06582071e-19,
                                   -8.99166534e-23]
    }

    array_name = ext.array_name().split(',')[0]
    key = (array_name, "IRAF") if use_iraf else array_name
    try:
        data = qeData[key]
    except KeyError:
        try:  # fallback for older CCDs where the IRAF solution isn't labelled
            data = qeData[array_name]
        except KeyError:
            return None

    # Deal with date-dependent changes
    if isinstance(data, dict) and 'knots' not in data:
        obs_date = ext.ut_date()
        for k in sorted(data):
            if obs_date >= datetime.strptime(k, "%Y-%m-%d").date():
                use_data = data[k]
        data = use_data

    # data is either a dict defining a spline that defines QE
    # or a list of polynomial coefficients that define QE
    if 'knots' in data:
        # Duplicate the knots at either end for the correct format
        order = data["order"]
        knots = data["knots"]
        knots[0:0] = [knots[0]] * order
        knots.extend(knots[-1:] * order)
        coeffs = data["coeffs"] + [0] * (order+1)
        spline = UnivariateSpline._from_tck((knots, coeffs, order))
        return spline
    else:
        model_params = {'c{}'.format(i): c for i, c in enumerate(data)}
        model = models.Polynomial1D(degree=len(data)-1, **model_params)
        return model

# ------------------------------------------------------------------------------
@parameter_override
@capture_provenance
class GMOSSpect(Spect, GMOS):
    """
    This is the class containing all of the preprocessing primitives
    for the GMOSSpect level of the type hierarchy tree. It inherits all
    the primitives from the level above
    """
    tagset = {"GEMINI", "GMOS", "SPECT"}

    def _initialize(self, adinputs, **kwargs):
        super()._initialize(adinputs, **kwargs)
        self._param_update(parameters_gmos_spect)

    def QECorrect(self, adinputs=None, **params):
        """
        This primitive applies a wavelength-dependent QE correction to
        a 2D spectral image, based on the wavelength solution in the WCS
        (from `attachWavelengthSolution` or, in non-SQ-modes, the initial
        linear approximation).

        It is only designed to work on FLATs, and therefore unmosaicked data.

        Parameters
        ----------
        suffix: str
            suffix to be added to output files
        """
        log = self.log
        log.debug(gt.log_message("primitive", self.myself(), "starting"))
        timestamp_key = self.timestamp_keys[self.myself()]

        sfx = params["suffix"]
        use_iraf = params["use_iraf"]
        do_cal = params["do_cal"]

        if do_cal == 'skip':
            log.warning("QE correction has been turned off.")
            return adinputs

        for ad in adinputs:

            if ad.phu.get(timestamp_key):
                log.warning(f"{ad.filename}: already processed by QECorrect. "
                            "Continuing.")
                continue

            if 'e2v' in ad.detector_name(pretty=True):
                log.stdinfo(f"{ad.filename} has the e2v CCDs, so no QE "
                            "correction is necessary")
                continue

            if self.timestamp_keys['mosaicDetectors'] in ad.phu:
                msg = (f"{ad.filename} has been processed by mosaicDetectors "
                        "so cannot correct QE for each CCD")
                if 'sq' in self.mode or do_cal == 'force':
                    raise ValueError(msg)
                log.warning(msg)
                continue

            # Determines whether to multiply or divide by QE correction
            is_flat = 'FLAT' in ad.tags

            array_info = gt.array_information(ad)
            if array_info.detector_shape == (1, 3):
                ccd2_indices = array_info.extensions[1]
            else:
                raise ValueError(f"{ad.filename} does not have 3 separate detectors")

            for index, ext in enumerate(ad):
                if index in ccd2_indices:
                    continue

                trans = ext.wcs.forward_transform

                # There should always be a wavelength model (even if it's an
                # approximation) as long as the data have been prepared, but
                # check and produce a clear error if not:
                try:
                    am.get_named_submodel(trans, 'WAVE')
                except (AttributeError, IndexError):
                    raise ValueError('No wavelength solution for '
                                     f'{ad.filename}, extension {ext.id}')

                # For SQ, require that the distortion correction is included,
                # either in the WCS or possibly by prior rectification (though
                # this is a corner case since mosaicking is disallowed). This
                # check might need revisiting if distortion correction gets
                # included in any other resampling steps in future, but by that
                # point we may be propagating an "already applied" WCS (from
                # resampled to raw co-ordinates) that would make it easier.
                if ('distortion_corrected' not in ext.wcs.available_frames and
                      self.timestamp_keys['distortionCorrect'] not in ad.phu):
                    msg = ('No distortion correction in WCS for '
                           f'{ad.filename}, extension {ext.id}')
                    if 'sq' in self.mode:
                        raise ValueError(msg)
                    log.warning(msg)

                ygrid, xgrid = np.indices(ext.shape)
                # TODO: want with_units
                waves = trans(xgrid, ygrid)[0] * u.nm  # Wavelength always axis 0

                # Tapering required to prevent QE correction from blowing up
                # at the extremes (remember, this is a ratio, not the actual QE)
                # We use half-Gaussians to taper
                taper = np.ones_like(ext.data)
                taper_locut, taper_losig = 350 * u.nm, 25 * u.nm
                taper_hicut, taper_hisig = 1200 * u.nm, 200 * u.nm
                taper[waves < taper_locut] = np.exp(-((waves[waves < taper_locut]
                                                       - taper_locut) / taper_losig) ** 2)
                taper[waves > taper_hicut] = np.exp(-((waves[waves > taper_hicut]
                                                       - taper_hicut) / taper_hisig) ** 2)
                try:
                    qe_correction = (qeModel(ext, use_iraf=use_iraf)(
                        (waves / u.nm).to(u.dimensionless_unscaled).value).astype(
                        np.float32) - 1) * taper + 1
                except TypeError:  # qeModel() returns None
                    msg = f"No QE correction found for {ad.filename} extension {ext.id}"
                    if 'sq' in self.mode:
                        raise ValueError(msg)
                    else:
                        log.warning(msg)
                        continue
                log.stdinfo(f"Mean relative QE of extension {ext.id} is "
                            f"{qe_correction.mean():.5f}")
                if not is_flat:
                    qe_correction = 1. / qe_correction
                ext.multiply(qe_correction)

            # Timestamp and update the filename
            gt.mark_history(ad, primname=self.myself(), keyword=timestamp_key)
            ad.update_filename(suffix=sfx, strip=True)

        return adinputs

    def findAcquisitionSlits(self, adinputs=None, **params):
        """
        This primitive determines which rows of a 2D spectroscopic frame
        contain the stars used for target acquisition, primarily so they can
        be used later to estimate the image FWHM. This is done by cross-
        correlating a vertical cut of the image with a cartoon model of the
        slit locations determined from the MDF.

        Parameters
        ----------
        suffix: str
            suffix to be added to output files
        """
        log = self.log
        log.debug(gt.log_message("primitive", self.myself(), "starting"))
        timestamp_key = self.timestamp_keys[self.myself()]

        for ad in adinputs:
            # First, check we want to process this: not if it's already been
            # processed; or has no MDF; or has no acquisition stars in the MDF
            if ad.phu.get(timestamp_key):
                log.warning("No changes will be made to {}, since it has "
                            "already been processed by findAcqusitionSlits".
                            format(ad.filename))
                continue

            try:
                mdf = ad.MDF
            except AttributeError:
                log.warning("No MDF associated with {}".format(ad.filename))
                continue

            if 'priority' not in mdf.columns:
                log.warning("No acquisition slits in {}".format(ad.filename))
                continue

            # Tile and collapse along wavelength direction
            ad_tiled = self.tileArrays([ad], tile_all=True)[0]

            # Ignore bad pixels (non-linear/saturated are OK)
            if ad_tiled[0].mask is None:
                mask = None
            else:
                mask = ad_tiled[0].mask & ~(DQ.non_linear | DQ.saturated)
            spatial_profile = np.ma.array(ad_tiled[0].data,
                                          mask=mask).sum(axis=1)

            # Construct a theoretical illumination map from the MDF data
            slits_profile = np.zeros_like(spatial_profile)
            image_pix_scale = ad.pixel_scale()

            shuffle = ad.shuffle_pixels() // ad.detector_y_bin()
            # It is possible to use simply the MDF information in mm to get
            # the necessary slit position data, but this relies on knowing
            # the distortion correction. It seems better to use the MDF
            # pixel information, if it exists.
            try:
                mdf_pix_scale = mdf.meta['header']['PIXSCALE']
            except KeyError:
                mdf_pix_scale = ad.pixel_scale() / ad.detector_y_bin()
            # There was a problem with the mdf_pix_scale for GMOS-S pre-2009B
            # Work around this because the two pixel scales should be in a
            # simple ratio (3:2, 2:1, etc.)
            ratios = np.array([1.*a/b for a in range(1,6) for b in range(1,6)])
            # Here we have to account for the EEV->Hamamatsu change
            # (I've future-proofed this for the same event on GMOS-N)
            ratios = np.append(ratios,[ratios*0.73/0.8,ratios*0.727/0.807])
            nearest_ratio = ratios[np.argmin(abs(mdf_pix_scale /
                                                 image_pix_scale - ratios))]
            # -1 because python is zero-indexed (see +1 later)
            slits_y = mdf['y_ccd'] * nearest_ratio - 1

            try:
                    slits_width = mdf['slitsize_y']
            except KeyError:
                    slits_width = mdf['slitsize_my'] * 1.611444

            for (slit, width) in zip(slits_y, slits_width):
                slit_ymin = slit - 0.5*width/image_pix_scale
                slit_ymax = slit + 0.5*width/image_pix_scale
                # Only add slit if it wasn't shuffled off top of CCD
                if slit < ad_tiled[0].data.shape[0]-shuffle:
                    slits_profile[max(int(slit_ymin),0):
                                  min(int(slit_ymax+1),len(slits_profile))] = 1
                    if slit_ymin > shuffle:
                        slits_profile[int(slit_ymin-shuffle):
                                      int(slit_ymax-shuffle+1)] = 1

            # Cross-correlate collapsed image with theoretical profile
            c = np.correlate(spatial_profile, slits_profile, mode='full')
            slit_offset = np.argmax(c)-len(spatial_profile) + 1

            # Work out where the alignment slits actually are!
            # NODAYOFF should possibly be incorporated here, to better estimate
            # the locations of the positive traces, but I see inconsistencies
            # in the sign (direction of +ve values) for different datasets.
            acq_slits = np.logical_and(mdf['priority']=='0',
                                       slits_y<ad_tiled[0].data.shape[0]-shuffle)
            # Slits centers and widths
            acq_slits_y = (slits_y[acq_slits] + slit_offset + 0.5).astype(int)
            acq_slits_width = (slits_width[acq_slits] / image_pix_scale +
                               0.5).astype(int)
            star_list = ' '.join('{}:{}'.format(y,w) for y,w in
                                 zip(acq_slits_y,acq_slits_width))

            ad.phu.set('ACQSLITS', star_list,
                       comment=self.keyword_comments['ACQSLITS'])

            # Timestamp and update filename
            gt.mark_history(ad, primname=self.myself(), keyword=timestamp_key)
            ad.update_filename(suffix=params["suffix"], strip=True)
        return adinputs

    def flagCosmicRays(self, adinputs=None, **params):
        """
        Detect and clean cosmic rays in a 2D wavelength-dispersed image,
        using the well-known LA Cosmic algorithm of van Dokkum (2001)*, as
        implemented in McCully's optimized version for Python, "astroscrappy"+.

        * LA Cosmic: http://www.astro.yale.edu/dokkum/lacosmic
        + astroscrappy: https://github.com/astropy/astroscrappy

        Parameters
        ----------
        suffix : str
            Suffix to be added to output files.

        spectral_order, spatial_order : int or None, optional
            Order for fitting and subtracting object continuum and sky line
            models, prior to running the main cosmic ray detection algorithm.
            When None, defaults optimized for GMOS are used. To control which
            fits are performed, use the bkgmodel parameter.

       bkgmodel : {'both', 'object', 'skyline', 'none'}, optional
           Set which background model(s) to use, between 'object', 'skyline',
           'both', or 'none'. Different data may get better results with
           different background models.
           'both': Use both object and sky line models.
           'object': Use object model only.
           'skyline': Use sky line model only.
           'none': Don't use a background model.
           Default: 'skyline'.

        bitmask : int, optional
            Bits in the input data quality `flags` that are to be used to
            exclude bad pixels from cosmic ray detection and cleaning. Default
            65535 (all non-zero bits, up to 16 planes).

        sigclip : float, optional
            Laplacian-to-noise limit for cosmic ray detection. Lower values
            will flag more pixels as cosmic rays. Default: 4.5.

        sigfrac : float, optional
            Fractional detection limit for neighboring pixels. For cosmic ray
            neighbor pixels, a lapacian-to-noise detection limit of
            sigfrac * sigclip will be used. Default: 0.3.

        objlim : float, optional
            Minimum contrast between Laplacian image and the fine structure
            image.  Increase this value if cores of bright stars are flagged
            as cosmic rays. Default: 5.0.

        niter : int, optional
            Number of iterations of the LA Cosmic algorithm to perform.
            Default: 4.

        sepmed : boolean, optional
            Use the separable median filter instead of the full median filter.
            The separable median is not identical to the full median filter,
            but they are approximately the same and the separable median filter
            is significantly faster and still detects cosmic rays well.
            Default: True

        cleantype : {'median', 'medmask', 'meanmask', 'idw'}, optional
            Set which clean algorithm is used:
            'median': An umasked 5x5 median filter
            'medmask': A masked 5x5 median filter
            'meanmask': A masked 5x5 mean filter
            'idw': A masked 5x5 inverse distance weighted interpolation
            Default: "meanmask".

        fsmode : {'median', 'convolve'}, optional
            Method to build the fine structure image:
            'median': Use the median filter in the standard LA Cosmic algorithm
            'convolve': Convolve the image with the psf kernel to calculate the
            fine structure image.
            Default: 'median'.

        psfmodel : {'gauss', 'gaussx', 'gaussy', 'moffat'}, optional
            Model to use to generate the psf kernel if fsmode == 'convolve' and
            psfk is None. The current choices are Gaussian and Moffat profiles.
            'gauss' and 'moffat' produce circular PSF kernels. The 'gaussx' and
            'gaussy' produce Gaussian kernels in the x and y directions
            respectively. Default: "gauss".

        psffwhm : float, optional
            Full Width Half Maximum of the PSF to use to generate the kernel.
            Default: 2.5.

        psfsize : int, optional
            Size of the kernel to calculate. Returned kernel will have size
            psfsize x psfsize. psfsize should be odd. Default: 7.

        psfbeta : float, optional
            Moffat beta parameter. Only used if fsmode=='convolve' and
            psfmodel=='moffat'. Default: 4.765.

        verbose : boolean, optional
            Print to the screen or not. Default: False.

        debug : bool
            Enable plots for debugging and store object and sky fits in the
            ad objects.

        """
        spectral_order_param = params.pop('spectral_order')
        spatial_order_param = params.pop('spatial_order')

        adoutputs = []
        for ad in adinputs:
            spectral_order = 9 if spectral_order_param is None else spectral_order_param

            # Values selected to work on skyline-heavy data.
            # Eg. R400, 750nm, >1000 sec.
            # In some cases, the curvature of the lines lead to a really bad
            # sky line model unless the order is rather large.
            # The users should pay attention and adjust spatial_order when
            # the defaults below do not work.  We need a better solution.
            # The values are set purely from empirical evidence, we don't
            # fully understand.
            if ad.detector_roi_setting() == 'Full Frame':
                spatial_order = ((45 if ad.detector_x_bin() >= 2 else 5)
                                 if spatial_order_param is None else spatial_order_param)
            elif ad.detector_roi_setting() == 'Central Spectrum':
                spatial_order = ((15 if ad.detector_x_bin() == 2 else 5)
                                 if spatial_order_param is None else spatial_order_param)
            else:  # custom ROI?  Use the generic flagCR default.
                spatial_order = None

            if spatial_order is None:
                adoutputs.extend(super().flagCosmicRays([ad],
                                         spectral_order=spectral_order,
                                         **params))
            else:
                adoutputs.extend(super().flagCosmicRays([ad],
                                         spectral_order=spectral_order,
                                         spatial_order=spatial_order,
                                         **params))

        # ?? delete adinputs ??
        return adoutputs

    def standardizeWCS(self, adinputs=None, **params):
        """
        This primitive updates the WCS attribute of each NDAstroData extension
        in the input AstroData objects. For spectroscopic data, it means
        replacing an imaging WCS with an approximate spectroscopic WCS.

        This is a GMOS-specific primitive due to the systematic offsets for
        GMOS-S at central wavelengths > 950nm.

        Parameters
        ----------
        suffix: str/None
            suffix to be added to output files

        """
        log = self.log
        timestamp_key = self.timestamp_keys[self.myself()]
        log.debug(gt.log_message("primitive", self.myself(), "starting"))
        super().standardizeWCS(adinputs, **params)

        for ad in adinputs:
            log.stdinfo(f"Adding spectroscopic WCS to {ad.filename}")
            cenwave = ad.central_wavelength(asNanometers=True)
            if ad.instrument() == "GMOS-S" and cenwave > 950:
                cenwave += (6.89483617 - 0.00332086 * cenwave) * cenwave - 3555.048
            else:
                cenwave = cenwave
            transform.add_longslit_wcs(ad, central_wavelength=cenwave)

            # Timestamp. Suffix was updated in the super() call
            gt.mark_history(ad, primname=self.myself(), keyword=timestamp_key)
        return adinputs

    def _get_arc_linelist(self, waves=None, ext=None):
        # There aren't many lines in the very red, so one way to improve the
        # wavecal might have been to take out any blocking filter to get all the
        # lines from ~500 nm at twice the wavelength. The GMOS team doesn't do
        # that, however, so it would just results in a bunch of extra lines that
        # don't actually exist, so keep use_second_order = False here; the code
        # is left as a template for how such stuff might operate.
        use_second_order = waves.max() > 1000 and abs(np.diff(waves).mean()) < 0.2

        use_second_order = False
        lookup_dir = os.path.dirname(import_module('.__init__',
                                                   self.inst_lookups).__file__)
        filename = os.path.join(lookup_dir,
                                'CuAr_GMOS{}.dat'.format('_mixord' if use_second_order else ''))
        return wavecal.LineList(filename)

<<<<<<< HEAD
    def _get_cenwave_accuracy(self, ext=None):
        # Assumed accuracy of central wavelength in nm for a given instrument/setup.
        return 10
=======
    def _apply_wavelength_model_bounds(self, model=None, ext=None):
        # Apply bounds to an astropy.modeling.models.Chebyshev1D to indicate
        # the range of parameter space to explore
        for i, (pname, pvalue) in enumerate(zip(model.param_names, model.parameters)):
            if i == 0:  # central wavelength
                prange = 10
            elif i == 1:  # half the wavelength extent (~dispersion)
                prange = 0.02 * abs(pvalue)
            else:  # higher-order terms
                prange = 1
            getattr(model, pname).bounds = (pvalue - prange, pvalue + prange)
>>>>>>> bf3b6c41
<|MERGE_RESOLUTION|>--- conflicted
+++ resolved
@@ -591,11 +591,10 @@
                                 'CuAr_GMOS{}.dat'.format('_mixord' if use_second_order else ''))
         return wavecal.LineList(filename)
 
-<<<<<<< HEAD
     def _get_cenwave_accuracy(self, ext=None):
         # Assumed accuracy of central wavelength in nm for a given instrument/setup.
         return 10
-=======
+
     def _apply_wavelength_model_bounds(self, model=None, ext=None):
         # Apply bounds to an astropy.modeling.models.Chebyshev1D to indicate
         # the range of parameter space to explore
@@ -606,5 +605,4 @@
                 prange = 0.02 * abs(pvalue)
             else:  # higher-order terms
                 prange = 1
-            getattr(model, pname).bounds = (pvalue - prange, pvalue + prange)
->>>>>>> bf3b6c41
+            getattr(model, pname).bounds = (pvalue - prange, pvalue + prange)
--- conflicted
+++ resolved
@@ -168,14 +168,11 @@
         sfx = params["suffix"]
         arc = params["arc"]
         use_iraf = params["use_iraf"]
-<<<<<<< HEAD
-=======
         do_cal = params["do_cal"]
 
         if do_cal == 'skip':
             log.warning("QE correction has been turned off.")
             return adinputs
->>>>>>> 78cf7380
 
         # Get a suitable arc frame (with distortion map) for every science AD
         if arc is None:

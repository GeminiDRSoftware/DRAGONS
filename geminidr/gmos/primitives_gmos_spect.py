#
#                                                                  gemini_python
#
#                                                        primtives_gmos_spect.py
# ------------------------------------------------------------------------------
import os

import numpy as np
from importlib import import_module
from datetime import datetime
from copy import copy, deepcopy
from functools import partial

from astropy.modeling import models, Model
from astropy import units as u
from scipy.interpolate import UnivariateSpline

import geminidr
from geminidr.core import Spect
from gempy.library.fitting import fit_1D
from .primitives_gmos import GMOS
from . import parameters_gmos_spect

from geminidr.gemini.lookups import DQ_definitions as DQ
from geminidr.gmos.lookups import geometry_conf as geotable

from gempy.gemini import gemini_tools as gt
from gempy.library import astromodels as am
from gempy.library import transform, wavecal

from recipe_system.utils.decorators import parameter_override, capture_provenance
from ..interactive.fit.wavecal import WavelengthSolutionVisualizer
from ..interactive.interactive import UIParameters

# Put this here for now!
def qeModel(ext, use_iraf=False):
    """
    This function returns a callable object that returns the QE of a CCD
    (relative to CCD2) as a function of wavelength(s) in nm. The QE data is
    provided as a dict, keyed by the array_name() descriptor of the CCD.
    The value is either a list (interpreted as polynomial coefficients) or a
    dict describing a spline.

    In addition, if the model changes, the value can be a dict keyed by the
    earliest UT date at which each model should be applied.

    Parameters
    ----------
    ext : single-slice AstroData object
        the extension to calculate the QE coefficients for
    use_iraf : bool
        use IRAF fits rather than DRAGONS ones?

    Returns
    -------
    callable: a function to convert wavelengths in nm to relative QE
    """
    # All coefficients are for nm (not AA as in G-IRAF)
    qeData = {
        # GMOS-N EEV CCD1 and 3
        "EEV 9273-16-03": [9.883090E-1, -1.390254E-5,  5.282149E-7, -6.847360E-10],
        "EEV 9273-20-03": [9.699E-1, 1.330E-4, -2.082E-7, 1.206E-10],
        # GMOS-N Hamamatsu CCD1 and 3
        "BI13-20-4k-1": {"order": 3,
                         "knots": [366.5, 413.5, 435.5, 465., 478.5, 507.5, 693., 1062.],
                         "coeffs": [1.20848283, 1.59132929, 1.58317142, 1.25123198, 1.14410563,
                                    0.98095206, 0.83416436, 1.03247587, 1.15355675, 1.10176507]},
        "BI13-18-4k-2": {"order": 3,
                         "knots": [341.75, 389.5, 414., 447.5, 493., 592., 694.5, 1057.],
                         "coeffs": [0.90570141, 0.99834392, 1.6311227 , 1.47271364, 1.13843214,
                                    0.91170917, 0.88454097, 1.06456595, 1.16684561, 1.10476059]},
        # IRAF coefficients
        ("BI13-20-4k-1", "IRAF"): [-2.45481760e+03, 3.24130657e+01, -1.87380500e-01,
                                   6.23494400e-04, -1.31713482e-06, 1.83308885e-09,
                                   -1.68145852e-12, 9.80603592e-16, -3.30016761e-19,
                                   4.88466076e-23],
        ("BI13-18-4k-2", "IRAF"): [3.48333720e+03, -5.27904605e+01, 3.48210500e-01,
                                   -1.31286828e-03, 3.12154994e-06, -4.85949692e-09,
                                   4.95886638e-12, -3.20198283e-15, 1.18833302e-18,
                                   -1.93303639e-22],
        # GMOS-S EEV CCD1 and 3
        "EEV 2037-06-03": {"1900-01-01": [2.8197, -8.101e-3, 1.147e-5, -5.270e-9],
                           "2006-08-31": [2.225037, -4.441856E-3, 5.216792E-6, -1.977506E-9]},
        "EEV 8261-07-04": {"1900-01-01": [1.3771, -1.863e-3, 2.559e-6, -1.0289e-9],
                           "2006-08-31": [8.694583E-1, 1.021462E-3, -2.396927E-6, 1.670948E-9]},
        # GMOS-S Hamamatsu CCD1 and 3
        "BI5-36-4k-2": {"order": 3,
                        "knots": [374., 409., 451., 523.5, 584.5, 733.5, 922., 1070.75],
                        "coeffs": [1.04722893, 0.87968707, 0.70533794, 0.67657144, 0.71217743,
                                   0.82421959, 0.94903734, 1.00847771, 0.98158784, 0.90798127]},
        "BI12-34-4k-1": {"order": 3,
                         "knots": [340.25, 377.5, 406., 439., 511.5, 601., 746., 916.5, 1070.],
                         "coeffs": [0.7433304, 1.07041859, 1.51006315, 1.43997471, 1.03126307,
                                    0.84984109, 0.8944949, 1.02806209, 1.11960524, 1.12224211,
                                    0.95279761]},
        # IRAF coefficients
        ("BI5-36-4k-2", "IRAF"): [-6.00810046e+02,  6.74834788e+00, -3.26251680e-02,
                                  8.87677395e-05, -1.48699188e-07, 1.57120033e-10,
                                  -1.02326999e-13, 3.75794380e-17, -5.96238257e-21],
        ("BI12-34-4k-1", "IRAF"): [7.44793105e+02, -1.22941630e+01, 8.83657074e-02,
                                   -3.62949805e-04, 9.40246850e-07, -1.59549327e-09,
                                   1.77557909e-12, -1.25086490e-15, 5.06582071e-19,
                                   -8.99166534e-23]
    }

    array_name = ext.array_name().split(',')[0]
    key = (array_name, "IRAF") if use_iraf else array_name
    try:
        data = qeData[key]
    except KeyError:
        try:  # fallback for older CCDs where the IRAF solution isn't labelled
            data = qeData[array_name]
        except KeyError:
            return None

    # Deal with date-dependent changes
    if isinstance(data, dict) and 'knots' not in data:
        obs_date = ext.ut_date()
        for k in sorted(data):
            if obs_date >= datetime.strptime(k, "%Y-%m-%d"):
                use_data = data[k]
        data = use_data

    # data is either a dict defining a spline that defines QE
    # or a list of polynomial coefficients that define QE
    if 'knots' in data:
        # Duplicate the knots at either end for the correct format
        order = data["order"]
        knots = data["knots"]
        knots[0:0] = [knots[0]] * order
        knots.extend(knots[-1:] * order)
        coeffs = data["coeffs"] + [0] * (order+1)
        spline = UnivariateSpline._from_tck((knots, coeffs, order))
        return spline
    else:
        model_params = {'c{}'.format(i): c for i, c in enumerate(data)}
        model = models.Polynomial1D(degree=len(data)-1, **model_params)
        return model

# ------------------------------------------------------------------------------
@parameter_override
@capture_provenance
class GMOSSpect(Spect, GMOS):
    """
    This is the class containing all of the preprocessing primitives
    for the GMOSSpect level of the type hierarchy tree. It inherits all
    the primitives from the level above
    """
    tagset = {"GEMINI", "GMOS", "SPECT"}

    def _initialize(self, adinputs, **kwargs):
        super()._initialize(adinputs, **kwargs)
        self._param_update(parameters_gmos_spect)

    def QECorrect(self, adinputs=None, **params):
        """
        This primitive applies a wavelength-dependent QE correction to
        a 2D spectral image, based on the wavelength solution in the WCS
        (from `attachWavelengthSolution` or, in non-SQ-modes, the initial
        linear approximation).

        It is only designed to work on FLATs, and therefore unmosaicked data.

        Parameters
        ----------
        suffix: str
            suffix to be added to output files
        """
        log = self.log
        log.debug(gt.log_message("primitive", self.myself(), "starting"))
        timestamp_key = self.timestamp_keys[self.myself()]

        sfx = params["suffix"]
        use_iraf = params["use_iraf"]
        do_cal = params["do_cal"]

        if do_cal == 'skip':
            log.warning("QE correction has been turned off.")
            return adinputs

        for ad in adinputs:

            if ad.phu.get(timestamp_key):
                log.warning(f"{ad.filename}: already processed by QECorrect. "
                            "Continuing.")
                continue

            if 'e2v' in ad.detector_name(pretty=True):
                log.stdinfo(f"{ad.filename} has the e2v CCDs, so no QE "
                            "correction is necessary")
                continue

            if self.timestamp_keys['mosaicDetectors'] in ad.phu:
                msg = (f"{ad.filename} has been processed by mosaicDetectors "
                        "so cannot correct QE for each CCD")
                if 'sq' in self.mode or do_cal == 'force':
                    raise ValueError(msg)
                log.warning(msg)
                continue

            # Determines whether to multiply or divide by QE correction
            is_flat = 'FLAT' in ad.tags

            array_info = gt.array_information(ad)
            if array_info.detector_shape == (1, 3):
                ccd2_indices = array_info.extensions[1]
            else:
                raise ValueError(f"{ad.filename} does not have 3 separate detectors")

            for index, ext in enumerate(ad):
                if index in ccd2_indices:
                    continue

                trans = ext.wcs.forward_transform

                # There should always be a wavelength model (even if it's an
                # approximation) as long as the data have been prepared, but
                # check and produce a clear error if not:
                try:
                    am.get_named_submodel(trans, 'WAVE')
                except (AttributeError, IndexError):
                    raise ValueError('No wavelength solution for '
                                     f'{ad.filename}, extension {ext.id}')

                # For SQ, require that the distortion correction is included,
                # either in the WCS or possibly by prior rectification (though
                # this is a corner case since mosaicking is disallowed). This
                # check might need revisiting if distortion correction gets
                # included in any other resampling steps in future, but by that
                # point we may be propagating an "already applied" WCS (from
                # resampled to raw co-ordinates) that would make it easier.
                if ('distortion_corrected' not in ext.wcs.available_frames and
                      self.timestamp_keys['distortionCorrect'] not in ad.phu):
                    msg = ('No distortion correction in WCS for '
                           f'{ad.filename}, extension {ext.id}')
                    if 'sq' in self.mode:
                        raise ValueError(msg)
                    log.warning(msg)

                ygrid, xgrid = np.indices(ext.shape)
                # TODO: want with_units
                waves = trans(xgrid, ygrid)[0] * u.nm  # Wavelength always axis 0

                # Tapering required to prevent QE correction from blowing up
                # at the extremes (remember, this is a ratio, not the actual QE)
                # We use half-Gaussians to taper
                taper = np.ones_like(ext.data)
                taper_locut, taper_losig = 350 * u.nm, 25 * u.nm
                taper_hicut, taper_hisig = 1200 * u.nm, 200 * u.nm
                taper[waves < taper_locut] = np.exp(-((waves[waves < taper_locut]
                                                       - taper_locut) / taper_losig) ** 2)
                taper[waves > taper_hicut] = np.exp(-((waves[waves > taper_hicut]
                                                       - taper_hicut) / taper_hisig) ** 2)
                try:
                    qe_correction = (qeModel(ext, use_iraf=use_iraf)(
                        (waves / u.nm).to(u.dimensionless_unscaled).value).astype(
                        np.float32) - 1) * taper + 1
                except TypeError:  # qeModel() returns None
                    msg = f"No QE correction found for {ad.filename} extension {ext.id}"
                    if 'sq' in self.mode:
                        raise ValueError(msg)
                    else:
                        log.warning(msg)
                        continue
                log.stdinfo(f"Mean relative QE of extension {ext.id} is "
                            f"{qe_correction.mean():.5f}")
                if not is_flat:
                    qe_correction = 1. / qe_correction
                ext.multiply(qe_correction)

            # Timestamp and update the filename
            gt.mark_history(ad, primname=self.myself(), keyword=timestamp_key)
            ad.update_filename(suffix=sfx, strip=True)

        return adinputs

    def findAcquisitionSlits(self, adinputs=None, **params):
        """
        This primitive determines which rows of a 2D spectroscopic frame
        contain the stars used for target acquisition, primarily so they can
        be used later to estimate the image FWHM. This is done by cross-
        correlating a vertical cut of the image with a cartoon model of the
        slit locations determined from the MDF.

        Parameters
        ----------
        suffix: str
            suffix to be added to output files
        """
        log = self.log
        log.debug(gt.log_message("primitive", self.myself(), "starting"))
        timestamp_key = self.timestamp_keys[self.myself()]

        for ad in adinputs:
            # First, check we want to process this: not if it's already been
            # processed; or has no MDF; or has no acquisition stars in the MDF
            if ad.phu.get(timestamp_key):
                log.warning("No changes will be made to {}, since it has "
                            "already been processed by findAcqusitionSlits".
                            format(ad.filename))
                continue

            try:
                mdf = ad.MDF
            except AttributeError:
                log.warning("No MDF associated with {}".format(ad.filename))
                continue

            if 'priority' not in mdf.columns:
                log.warning("No acquisition slits in {}".format(ad.filename))
                continue

            # Tile and collapse along wavelength direction
            ad_tiled = self.tileArrays([ad], tile_all=True)[0]

            # Ignore bad pixels (non-linear/saturated are OK)
            if ad_tiled[0].mask is None:
                mask = None
            else:
                mask = ad_tiled[0].mask & ~(DQ.non_linear | DQ.saturated)
            spatial_profile = np.ma.array(ad_tiled[0].data,
                                          mask=mask).sum(axis=1)

            # Construct a theoretical illumination map from the MDF data
            slits_profile = np.zeros_like(spatial_profile)
            image_pix_scale = ad.pixel_scale()

            shuffle = ad.shuffle_pixels() // ad.detector_y_bin()
            # It is possible to use simply the MDF information in mm to get
            # the necessary slit position data, but this relies on knowing
            # the distortion correction. It seems better to use the MDF
            # pixel information, if it exists.
            try:
                mdf_pix_scale = mdf.meta['header']['PIXSCALE']
            except KeyError:
                mdf_pix_scale = ad.pixel_scale() / ad.detector_y_bin()
            # There was a problem with the mdf_pix_scale for GMOS-S pre-2009B
            # Work around this because the two pixel scales should be in a
            # simple ratio (3:2, 2:1, etc.)
            ratios = np.array([1.*a/b for a in range(1,6) for b in range(1,6)])
            # Here we have to account for the EEV->Hamamatsu change
            # (I've future-proofed this for the same event on GMOS-N)
            ratios = np.append(ratios,[ratios*0.73/0.8,ratios*0.727/0.807])
            nearest_ratio = ratios[np.argmin(abs(mdf_pix_scale /
                                                 image_pix_scale - ratios))]
            # -1 because python is zero-indexed (see +1 later)
            slits_y = mdf['y_ccd'] * nearest_ratio - 1

            try:
                    slits_width = mdf['slitsize_y']
            except KeyError:
                    slits_width = mdf['slitsize_my'] * 1.611444

            for (slit, width) in zip(slits_y, slits_width):
                slit_ymin = slit - 0.5*width/image_pix_scale
                slit_ymax = slit + 0.5*width/image_pix_scale
                # Only add slit if it wasn't shuffled off top of CCD
                if slit < ad_tiled[0].data.shape[0]-shuffle:
                    slits_profile[max(int(slit_ymin),0):
                                  min(int(slit_ymax+1),len(slits_profile))] = 1
                    if slit_ymin > shuffle:
                        slits_profile[int(slit_ymin-shuffle):
                                      int(slit_ymax-shuffle+1)] = 1

            # Cross-correlate collapsed image with theoretical profile
            c = np.correlate(spatial_profile, slits_profile, mode='full')
            slit_offset = np.argmax(c)-len(spatial_profile) + 1

            # Work out where the alignment slits actually are!
            # NODAYOFF should possibly be incorporated here, to better estimate
            # the locations of the positive traces, but I see inconsistencies
            # in the sign (direction of +ve values) for different datasets.
            acq_slits = np.logical_and(mdf['priority']=='0',
                                       slits_y<ad_tiled[0].data.shape[0]-shuffle)
            # Slits centers and widths
            acq_slits_y = (slits_y[acq_slits] + slit_offset + 0.5).astype(int)
            acq_slits_width = (slits_width[acq_slits] / image_pix_scale +
                               0.5).astype(int)
            star_list = ' '.join('{}:{}'.format(y,w) for y,w in
                                 zip(acq_slits_y,acq_slits_width))

            ad.phu.set('ACQSLITS', star_list,
                       comment=self.keyword_comments['ACQSLITS'])

            # Timestamp and update filename
            gt.mark_history(ad, primname=self.myself(), keyword=timestamp_key)
            ad.update_filename(suffix=params["suffix"], strip=True)
        return adinputs

    def flagCosmicRays(self, adinputs=None, **params):
        """
        Detect and clean cosmic rays in a 2D wavelength-dispersed image,
        using the well-known LA Cosmic algorithm of van Dokkum (2001)*, as
        implemented in McCully's optimized version for Python, "astroscrappy"+.

        * LA Cosmic: http://www.astro.yale.edu/dokkum/lacosmic
        + astroscrappy: https://github.com/astropy/astroscrappy

        Parameters
        ----------
        suffix : str
            Suffix to be added to output files.

        spectral_order, spatial_order : int or None, optional
            Order for fitting and subtracting object continuum and sky line
            models, prior to running the main cosmic ray detection algorithm.
            When None, defaults optimized for GMOS are used. To control which
            fits are performed, use the bkgmodel parameter.

       bkgmodel : {'both', 'object', 'skyline', 'none'}, optional
           Set which background model(s) to use, between 'object', 'skyline',
           'both', or 'none'. Different data may get better results with
           different background models.
           'both': Use both object and sky line models.
           'object': Use object model only.
           'skyline': Use sky line model only.
           'none': Don't use a background model.
           Default: 'skyline'.

        bitmask : int, optional
            Bits in the input data quality `flags` that are to be used to
            exclude bad pixels from cosmic ray detection and cleaning. Default
            65535 (all non-zero bits, up to 16 planes).

        sigclip : float, optional
            Laplacian-to-noise limit for cosmic ray detection. Lower values
            will flag more pixels as cosmic rays. Default: 4.5.

        sigfrac : float, optional
            Fractional detection limit for neighboring pixels. For cosmic ray
            neighbor pixels, a lapacian-to-noise detection limit of
            sigfrac * sigclip will be used. Default: 0.3.

        objlim : float, optional
            Minimum contrast between Laplacian image and the fine structure
            image.  Increase this value if cores of bright stars are flagged
            as cosmic rays. Default: 5.0.

        niter : int, optional
            Number of iterations of the LA Cosmic algorithm to perform.
            Default: 4.

        sepmed : boolean, optional
            Use the separable median filter instead of the full median filter.
            The separable median is not identical to the full median filter,
            but they are approximately the same and the separable median filter
            is significantly faster and still detects cosmic rays well.
            Default: True

        cleantype : {'median', 'medmask', 'meanmask', 'idw'}, optional
            Set which clean algorithm is used:
            'median': An umasked 5x5 median filter
            'medmask': A masked 5x5 median filter
            'meanmask': A masked 5x5 mean filter
            'idw': A masked 5x5 inverse distance weighted interpolation
            Default: "meanmask".

        fsmode : {'median', 'convolve'}, optional
            Method to build the fine structure image:
            'median': Use the median filter in the standard LA Cosmic algorithm
            'convolve': Convolve the image with the psf kernel to calculate the
            fine structure image.
            Default: 'median'.

        psfmodel : {'gauss', 'gaussx', 'gaussy', 'moffat'}, optional
            Model to use to generate the psf kernel if fsmode == 'convolve' and
            psfk is None. The current choices are Gaussian and Moffat profiles.
            'gauss' and 'moffat' produce circular PSF kernels. The 'gaussx' and
            'gaussy' produce Gaussian kernels in the x and y directions
            respectively. Default: "gauss".

        psffwhm : float, optional
            Full Width Half Maximum of the PSF to use to generate the kernel.
            Default: 2.5.

        psfsize : int, optional
            Size of the kernel to calculate. Returned kernel will have size
            psfsize x psfsize. psfsize should be odd. Default: 7.

        psfbeta : float, optional
            Moffat beta parameter. Only used if fsmode=='convolve' and
            psfmodel=='moffat'. Default: 4.765.

        verbose : boolean, optional
            Print to the screen or not. Default: False.

        debug : bool
            Enable plots for debugging and store object and sky fits in the
            ad objects.

        """
        spectral_order_param = params.pop('spectral_order')
        spatial_order_param = params.pop('spatial_order')

        adoutputs = []
        for ad in adinputs:
            spectral_order = 9 if spectral_order_param is None else spectral_order_param

            # Values selected to work on skyline-heavy data.
            # Eg. R400, 750nm, >1000 sec.
            # In some cases, the curvature of the lines lead to a really bad
            # sky line model unless the order is rather large.
            # The users should pay attention and adjust spatial_order when
            # the defaults below do not work.  We need a better solution.
            # The values are set purely from empirical evidence, we don't
            # fully understand.
            if ad.detector_roi_setting() == 'Full Frame':
                spatial_order = ((45 if ad.detector_x_bin() >= 2 else 5)
                                 if spatial_order_param is None else spatial_order_param)
            elif ad.detector_roi_setting() == 'Central Spectrum':
                spatial_order = ((15 if ad.detector_x_bin() == 2 else 5)
                                 if spatial_order_param is None else spatial_order_param)
            else:  # custom ROI?  Use the generic flagCR default.
                spatial_order = None

            if spatial_order is None:
                adoutputs.extend(super().flagCosmicRays([ad],
                                         spectral_order=spectral_order,
                                         **params))
            else:
                adoutputs.extend(super().flagCosmicRays([ad],
                                         spectral_order=spectral_order,
                                         spatial_order=spatial_order,
                                         **params))

        # ?? delete adinputs ??
        return adoutputs

    def standardizeWCS(self, adinputs=None, **params):
        """
        This primitive updates the WCS attribute of each NDAstroData extension
        in the input AstroData objects. For spectroscopic data, it means
        replacing an imaging WCS with an approximate spectroscopic WCS.

        This is a GMOS-specific primitive due to the systematic offsets for
        GMOS-S at central wavelengths > 950nm.

        Parameters
        ----------
        suffix: str/None
            suffix to be added to output files

        """
        log = self.log
        timestamp_key = self.timestamp_keys[self.myself()]
        log.debug(gt.log_message("primitive", self.myself(), "starting"))
        super().standardizeWCS(adinputs, **params)

        for ad in adinputs:
            log.stdinfo(f"Adding spectroscopic WCS to {ad.filename}")
            cenwave = ad.central_wavelength(asNanometers=True)
            if ad.instrument() == "GMOS-S" and cenwave > 950:
                cenwave += (6.89483617 - 0.00332086 * cenwave) * cenwave - 3555.048
            else:
                cenwave = cenwave
            transform.add_longslit_wcs(ad, central_wavelength=cenwave)

            # Timestamp. Suffix was updated in the super() call
            gt.mark_history(ad, primname=self.myself(), keyword=timestamp_key)
        return adinputs

<<<<<<< HEAD
    def _get_arc_linelist(self, waves=None, ad=None, config=None):
=======
    def _get_arc_linelist(self, waves=None, ad=None):
        # There aren't many lines in the very red, so one way to improve the
        # wavecal might have been to take out any blocking filter to get all the
        # lines from ~500 nm at twice the wavelength. The GMOS team doesn't do
        # that, however, so it would just results in a bunch of extra lines that
        # don't actually exist, so keep use_second_order = False here; the code
        # is left as a template for how such stuff might operate.
>>>>>>> 64ffc3db
        use_second_order = waves.max() > 1000 and abs(np.diff(waves).mean()) < 0.2

        use_second_order = False
        lookup_dir = os.path.dirname(import_module('.__init__',
                                                   self.inst_lookups).__file__)
        filename = os.path.join(lookup_dir,
                                'CuAr_GMOS{}.dat'.format('_mixord' if use_second_order else ''))
        return wavecal.LineList(filename)

    def _get_cenwave_accuracy(self, ad=None):
        # Assumed accuracy of central wavelength in nm for a given instrument/setup.
        return 10<|MERGE_RESOLUTION|>--- conflicted
+++ resolved
@@ -559,17 +559,13 @@
             gt.mark_history(ad, primname=self.myself(), keyword=timestamp_key)
         return adinputs
 
-<<<<<<< HEAD
     def _get_arc_linelist(self, waves=None, ad=None, config=None):
-=======
-    def _get_arc_linelist(self, waves=None, ad=None):
         # There aren't many lines in the very red, so one way to improve the
         # wavecal might have been to take out any blocking filter to get all the
         # lines from ~500 nm at twice the wavelength. The GMOS team doesn't do
         # that, however, so it would just results in a bunch of extra lines that
         # don't actually exist, so keep use_second_order = False here; the code
         # is left as a template for how such stuff might operate.
->>>>>>> 64ffc3db
         use_second_order = waves.max() > 1000 and abs(np.diff(waves).mean()) < 0.2
 
         use_second_order = False

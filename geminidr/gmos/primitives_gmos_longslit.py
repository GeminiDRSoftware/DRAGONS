--- conflicted
+++ resolved
@@ -595,21 +595,22 @@
         # For flexibility, the code is going to pass whatever validated
         # parameters it gets (apart from suffix and spectral_order) to
         # the spline fitter
-<<<<<<< HEAD
-        spline_kwargs = params.copy()
-        suffix = spline_kwargs.pop("suffix")
-        spectral_order = spline_kwargs.pop("spectral_order")
-        threshold = spline_kwargs.pop("threshold")
-        interactive_reduce = spline_kwargs.pop("interactive_reduce")
-        hsigma = spline_kwargs.pop('hsigma')
-        lsigma = spline_kwargs.pop('lsigma')
-        grow = spline_kwargs.pop('grow')
-=======
+# <<<<<<< HEAD
+#         spline_kwargs = params.copy()
+#         suffix = spline_kwargs.pop("suffix")
+#         spectral_order = spline_kwargs.pop("spectral_order")
+#         threshold = spline_kwargs.pop("threshold")
+#         interactive_reduce = spline_kwargs.pop("interactive_reduce")
+#         hsigma = spline_kwargs.pop('hsigma')
+#         lsigma = spline_kwargs.pop('lsigma')
+#         grow = spline_kwargs.pop('grow')
+# =======
         suffix = params["suffix"]
         threshold = params["threshold"]
         spectral_order = params["order"]
         fit1d_params = fit_1D.translate_params(params)
->>>>>>> 575f4880
+        interactive_reduce = params["interactive_reduce"]
+# >>>>>>> fit1d_integration
 
         # Parameter validation should ensure we get an int or a list of 3 ints
         try:
@@ -623,7 +624,7 @@
             is_hamamatsu = 'Hamamatsu' in ad.detector_name(pretty=True)
             ad_tiled = self.tileArrays([ad], tile_all=False)[0]
             ad_fitted = astrodata.create(ad.phu)
-<<<<<<< HEAD
+# <<<<<<< HEAD
 
             if interactive_reduce:
                 all_shapes = []
@@ -666,10 +667,11 @@
                     # all_m_init.append(models.Chebyshev1D(degree=order, c0=0,
                     #                              domain=[0, ext.shape[dispaxis] - 1]))
                     all_domains.append([0, ext.shape[dispaxis] - 1])
-                    all_fp_init.append(FittingParameters(function='spline1', order=order,
-                                                         sigma_upper=hsigma,
-                                                         sigma_lower=lsigma,
-                                                         grow=grow))
+                    all_fp_init.append(FittingParameters(function='spline1',
+                                                         order=fit1d_params['order'],
+                                                         sigma_upper=fit1d_params['upper_sigma'],
+                                                         sigma_lower=fit1d_params['lower_sigma'],
+                                                         grow=fit1d_params['grow']))
 
                 config = self.params[self.myself()]
                 config.update(**params)
@@ -691,13 +693,12 @@
                                                    config=config,
                                                    reinit_params=reinit_params,
                                                    reinit_extras=reinit_extras,
-                                                   order_param='spectral_order',
                                                    tab_name_fmt="CCD {}",
                                                    xlabel='x', ylabel='y',
                                                    grow_slider=True,
                                                    reinit_live=True,
                                                    domains=all_domains)
-                status = geminidr.interactive.server.interactive_fitter(visualizer)
+                geminidr.interactive.server.interactive_fitter(visualizer)
 
                 all_m_final = visualizer.results()
                 for m_final, ext in zip(all_m_final, ad_tiled):
@@ -706,7 +707,36 @@
                         fd.append(m_final.evaluate(row.data))
                     ad_fitted.append(fd, header=ext.hdr)
             else:
+                # for ext, order, indices in zip(ad_tiled, orders, array_info.extensions):
+                #     # If the entire row is unilluminated, we want to fit
+                #     # the pixels but still keep the edges masked
+                #     try:
+                #         ext.mask ^= (np.bitwise_and.reduce(ext.mask, axis=1) & DQ.unilluminated)[:, None]
+                #     except TypeError:  # ext.mask is None
+                #         pass
+                #     else:
+                #         if is_hamamatsu:
+                #             ext.mask[:, :21 // xbin] = 1
+                #             ext.mask[:, -21 // xbin:] = 1
+                #     fitted_data = np.empty_like(ext.data)
+                #     pixels = np.arange(ext.shape[1])
+                #
+                #     for i, row in enumerate(ext.nddata):
+                #         masked_data = np.ma.masked_array(row.data, mask=row.mask)
+                #         weights = np.sqrt(np.where(row.variance > 0, 1. / row.variance, 0.))
+                #         spline = fit_1D(masked_data, weights=weights, function='spline1',
+                #                         order=order, axis=0,  # TODO dispaxis? dispaxis,
+                #                         sigma_lower=lsigma,
+                #                         sigma_upper=hsigma,
+                #                         grow=grow,
+                #                         )
+                #
+                #         fitted_data[i] = spline.evaluate(pixels)
+                #     # Copy header so we have the _section() descriptors
+                #     ad_fitted.append(fitted_data, header=ext.hdr)
+# =======
                 for ext, order, indices in zip(ad_tiled, orders, array_info.extensions):
+                    fit1d_params["order"] = order
                     # If the entire row is unilluminated, we want to fit
                     # the pixels but still keep the edges masked
                     try:
@@ -717,45 +747,16 @@
                         if is_hamamatsu:
                             ext.mask[:, :21 // xbin] = 1
                             ext.mask[:, -21 // xbin:] = 1
-                    fitted_data = np.empty_like(ext.data)
-                    pixels = np.arange(ext.shape[1])
-
-                    for i, row in enumerate(ext.nddata):
-                        masked_data = np.ma.masked_array(row.data, mask=row.mask)
-                        weights = np.sqrt(np.where(row.variance > 0, 1. / row.variance, 0.))
-                        spline = fit_1D(masked_data, weights=weights, function='spline1',
-                                        order=order, axis=0,  # TODO dispaxis? dispaxis,
-                                        sigma_lower=lsigma,
-                                        sigma_upper=hsigma,
-                                        grow=grow,
-                                        )
-
-                        fitted_data[i] = spline.evaluate(pixels)
+
+                    masked_data = np.ma.masked_array(ext.data, mask=ext.mask)
+                    weights = np.sqrt(at.divide0(1., ext.variance))
+
+                    fitted_data = fit_1D(masked_data, weights=weights, **fit1d_params,
+                                         axis=1).evaluate()
+
                     # Copy header so we have the _section() descriptors
                     ad_fitted.append(fitted_data, header=ext.hdr)
-=======
-            for ext, order, indices in zip(ad_tiled, orders, array_info.extensions):
-                fit1d_params["order"] = order
-                # If the entire row is unilluminated, we want to fit
-                # the pixels but still keep the edges masked
-                try:
-                    ext.mask ^= (np.bitwise_and.reduce(ext.mask, axis=1) & DQ.unilluminated)[:, None]
-                except TypeError:  # ext.mask is None
-                    pass
-                else:
-                    if is_hamamatsu:
-                        ext.mask[:, :21 // xbin] = 1
-                        ext.mask[:, -21 // xbin:] = 1
-
-                masked_data = np.ma.masked_array(ext.data, mask=ext.mask)
-                weights = np.sqrt(at.divide0(1., ext.variance))
-
-                fitted_data = fit_1D(masked_data, weights=weights, **fit1d_params,
-                                     axis=1).evaluate()
-
-                # Copy header so we have the _section() descriptors
-                ad_fitted.append(fitted_data, header=ext.hdr)
->>>>>>> 575f4880
+# >>>>>>> fit1d_integration
 
             # Find the largest spline value for each row across all extensions
             # and mask pixels below the requested fraction of the peak

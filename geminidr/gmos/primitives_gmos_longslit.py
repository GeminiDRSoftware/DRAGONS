--- conflicted
+++ resolved
@@ -77,23 +77,14 @@
                         ext.mask = iext if ext.mask is None else ext.mask | iext
             elif not no_bridges:   # i.e. there are bridges.
 
-<<<<<<< HEAD
-                # Default operation for GMOS LS
-=======
                 # Default operation for GMOS full-frame LS
->>>>>>> 51bed7c2
                 # The 95% cut should ensure that we're sampling something
                 # bright (even for an arc)
                 # The max is intended to handle R150 data, where many of
                 # the extensions are unilluminated
 
-<<<<<<< HEAD
-                row_medians = np.percentile(np.array([np.percentile(ext.data, 95, axis=1)
-                                                      for ext in ad]), 75, axis=0)
-=======
                 row_medians = np.max(np.array([np.percentile(ext.data, 95, axis=1)
                                                       for ext in ad]), axis=0)
->>>>>>> 51bed7c2
                 rows = np.arange(len(row_medians))
                 m_init = models.Polynomial1D(degree=3)
                 fit_it = fitting.FittingWithOutlierRemoval(fitting.LinearLSQFitter(),

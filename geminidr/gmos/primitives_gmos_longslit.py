#
#                                                                  gemini_python
#
#                                                     primtives_gmos_longslit.py
# ------------------------------------------------------------------------------

from copy import copy, deepcopy
from importlib import import_module

import astrodata
<<<<<<< HEAD
import geminidr
=======
import numpy as np

from astrodata.provenance import add_provenance
from astropy import visualization as vis
from astropy.modeling import models, fitting
from astropy.stats import sigma_clip

from geminidr.core.primitives_spect import _transpose_if_needed
from geminidr.gemini.lookups import DQ_definitions as DQ
>>>>>>> b6ad9938

from gempy.gemini import gemini_tools as gt
from gempy.library import astrotools as at
from gempy.library import astromodels, transform

from gwcs import coordinate_frames
from gwcs.wcs import WCS as gWCS

from matplotlib import gridspec
from matplotlib import pyplot as plt
from mpl_toolkits.axes_grid1 import make_axes_locatable
from recipe_system.utils.decorators import parameter_override
from recipe_system.utils.md5 import md5sum

from .primitives_gmos_spect import GMOSSpect
from .primitives_gmos_nodandshuffle import GMOSNodAndShuffle
from . import parameters_gmos_longslit


# ------------------------------------------------------------------------------
@parameter_override
class GMOSLongslit(GMOSSpect, GMOSNodAndShuffle):
    """
    This is the class containing all of the preprocessing primitives
    for the GMOSLongslit level of the type hierarchy tree. It inherits all
    the primitives from the level above
    """
    tagset = {"GEMINI", "GMOS", "SPECT", "LS"}

    def __init__(self, adinputs, **kwargs):
        super().__init__(adinputs, **kwargs)
        self._param_update(parameters_gmos_longslit)

    def addIllumMaskToDQ(self, adinputs=None, suffix=None, illum_mask=None):
        """
        Adds an illumination mask to each AD object

        Parameters
        ----------
        suffix: str
            suffix to be added to output files
        illum_mask: str/None
            name of illumination mask mask (None -> use default)
        """
        log = self.log
        log.debug(gt.log_message("primitive", self.myself(), "starting"))
        timestamp_key = self.timestamp_keys[self.myself()]

        for ad, illum in zip(*gt.make_lists(adinputs, illum_mask, force_ad=True)):
            if ad.phu.get(timestamp_key):
                log.warning('No changes will be made to {}, since it has '
                    'already been processed by addIllumMaskToDQ'.
                            format(ad.filename))
                continue

            ad_detsec = ad.detector_section()
            no_bridges = all(detsec.y1 > 1600 and detsec.y2 < 2900
                             for detsec in ad_detsec)
            has_48rows = (all(detsec.y2 == 4224 for detsec in ad_detsec) and
                          'Hamamatsu' in ad.detector_name(pretty=True))

            if illum:
                log.fullinfo("Using {} as illumination mask".format(illum.filename))
                final_illum = gt.clip_auxiliary_data(ad, aux=illum, aux_type='bpm',
                                          return_dtype=DQ.datatype)

                for ext, illum_ext in zip(ad, final_illum):
                    if illum_ext is not None:
                        # Ensure we're only adding the unilluminated bit
                        iext = np.where(illum_ext.data > 0, DQ.unilluminated,
                                        0).astype(DQ.datatype)
                        ext.mask = iext if ext.mask is None else ext.mask | iext
            elif not no_bridges:   # i.e. there are bridges.
                # Default operation for GMOS full-frame LS
                # The 95% cut should ensure that we're sampling something
                # bright (even for an arc)
                # The max is intended to handle R150 data, where many of
                # the extensions are unilluminated

                row_medians = np.max(np.array([np.percentile(ext.data, 95, axis=1)
                                                      for ext in ad]), axis=0)
                rows = np.arange(len(row_medians))
                m_init = models.Polynomial1D(degree=3)
                fit_it = fitting.FittingWithOutlierRemoval(fitting.LinearLSQFitter(),
                                                           outlier_func=sigma_clip,
                                                           sigma_upper=1, sigma_lower=3)
                m_final, _ = fit_it(m_init, rows, row_medians)
                model_fit = m_final(rows)
                # Find points which are significantly below the smooth illumination fit
                # First ensure we don't worry about single rows
                row_mask = at.boxcar(model_fit - row_medians > 0.1 * model_fit,
                                     operation=np.logical_and, size=1)
                row_mask = at.boxcar(row_mask, operation=np.logical_or, size=3)
                for ext in ad:
                    ext.mask |= (row_mask * DQ.unilluminated).astype(DQ.datatype)[:, np.newaxis]

                if has_48rows:
                    actual_rows = 48 // ad.detector_y_bin()
                    for ext in ad:
                        ext.mask[:actual_rows] |= DQ.unilluminated

            # Timestamp and update filename
            gt.mark_history(ad, primname=self.myself(), keyword=timestamp_key)
            ad.update_filename(suffix=suffix, strip=True)

        return adinputs

    def makeSlitIllum(self, adinputs=None, **params):
        """
        Makes the processed Slit Illumination Function by binning a 2D
        spectrum along the dispersion direction, fitting a smooth function
        for each bin, fitting a smooth 2D model, and reconstructing the 2D
        array using this last model.

        Its implementation based on the IRAF's `noao.twodspec.longslit.illumination`
        task following the algorithm described in [Valdes, 1968].

        It expects an input calibration image to be an a dispersed image of the
        slit without illumination problems (e.g, twilight flat). The spectra is
        not required to be smooth in wavelength and may contain strong emission
        and absorption lines. The image should contain a `.mask` attribute in
        each extension, and it is expected to be overscan and bias corrected.

        Parameters
        ----------
        adinputs : list
            List of AstroData objects containing the dispersed image of the
            slit of a source free of illumination problems. The data needs to
            have been overscan and bias corrected and is expected to have a
            Data Quality mask.
        bins : {None, int}, optional
            Total number of bins across the dispersion axis. If None,
            the number of bins will match the number of extensions on each
            input AstroData object. It it is an int, it will create N bins
            with the same size.
        border : int, optional
            Border size that is added on every edge of the slit illumination
            image before cutting it down to the input AstroData frame.
        smooth_order : int, optional
            Order of the spline that is used in each bin fitting to smooth
            the data (Default: 3)
        x_order : int, optional
            Order of the x-component in the Chebyshev2D model used to
            reconstruct the 2D data from the binned data.
        y_order : int, optional
            Order of the y-component in the Chebyshev2D model used to
            reconstruct the 2D data from the binned data.

        Return
        ------
        List of AstroData : containing an AstroData with the Slit Illumination
            Response Function for each of the input object.

        References
        ----------
        .. [Valdes, 1968] Francisco Valdes "Reduction Of Long Slit Spectra With
           IRAF", Proc. SPIE 0627, Instrumentation in Astronomy VI,
           (13 October 1986); https://doi.org/10.1117/12.968155
        """
        log = self.log
        log.debug(gt.log_message("primitive", self.myself(), "starting"))
        timestamp_key = self.timestamp_keys[self.myself()]

        suffix = params["suffix"]
        bins = params["bins"]
        border = params["border"]
        debug_plot = params["debug_plot"]
        smooth_order = params["smooth_order"]
        cheb2d_x_order = params["x_order"]
        cheb2d_y_order = params["y_order"]

        ad_outputs = []
        for ad in adinputs:

            if len(ad) > 1 and "mosaic" not in ad[0].wcs.available_frames:

                log.info('Add "mosaic" gWCS frame to input data')
                geotable = import_module('.geometry_conf', self.inst_lookups)

                # deepcopy prevents modifying input `ad` inplace
                ad = transform.add_mosaic_wcs(deepcopy(ad), geotable)

                log.info("Temporarily mosaicking multi-extension file")
                mosaicked_ad = transform.resample_from_wcs(
                    ad, "mosaic", attributes=None, order=1, process_objcat=False)

            else:

                log.info('Input data already has one extension and has a '
                         '"mosaic" frame.')

                # deepcopy prevents modifying input `ad` inplace
                mosaicked_ad = deepcopy(ad)

            log.info("Transposing data if needed")
            dispaxis = 2 - mosaicked_ad[0].dispersion_axis()  # python sense
            should_transpose = dispaxis == 1

            data, mask, variance = _transpose_if_needed(
                mosaicked_ad[0].data, mosaicked_ad[0].mask,
                mosaicked_ad[0].variance, transpose=should_transpose)

            log.info("Masking data")
            data = np.ma.masked_array(data, mask=mask)
            variance = np.ma.masked_array(variance, mask=mask)
            std = np.sqrt(variance)  # Easier to work with

            log.info("Creating bins for data and variance")
            height = data.shape[0]
            width = data.shape[1]

            if bins is None:
                nbins = max(len(ad), 12)
                bin_limits = np.linspace(0, height, nbins + 1, dtype=int)
            elif isinstance(bins, int):
                nbins = bins
                bin_limits = np.linspace(0, height, nbins + 1, dtype=int)
            else:
                # ToDo: Handle input bins as array
                raise TypeError("Expected None or Int for `bins`. "
                                "Found: {}".format(type(bins)))

            bin_top = bin_limits[1:]
            bin_bot = bin_limits[:-1]
            binned_data = np.zeros_like(data)
            binned_std = np.zeros_like(std)

            log.info("Smooth binned data and variance, and normalize them by "
                     "smoothed central value")
            for bin_idx, (b0, b1) in enumerate(zip(bin_bot, bin_top)):

                rows = np.arange(width)

                avg_data = np.ma.mean(data[b0:b1], axis=0)
                model_1d_data = astromodels.UnivariateSplineWithOutlierRemoval(
                    rows, avg_data, order=smooth_order)

                avg_std = np.ma.mean(std[b0:b1], axis=0)
                model_1d_std = astromodels.UnivariateSplineWithOutlierRemoval(
                    rows, avg_std, order=smooth_order)

                slit_central_value = model_1d_data(rows)[width // 2]
                binned_data[b0:b1] = model_1d_data(rows) / slit_central_value
                binned_std[b0:b1] = model_1d_std(rows) / slit_central_value

            log.info("Reconstruct 2D mosaicked data")
            bin_center = np.array(0.5 * (bin_bot + bin_top), dtype=int)
            cols_fit, rows_fit = np.meshgrid(np.arange(width), bin_center)

            fitter = fitting.SLSQPLSQFitter()
            model_2d_init = models.Chebyshev2D(
                x_degree=cheb2d_x_order, x_domain=(0, width),
                y_degree=cheb2d_y_order, y_domain=(0, height))

            model_2d_data = fitter(model_2d_init, cols_fit, rows_fit,
                                   binned_data[rows_fit, cols_fit])

            model_2d_std = fitter(model_2d_init, cols_fit, rows_fit,
                                  binned_std[rows_fit, cols_fit])

            rows_val, cols_val = \
                np.mgrid[-border:height+border, -border:width+border]

            slit_response_data = model_2d_data(cols_val, rows_val)
            slit_response_mask = np.pad(mask, border, mode='edge')  # ToDo: any update to the mask?
            slit_response_std = model_2d_std(cols_val, rows_val)
            slit_response_var = slit_response_std ** 2

            del cols_fit, cols_val, rows_fit, rows_val

            _data, _mask, _variance = _transpose_if_needed(
                slit_response_data, slit_response_mask, slit_response_var,
                transpose=dispaxis == 1)

            log.info("Update slit response data and data_section")
            slit_response_ad = deepcopy(mosaicked_ad)
            slit_response_ad[0].data = _data
            slit_response_ad[0].mask = _mask
            slit_response_ad[0].variance = _variance

            if "mosaic" in ad[0].wcs.available_frames:

                log.info("Map coordinates between slit function and mosaicked data")  # ToDo: Improve message?
                slit_response_ad = _split_mosaic_into_extensions(
                    ad, slit_response_ad, border_size=border)

            elif len(ad) == 1:

                log.info("Trim out borders")

                slit_response_ad[0].data = \
                    slit_response_ad[0].data[border:-border, border:-border]
                slit_response_ad[0].mask = \
                    slit_response_ad[0].mask[border:-border, border:-border]
                slit_response_ad[0].variance = \
                    slit_response_ad[0].variance[border:-border, border:-border]

            log.info("Update metadata and filename")
            gt.mark_history(
                slit_response_ad, primname=self.myself(), keyword=timestamp_key)

            slit_response_ad.update_filename(suffix=suffix, strip=True)
            ad_outputs.append(slit_response_ad)

            # Plotting ------
            if debug_plot:

                log.info("Creating plots")
                palette = copy(plt.cm.cividis)
                palette.set_bad('r', 0.75)

                norm = vis.ImageNormalize(data[~data.mask],
                                          stretch=vis.LinearStretch(),
                                          interval=vis.PercentileInterval(97))

                fig = plt.figure(
                    num="Slit Response from MEF - {}".format(ad.filename),
                    figsize=(12, 9), dpi=110)

                gs = gridspec.GridSpec(nrows=2, ncols=3, figure=fig)

                # Display raw mosaicked data and its bins ---
                ax1 = fig.add_subplot(gs[0, 0])
                im1 = ax1.imshow(data, cmap=palette, origin='lower',
                                 vmin=norm.vmin, vmax=norm.vmax)

                ax1.set_title("Mosaicked Data\n and Spectral Bins", fontsize=10)
                ax1.set_xlim(-1, data.shape[1])
                ax1.set_xticks([])
                ax1.set_ylim(-1, data.shape[0])
                ax1.set_yticks(bin_center)
                ax1.tick_params(axis=u'both', which=u'both', length=0)

                ax1.set_yticklabels(
                    ["Bin {}".format(i) for i in range(len(bin_center))],
                    fontsize=6)

                _ = [ax1.spines[s].set_visible(False) for s in ax1.spines]
                _ = [ax1.axhline(b, c='w', lw=0.5) for b in bin_limits]

                divider = make_axes_locatable(ax1)
                cax1 = divider.append_axes("right", size="5%", pad=0.05)
                plt.colorbar(im1, cax=cax1)

                # Display non-smoothed bins ---
                ax2 = fig.add_subplot(gs[0, 1])
                im2 = ax2.imshow(binned_data, cmap=palette, origin='lower')

                ax2.set_title("Binned, smoothed\n and normalized data ", fontsize=10)
                ax2.set_xlim(0, data.shape[1])
                ax2.set_xticks([])
                ax2.set_ylim(0, data.shape[0])
                ax2.set_yticks(bin_center)
                ax2.tick_params(axis=u'both', which=u'both', length=0)

                ax2.set_yticklabels(
                    ["Bin {}".format(i) for i in range(len(bin_center))],
                    fontsize=6)

                _ = [ax2.spines[s].set_visible(False) for s in ax2.spines]
                _ = [ax2.axhline(b, c='w', lw=0.5) for b in bin_limits]

                divider = make_axes_locatable(ax2)
                cax2 = divider.append_axes("right", size="5%", pad=0.05)
                plt.colorbar(im2, cax=cax2)

                # Display reconstructed slit response ---
                vmin = slit_response_data.min()
                vmax = slit_response_data.max()

                ax3 = fig.add_subplot(gs[1, 0])
                im3 = ax3.imshow(slit_response_data, cmap=palette,
                                 origin='lower', vmin=vmin, vmax=vmax)

                ax3.set_title("Reconstructed\n Slit response", fontsize=10)
                ax3.set_xlim(0, data.shape[1])
                ax3.set_xticks([])
                ax3.set_ylim(0, data.shape[0])
                ax3.set_yticks([])
                ax3.tick_params(axis=u'both', which=u'both', length=0)
                _ = [ax3.spines[s].set_visible(False) for s in ax3.spines]

                divider = make_axes_locatable(ax3)
                cax3 = divider.append_axes("right", size="5%", pad=0.05)
                plt.colorbar(im3, cax=cax3)

                # Display extensions ---
                ax4 = fig.add_subplot(gs[1, 1])
                ax4.set_xticks([])
                ax4.set_yticks([])
                _ = [ax4.spines[s].set_visible(False) for s in ax4.spines]

                sub_gs4 = gridspec.GridSpecFromSubplotSpec(
                    nrows=len(ad), ncols=1, subplot_spec=gs[1, 1], hspace=0.03)

                # The [::-1] is needed to put the fist extension in the bottom
                for i, ext in enumerate(slit_response_ad[::-1]):

                    ext_data, ext_mask, ext_variance = _transpose_if_needed(
                        ext.data, ext.mask, ext.variance, transpose=dispaxis == 1)

                    ext_data = np.ma.masked_array(ext_data, mask=ext_mask)

                    sub_ax = fig.add_subplot(sub_gs4[i])

                    im4 = sub_ax.imshow(ext_data, origin="lower", vmin=vmin,
                                        vmax=vmax, cmap=palette)

                    sub_ax.set_xlim(0, ext_data.shape[1])
                    sub_ax.set_xticks([])
                    sub_ax.set_ylim(0, ext_data.shape[0])
                    sub_ax.set_yticks([ext_data.shape[0] // 2])

                    sub_ax.set_yticklabels(
                        ["Ext {}".format(len(slit_response_ad) - i - 1)],
                        fontsize=6)

                    _ = [sub_ax.spines[s].set_visible(False) for s in sub_ax.spines]

                    if i == 0:
                        sub_ax.set_title("Multi-extension\n Slit Response Function")

                divider = make_axes_locatable(ax4)
                cax4 = divider.append_axes("right", size="5%", pad=0.05)
                plt.colorbar(im4, cax=cax4)

                # Display Signal-To-Noise Ratio ---
                snr = data / np.sqrt(variance)

                norm = vis.ImageNormalize(snr[~snr.mask],
                                          stretch=vis.LinearStretch(),
                                          interval=vis.PercentileInterval(97))

                ax5 = fig.add_subplot(gs[0, 2])

                im5 = ax5.imshow(snr, cmap=palette, origin='lower',
                                 vmin=norm.vmin, vmax=norm.vmax)

                ax5.set_title("Mosaicked Data SNR", fontsize=10)
                ax5.set_xlim(-1, data.shape[1])
                ax5.set_xticks([])
                ax5.set_ylim(-1, data.shape[0])
                ax5.set_yticks(bin_center)
                ax5.tick_params(axis=u'both', which=u'both', length=0)

                ax5.set_yticklabels(
                    ["Bin {}".format(i) for i in range(len(bin_center))],
                    fontsize=6)

                _ = [ax5.spines[s].set_visible(False) for s in ax5.spines]
                _ = [ax5.axhline(b, c='w', lw=0.5) for b in bin_limits]

                divider = make_axes_locatable(ax5)
                cax5 = divider.append_axes("right", size="5%", pad=0.05)
                plt.colorbar(im5, cax=cax5)

                # Display Signal-To-Noise Ratio of Slit Illumination ---
                slit_response_snr = np.ma.masked_array(
                    slit_response_data / np.sqrt(slit_response_var),
                    mask=slit_response_mask)

                ax6 = fig.add_subplot(gs[1, 2])

                im6 = ax6.imshow(slit_response_snr, origin="lower",
                                 vmin=norm.vmin, vmax=norm.vmax, cmap=palette)

                ax6.set_xlim(0, slit_response_snr.shape[1])
                ax6.set_xticks([])
                ax6.set_ylim(0, slit_response_snr.shape[0])
                ax6.set_yticks([])
                ax6.set_title("Reconstructed\n Slit Response SNR")

                _ = [ax6.spines[s] .set_visible(False) for s in ax6.spines]

                divider = make_axes_locatable(ax6)
                cax6 = divider.append_axes("right", size="5%", pad=0.05)
                plt.colorbar(im6, cax=cax6)

                # Save plots ---
                fig.tight_layout(rect=[0, 0, 0.95, 1], pad=0.5)
                fname = slit_response_ad.filename.replace(".fits", ".png")
                log.info("Saving plots to {}".format(fname))
                plt.savefig(fname)

        return ad_outputs

    def normalizeFlat(self, adinputs=None, **params):
        """
        This primitive normalizes a GMOS Longslit spectroscopic flatfield
        in a manner similar to that performed by gsflat in Gemini-IRAF.
        A cubic spline is fitted along the dispersion direction of each
        row, separately for each CCD.

        As this primitive is GMOS-specific, we know the dispersion direction
        will be along the rows, and there will be 3 CCDs.

        For Hamamatsu CCDs, the 21 unbinned columns at each CCD edge are
        masked out, following the procedure in gsflat.
        TODO: Should we add these in the BPM?

        Parameters
        ----------
        suffix: str
            suffix to be added to output files
        spectral_order: int/str
            order of fit in spectral direction
        """
        log = self.log
        log.debug(gt.log_message("primitive", self.myself(), "starting"))
        timestamp_key = self.timestamp_keys[self.myself()]

        # For flexibility, the code is going to pass whatever validated
        # parameters it gets (apart from suffix and spectral_order) to
        # the spline fitter
        spline_kwargs = params.copy()
        suffix = spline_kwargs.pop("suffix")
        spectral_order = spline_kwargs.pop("spectral_order")
        threshold = spline_kwargs.pop("threshold")
        interactive_reduce = spline_kwargs.pop("interactive_reduce")

        # Parameter validation should ensure we get an int or a list of 3 ints
        try:
            orders = [int(x) for x in spectral_order]
        except TypeError:
            orders = [spectral_order] * 3

        for ad in adinputs:
            xbin, ybin = ad.detector_x_bin(), ad.detector_y_bin()
            array_info = gt.array_information(ad)
            is_hamamatsu = 'Hamamatsu' in ad.detector_name(pretty=True)
            ad_tiled = self.tileArrays([ad], tile_all=False)[0]
            ad_fitted = astrodata.create(ad.phu)
            for ext, order, indices in zip(ad_tiled, orders, array_info.extensions):
                # If the entire row is unilluminated, we want to fit
                # the pixels but still keep the edges masked
                try:
                    ext.mask ^= (np.bitwise_and.reduce(ext.mask, axis=1) & DQ.unilluminated)[:, None]
                except TypeError:  # ext.mask is None
                    pass
                else:
                    if is_hamamatsu:
                        ext.mask[:, :21 // xbin] = 1
                        ext.mask[:, -21 // xbin:] = 1
                fitted_data = np.empty_like(ext.data)
                pixels = np.arange(ext.shape[1])

                for i, row in enumerate(ext.nddata):
                    masked_data = np.ma.masked_array(row.data, mask=row.mask)
                    weights = np.sqrt(np.where(row.variance > 0, 1. / row.variance, 0.))
                    if interactive_reduce:
                        spline = geminidr.interactive.spline.interactive_spline(ext, pixels, masked_data, weights,
                                                                                order,
                                                                                niter=1, grow=1,
                                                                                min_order=0, max_order=None,
                                                                                min_niter=1, max_niter=None,
                                                                                min_grow=1, max_grow=None,
                                                                                x_axis_label="Pixels",
                                                                                y_axis_label="Intensity (Smoots)")
                    else:
                        spline = astromodels.UnivariateSplineWithOutlierRemoval(pixels, masked_data,
                                                                                order=order, w=weights, **spline_kwargs)
                    fitted_data[i] = spline(pixels)
                # Copy header so we have the _section() descriptors
                ad_fitted.append(fitted_data, header=ext.hdr)

            # Find the largest spline value for each row across all extensions
            # and mask pixels below the requested fraction of the peak
            row_max = np.array([ext_fitted.data.max(axis=1)
                                for ext_fitted in ad_fitted]).max(axis=0)

            # Prevent runtime error in division
            row_max[row_max == 0] = np.inf

            for ext_fitted in ad_fitted:
                ext_fitted.mask = np.where(
                    (ext_fitted.data.T / row_max).T < threshold,
                    DQ.unilluminated, DQ.good)

            for ext_fitted, indices in zip(ad_fitted, array_info.extensions):
                tiled_arrsec = ext_fitted.array_section()
                for i in indices:
                    ext = ad[i]
                    arrsec = ext.array_section()
                    slice_ = (slice((arrsec.y1 - tiled_arrsec.y1) // ybin, (arrsec.y2 - tiled_arrsec.y1) // ybin),
                              slice((arrsec.x1 - tiled_arrsec.x1) // xbin, (arrsec.x2 - tiled_arrsec.x1) // xbin))
                    # Suppress warnings to do with fitted_data==0
                    # (which create NaNs in variance)
                    with np.errstate(invalid='ignore', divide='ignore'):
                        ext.divide(ext_fitted.nddata[slice_])
                    np.nan_to_num(ext.data, copy=False, posinf=0, neginf=0)
                    np.nan_to_num(ext.variance, copy=False)

            # Timestamp and update filename
            gt.mark_history(ad, primname=self.myself(), keyword=timestamp_key)
            ad.update_filename(suffix=suffix, strip=True)

        return adinputs

    def slitIllumCorrect(self, adinputs=None, slit_illum=None,
                               do_illum=True, suffix="_illumCorrected"):
        """
        This primitive will divide each SCI extension of the inputs by those
        of the corresponding slit illumination image. If the inputs contain
        VAR or DQ frames, those will also be updated accordingly due to the
        division on the data.

        Parameters
        ----------
        adinputs : list of AstroData
            Data to be corrected.
        slit_illum : str or AstroData
            Slit illumination path or AstroData object.
        do_illum: bool, optional
            Perform slit illumination correction? (Default: True)
        """
        log = self.log
        log.debug(gt.log_message("primitive", self.myself(), "starting"))
        timestamp_key = self.timestamp_keys[self.myself()]
        qecorr_key = self.timestamp_keys['QECorrect']

        if not do_illum:
            log.warning("Slit Illumination correction has been turned off.")
            return adinputs

        if slit_illum is None:
            raise NotImplementedError
        else:
            slit_illum_list = slit_illum

        # Provide a Slit Illum Ad object for every science frame
        ad_outputs = []
        for ad, slit_illum_ad in zip(*gt.make_lists(adinputs, slit_illum_list, force_ad=True)):

            if ad.phu.get(timestamp_key):
                log.warning(
                    "No changes will be made to {}, since it has "
                    "already been processed by flatCorrect".format(ad.filename))
                continue

            if slit_illum_ad is None:
                if self.mode in ['sq']:
                    raise OSError(
                        "No processed slit illumination listed for {}".format(
                            ad.filename))
                else:
                    log.warning(
                        "No changes will be made to {}, since no slit "
                        "illumination has been specified".format(ad.filename))
                    continue

            gt.check_inputs_match(ad, slit_illum_ad, check_shape=False)

            if not all([e1.shape == e2.shape for (e1, e2) in zip(ad, slit_illum_ad)]):
                slit_illum_ad = gt.clip_auxiliary_data(
                    adinput=[ad], aux=[slit_illum_ad])[0]

            log.info("Dividing the input AstroData object {} by this \n"
                     "slit illumination file:  \n{}".format(ad.filename, slit_illum_ad.filename))

            ad_out = deepcopy(ad)
            ad_out.divide(slit_illum_ad)

            # Update the header and filename, copying QECORR keyword from flat
            ad_out.phu.set("SLTILLIM", slit_illum_ad.filename,
                           self.keyword_comments["SLTILLIM"])

            try:
                qecorr_value = slit_illum_ad.phu[qecorr_key]
            except KeyError:
                pass
            else:
                log.fullinfo("Copying {} keyword from slit illumination".format(qecorr_key))
                ad_out.phu.set(qecorr_key, qecorr_value,
                               slit_illum_ad.phu.comments[qecorr_key])

            gt.mark_history(ad_out, primname=self.myself(), keyword=timestamp_key)
            ad_out.update_filename(suffix=suffix, strip=True)

            if slit_illum_ad.path:
                add_provenance(ad_out, slit_illum_ad.filename,
                               md5sum(slit_illum_ad.path) or "", self.myself())

            ad_outputs.append(ad_out)

        return ad_outputs


def _split_mosaic_into_extensions(ref_ad, mos_ad, border_size=0):
    """
    Split the `mos_ad` mosaicked data into multiple extensions using
    coordinate frames and transformations stored in the `ref_ad` object.

    Right now, the pixels at the border of each extensions might not
    match the expected values. The mosaicking and de-mosaicking is an
    interpolation, because there's a small rotation. This will only interpolate,
    not extrapolate beyond the boundaries of the input data, so you lose some
    information at the edges when you perform both operations and consequently
    the edges of the input frame get lost.

    Parameters
    ----------
    ref_ad : AstroData
        Reference multi-extension-file object containing a gWCS.
    mos_ad : AstroData
        Mosaicked data that will be split containing a single extension.
    border_size : int
        Number of pixels to be trimmed out from each border.

    Returns
    -------
    AstroData : Split multi-extension-file object.

    See Also
    --------
    - :func:`gempy.library.transform.add_mosaic_wcs`
    - :func:`gempy.library.transform.resample_from_wcs`
    """
    # Check input data
    if len(mos_ad) > 1:
        raise ValueError("Expected number of extensions of `mos_ad` to be 1. "
                         "Found {:d}".format(len(mos_ad)))

    if len(mos_ad[0].shape) != 2:
        raise ValueError("Expected ndim for `mos_ad` to be 2. "
                         "Found {:d}".format(len(mos_ad[0].shape)))

    # Get original relative shift
    origin_shift_x, origin_shift_y = \
        [int(s) for s in mos_ad.phu["origtran"][1:-1].split(',')]

    # Create shift transformation
    shift_x = models.Shift(origin_shift_x - border_size)
    shift_y = models.Shift(origin_shift_y - border_size)

    # Create empty AD
    ad_out = astrodata.create(ref_ad.phu)

    # Update data_section to be able to resample WCS frames
    datasec_kw = mos_ad._keyword_for('data_section')
    mos_ad[0].hdr[datasec_kw] = '[1:{},1:{}]'.format(*mos_ad[0].shape[::-1])

    # Loop across all extensions
    for i, ref_ext in enumerate(ref_ad):

        # Create new transformation pipeline
        in_frame = ref_ext.wcs.input_frame
        mos_frame = coordinate_frames.Frame2D(name="mosaic")

        mosaic_to_pixel = ref_ext.wcs.get_transform(mos_frame, in_frame)

        pipeline = [(mos_frame, mosaic_to_pixel),
                    (in_frame, None)]

        mos_ad[0].wcs = gWCS(pipeline)

        # Shift mosaic in order to set reference (0, 0) on Detector 2
        mos_ad[0].wcs.insert_transform(mos_frame, shift_x & shift_y, after=True)

        # Apply transformation
        temp_ad = transform.resample_from_wcs(
            mos_ad, in_frame.name, origin=(0, 0), output_shape=ref_ext.shape)

        # Update data_section
        datasec_kw = ref_ad._keyword_for('data_section')
        temp_ad[0].hdr[datasec_kw] = \
            '[1:{:d},1:{:d}]'.format(*temp_ad[0].shape[::-1])

        # If detector_section returned something, set an appropriate value
        det_sec_kw = ref_ext._keyword_for('detector_section')
        det_sec = ref_ext.detector_section()

        if det_sec:
            temp_ad[0].hdr[det_sec_kw] = \
                '[{}:{},{}:{}]'.format(
                    det_sec.x1 + 1, det_sec.x2, det_sec.y1 + 1, det_sec.y2)
        else:
            del temp_ad[0].hdr[det_sec_kw]

        # If array_section returned something, set an appropriate value
        arr_sec_kw = ref_ext._keyword_for('array_section')
        arr_sec = ref_ext.array_section()

        if arr_sec:
            temp_ad[0].hdr[arr_sec_kw] = \
                '[{}:{},{}:{}]'.format(
                    arr_sec.x1 + 1, arr_sec.x2, arr_sec.y1 + 1, arr_sec.y2)
        else:
            del temp_ad[0].hdr[arr_sec_kw]

        ad_out.append(temp_ad[0])

    return ad_out<|MERGE_RESOLUTION|>--- conflicted
+++ resolved
@@ -8,9 +8,7 @@
 from importlib import import_module
 
 import astrodata
-<<<<<<< HEAD
 import geminidr
-=======
 import numpy as np
 
 from astrodata.provenance import add_provenance
@@ -20,7 +18,6 @@
 
 from geminidr.core.primitives_spect import _transpose_if_needed
 from geminidr.gemini.lookups import DQ_definitions as DQ
->>>>>>> b6ad9938
 
 from gempy.gemini import gemini_tools as gt
 from gempy.library import astrotools as at

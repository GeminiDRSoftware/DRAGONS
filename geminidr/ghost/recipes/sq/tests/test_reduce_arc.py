--- conflicted
+++ resolved
@@ -62,17 +62,12 @@
     adout = astrodata.open(os.path.join("calibrations", "processed_arc", output_filename))
     adref = astrodata.open(os.path.join(path_to_refs, output_filename))
     # Changed timestamp kw from STCKARCS -> STACKARC and don't have time to
-<<<<<<< HEAD
     # re-upload reference, so just add these to the "ignore" list.
     # The max_miss arg accommodates just a few pixels with large (~0.1%) diffs
     # between NumPy 1 & 2 after the extraction step, while rtol allows for
     # ~1e-7 rounding differences in VAR after NDData arithmetic on NumPy 2.
     assert ad_compare(adref, adout, max_miss=12, rtol=1e-6,
-                      ignore_kw=['PROCARC', 'STACKARC', 'STCKARCS'])
-=======
-    # re-upload reference, so just add these to the "ignore" list
-    assert ad_compare(adref, adout, ignore_kw=['PROCARC', 'STACKARC', 'STCKARCS', 'OVERRDNS'])
->>>>>>> 0f826545
+                      ignore_kw=['PROCARC', 'STACKARC', 'STCKARCS', 'OVERRDNS'])
 
     # Need to evaluate WFIT
     arm = GhostArm(arm=adout.arm(), mode=adout.res_mode())

--- conflicted
+++ resolved
@@ -57,11 +57,7 @@
         output_filename = p.streams['main'][0].filename
         adout = astrodata.open(os.path.join("calibrations", "processed_flat", output_filename))
         adref = astrodata.open(os.path.join(path_to_refs, output_filename))
-<<<<<<< HEAD
-        assert ad_compare(adref, adout, rtol=1e-6, ignore_kw=['PROCFLAT'])
-=======
-        assert ad_compare(adref, adout, ignore_kw=['PROCFLAT', 'OVERRDNS'])
->>>>>>> 0f826545
+        assert ad_compare(adref, adout, rtol=1e-6, ignore_kw=['PROCFLAT', 'OVERRDNS'])
 
         # Comparison doesn't include "exotic" extensions
         assert hasattr(adout[0], "BLAZE")

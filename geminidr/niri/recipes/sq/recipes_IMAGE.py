"""
Recipes available to data with tags ['NIRI', 'IMAGE'].
Default is "reduce".
"""
recipe_tags = {'NIRI', 'IMAGE'}

def reduce(p):
    """
    This recipe process NIRI data up to and including alignment and stacking.
    A single stacked output image is produced.
    It will attempt to do dark and flat correction if a processed calibration
    is available.  Sky subtraction is done when possible.  QA metrics are
    measured.

    Parameters
    ----------
    p : PrimitivesBASE object
        A primitive set matching the recipe_tags.
    """

    p.prepare()
    p.addDQ()
    p.removeFirstFrame()
    p.ADUToElectrons()
    p.addVAR(read_noise=True, poisson_noise=True)
    p.nonlinearityCorrect()
    p.darkCorrect()
    p.flatCorrect()
    p.separateSky()
    p.associateSky(stream='sky')
    p.skyCorrect(instream='sky', mask_objects=False, outstream='skysub')
    p.detectSources(stream='skysub')
    p.transferAttribute(stream='sky', source='skysub', attribute='OBJMASK')
    p.clearStream(stream='skysub')
    p.associateSky()
    p.skyCorrect(mask_objects=True)
    p.detectSources()
    p.adjustWCSToReference()
    p.resampleToCommonFrame()
    p.scaleCountsToReference()
    p.stackFrames()
<<<<<<< HEAD
    p.storeProcessedScience()
=======
    p.writeOutputs()
    p.storeProcessedScience(suffix="_image")
>>>>>>> c87aff69
    return

def makeSkyFlat(p):
    """
    This recipe makes a flatfield image from a series of dithered sky images.

    Parameters
    ----------
    p : PrimitivesBASE object
        A primitive set matching the recipe_tags.
    """
    p.prepare()
    p.addDQ()
    p.ADUToElectrons()
    p.addVAR(read_noise=True, poisson_noise=True)
    p.nonlinearityCorrect()
    p.darkCorrect()
    # Make a "fastsky" by combining frames
    p.stackFrames(operation='median', scale=True, outstream='fastsky')
    p.normalizeFlat(stream='fastsky')
    p.thresholdFlatfield(stream='fastsky')
    # Flatfield with the fastsky and find objects
    p.flatCorrect(flat=p.streams['fastsky'][0], outstream='flattened')
    p.detectSources(stream='flattened')
    p.dilateObjectMask(dilation=10, stream='flattened')
    p.addObjectMaskToDQ(stream='flattened')
    #p.writeOutputs(stream='flattened')
    p.transferAttribute(source='flattened', attribute='mask')
    p.stackFrames(operation='mean', scale=True, reject_method="minmax", nlow=0, nhigh=1)
    p.normalizeFlat()
    p.thresholdFlatfield()
    p.storeProcessedFlat(force=True)
    return

_default = reduce


def alignAndStack(p):
    """
    This recipe stack already preprocessed data.

    Parameters
    ----------
    p : PrimitivesBASEE object
        A primitive set matching the recipe_tags.
    """

    p.detectSources()
    p.adjustWCSToReference()
    p.resampleToCommonFrame()
    p.scaleCountsToReference()
    p.stackFrames()
    return<|MERGE_RESOLUTION|>--- conflicted
+++ resolved
@@ -39,12 +39,7 @@
     p.resampleToCommonFrame()
     p.scaleCountsToReference()
     p.stackFrames()
-<<<<<<< HEAD
-    p.storeProcessedScience()
-=======
-    p.writeOutputs()
     p.storeProcessedScience(suffix="_image")
->>>>>>> c87aff69
     return
 
 def makeSkyFlat(p):

import uuid

from astrodata import version

import pathlib

import tornado
from bokeh.application import Application
from bokeh.application.handlers import Handler
from bokeh.server.server import Server
from jinja2 import Environment, FileSystemLoader

from geminidr.interactive import controls

__all__ = ["test_mode", "interactive_fitter", "stop_server"]

# Set to True to tell the interactive code to automatically submit in
# order to test the interactive paths automatically
test_mode = True

from geminidr.interactive.interactive_config import interactive_conf

from recipe_system.config import globalConf

_bokeh_server = None
_visualizer = None

__version__ = version()

TEMPLATE_PATH = '%s/templates' % pathlib.Path(__file__).parent.absolute()


class VersionHandler(tornado.web.RequestHandler):
    """
    Handler for geting the DRAGONS version.
    """
    def get(self):
        self.write(__version__)


def _handle_key(doc):
    """
    Web endpoint for telling the bokeh python a key was pressed.

    Parameters
    ----------
    doc : :class:`~bokeh.document.Document`
        Document reference for the user's browser tab to hold the user interface.

    Returns
    -------
    none
    """
    key = doc.session_context.request.arguments['key'][0].decode('utf-8')
    if controls.controller:
        controls.controller.handle_key(key)


# to store the mapping from ID to callable for the registered web callbacks
_callbacks = dict()


def register_callback(fn):
    """
    Register a function with the `callback` web endpoint.

    This will register a function to respond to calls to the `callback`
    web endpoint.  It will assign the function a unique UUID and return it
    to the caller as a string.  This ID should be passed in the web calls
    as the query argument `callback`.

    Parameters
    ----------
    fn : callable
        Function to call when callback is accessed via the URL.  It will be passed the web call arguments.

    Returns
    -------
    str : Unique ID for the callback, to be passed in the URL
    """
    name = str(uuid.uuid1())
    _callbacks[name] = fn
    return name


def _handle_callback(doc):
    """
    Web handler for 'callback' urls.

    This handler is for functions registered as callbacks for the javascript.
    This allows us to write javascript logic that calls back down into the python
    via this endpoint.

    Parameters
    ----------
    doc : :class:`~bokeh.document.Document`
        Document reference for the user's browser tab to hold the user interface.

    Returns
    -------
    none
    """
    cb = doc.session_context.request.arguments['callback'][0].decode('utf-8')
    args = doc.session_context.request.arguments
    callback = _callbacks.get(cb)
    if callback is not None:
        callback(args)


def _bkapp(doc):
    """
    Callback for bokeh on server start.

    When the bokeh service starts, it is given this method as the root level
    handler.  When the user's browser opens, the `doc` for that page will be
    passed down through here.

    Parameters
    ----------
    doc : :class:`~bokeh.document.Document`
        Document reference for the user's browser tab to hold the user interface.

    Returns
    -------
    none
    """
    ic = interactive_conf()
    bokeh_theme = ic.bokeh_theme
    bokeh_template_css = ic.bokeh_template_css

    template = "index.html"
    doc.theme = bokeh_theme
    if _visualizer.template:
        template = _visualizer.template
    with open('%s/%s' % (TEMPLATE_PATH, template)) as f:
        title = _visualizer.title
        if not title:
            title = 'Interactive'
        primitive_name = _visualizer.primitive_name
        template = f.read()
        t = Environment(loader=FileSystemLoader(TEMPLATE_PATH)).from_string(template)
        doc.template = t
        doc.template_variables['css_template'] = bokeh_template_css
        doc.template_variables['primitive_title'] = title.replace(' ', '&nbsp;')
        doc.template_variables['primitive_name'] = primitive_name.replace(' ', '&nbsp;')

        if hasattr(_visualizer, "filename_info"):
            doc.template_variables['filename_info'] = _visualizer.filename_info

    _visualizer.show(doc)
    doc.title = title


def _helpapp(doc):
    with open(f'{TEMPLATE_PATH}/help.html') as f:
        template = f.read()

    title = _visualizer.title or 'Interactive'
    primitive_name = _visualizer.primitive_name
    t = Environment(loader=FileSystemLoader(TEMPLATE_PATH)).from_string(template)
    doc.template = t
    doc.template_variables.update({
        'help_text': _visualizer.help_text,
        'primitive_title': title.replace(' ', '&nbsp;'),
        'primitive_name': primitive_name.replace(' ', '&nbsp;'),
    })
    doc.title = title


def _shutdown(doc):
    _visualizer.submit_button_handler(None)


def set_visualizer(visualizer):
    """
    Set the visualizer for the UI.

    This sets the visualizer that will control the user interface when we start
    the bokeh server.  This is generally defined under `fit` in the same file with the
    fit model and helper method.  For instance, see the `~geminidr.interactive.fit.fit1d.Fit1DVisualizer`.

    Parameters
    ----------
    visualizer : :class:`~geminidr.interactive.interactive.PrimitiveVisualizer`
    """
    global _visualizer
    _visualizer = visualizer


class DRAGONSStaticHandler(Handler):
    def __init__(self, *args, **kwargs):
        super().__init__(*args, **kwargs)
        self._static = '%s/static' % pathlib.Path(__file__).parent.absolute()


def start_server():
    """
    Start the bokeh server.

    This will begin an IO loop to handle user interaction via
    bokeh.  Until the server is explicitly stopped, the method
    will block and this call will not return.
    """
    global _bokeh_server

    if not _bokeh_server:
        static_app = Application(DRAGONSStaticHandler())
        port = 5006
        while port < 5701 and _bokeh_server is None:
            try:
                # NOTE:
                # Tornado generates a WebSocketClosedError when the user
                # is on Safari.  This seems to be a regression as Safari
                # has had this problem before with bokeh and web scokets.
                # Chrome and FireFox work fine.
                #
                # To get Safari to behave, I have added the
                # keep_alive_milliseconds=0 argument below.  This
                # disables the keep alive heartbeat that causes the
                # above error.  If you remove that argument, bokeh
                # will re-enable the heartbeat but Safari won't work
                # in interactive mode any more.  See below for a way
                # to make interactive use "chrome" (or "firefox")
                # regardless of the selected browser if desired.
                _bokeh_server = Server(
                    {
                        '/': _bkapp,
                        '/dragons': static_app,
                        '/handle_key': _handle_key,
                        '/handle_callback': _handle_callback,
                        '/help': _helpapp,
                        '/shutdown': _shutdown,
                    },
                    keep_alive_milliseconds=0,
                    num_procs=1,
                    extra_patterns=[('/version', VersionHandler)],
                    port=port)
            except OSError:
                port = port+1
                if port >= 5701:
                    raise
        _bokeh_server.start()

    # to force a browser, add browser="chrome" tp this add_callback
<<<<<<< HEAD
    if test_mode:
        # kwargs = {"browser": ["chrome", "--headless", "--disable-gpu", "--dump-dom"]}
        kwargs = {"browser": "chrome"}
    else:
        kwargs = {}
    _bokeh_server.io_loop.add_callback(_bokeh_server.show, "/", **kwargs)
=======
    ic = interactive_conf()
    _bokeh_server.io_loop.add_callback(_bokeh_server.show, "/", browser=ic.browser)
>>>>>>> 7dabb98a
    _bokeh_server.io_loop.start()

    # The server normally stops when the user hits the Submit button in the
    # visualizer, or when they close the tab.


def stop_server():
    """
    Stop the bokeh server.

    This will end the IO loop and unblock the :meth:`~geminidr.interactive.server.start_server()` call.
    This normally gets called when the user hits the submit button
    or closes the UI browser tab.
    """
    global _bokeh_server
    _bokeh_server.io_loop.stop()


def interactive_fitter(visualizer):
    """
    Start the interactive fitter with the given visualizer.

    This will spin up the bokeh server using the provided
    visualizer to build a UI.  It returns when the user
    submits the result.

    Parameters
    ----------
    visualizer : :class:`~geminidr.interactive.interactive.PrimitiveVisualizer`
        The visualizer UI to display
    """
    set_visualizer(visualizer)
    start_server()
    set_visualizer(None)
    return visualizer.user_satisfied<|MERGE_RESOLUTION|>--- conflicted
+++ resolved
@@ -241,18 +241,13 @@
                     raise
         _bokeh_server.start()
 
-    # to force a browser, add browser="chrome" tp this add_callback
-<<<<<<< HEAD
     if test_mode:
         # kwargs = {"browser": ["chrome", "--headless", "--disable-gpu", "--dump-dom"]}
         kwargs = {"browser": "chrome"}
     else:
-        kwargs = {}
+        ic = interactive_conf()
+        kwargs = {"browser": ic.browser}
     _bokeh_server.io_loop.add_callback(_bokeh_server.show, "/", **kwargs)
-=======
-    ic = interactive_conf()
-    _bokeh_server.io_loop.add_callback(_bokeh_server.show, "/", browser=ic.browser)
->>>>>>> 7dabb98a
     _bokeh_server.io_loop.start()
 
     # The server normally stops when the user hits the Submit button in the

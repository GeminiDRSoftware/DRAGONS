import os
import uuid
from logging import ERROR

from astrodata import version

import pathlib

import tornado
import bokeh
from bokeh.application import Application
from bokeh.application.handlers import Handler
from bokeh.server.server import Server
from jinja2 import Environment, FileSystemLoader

from geminidr.interactive import controls

__all__ = ["test_mode", "interactive_fitter", "stop_server"]

# Set to True to tell the interactive code to automatically submit in
# order to test the interactive paths automatically
<<<<<<< HEAD
test_mode = True
=======
test_mode = False

from bokeh.themes import built_in_themes
>>>>>>> dbae3149

from geminidr.interactive.interactive_config import interactive_conf

from recipe_system.config import globalConf

_bokeh_server = None
_visualizer = None

__version__ = version()

TEMPLATE_PATH = '%s/templates' % pathlib.Path(__file__).parent.absolute()


class VersionHandler(tornado.web.RequestHandler):
    """
    Handler for geting the DRAGONS version.
    """
    def get(self):
        self.write(__version__)


def _handle_key(doc):
    """
    Web endpoint for telling the bokeh python a key was pressed.

    Parameters
    ----------
    doc : :class:`~bokeh.document.Document`
        Document reference for the user's browser tab to hold the user interface.

    Returns
    -------
    none
    """
    key = doc.session_context.request.arguments['key'][0].decode('utf-8')
    if controls.controller:
        controls.controller.handle_key(key)


# to store the mapping from ID to callable for the registered web callbacks
_callbacks = dict()


def register_callback(fn):
    """
    Register a function with the `callback` web endpoint.

    This will register a function to respond to calls to the `callback`
    web endpoint.  It will assign the function a unique UUID and return it
    to the caller as a string.  This ID should be passed in the web calls
    as the query argument `callback`.

    Parameters
    ----------
    fn : callable
        Function to call when callback is accessed via the URL.  It will be passed the web call arguments.

    Returns
    -------
    str : Unique ID for the callback, to be passed in the URL
    """
    name = str(uuid.uuid1())
    _callbacks[name] = fn
    return name


def _handle_callback(doc):
    """
    Web handler for 'callback' urls.

    This handler is for functions registered as callbacks for the javascript.
    This allows us to write javascript logic that calls back down into the python
    via this endpoint.

    Parameters
    ----------
    doc : :class:`~bokeh.document.Document`
        Document reference for the user's browser tab to hold the user interface.

    Returns
    -------
    none
    """
    cb = doc.session_context.request.arguments['callback'][0].decode('utf-8')
    args = doc.session_context.request.arguments
    callback = _callbacks.get(cb)
    if callback is not None:
        callback(args)


def _bkapp(doc):
    """
    Callback for bokeh on server start.

    When the bokeh service starts, it is given this method as the root level
    handler.  When the user's browser opens, the `doc` for that page will be
    passed down through here.

    Parameters
    ----------
    doc : :class:`~bokeh.document.Document`
        Document reference for the user's browser tab to hold the user interface.

    Returns
    -------
    none
    """
    ic = interactive_conf()
    bokeh_theme = ic.bokeh_theme
    bokeh_template_css = ic.bokeh_template_css

    template = "index.html"
    if bokeh_theme in built_in_themes:
        doc.theme = built_in_themes[bokeh_theme]
    if _visualizer.template:
        template = _visualizer.template
    with open('%s/%s' % (TEMPLATE_PATH, template)) as f:
        title = _visualizer.title
        if not title:
            title = 'Interactive'
        primitive_name = _visualizer.primitive_name
        template = f.read()
        t = Environment(loader=FileSystemLoader(TEMPLATE_PATH)).from_string(template)
        doc.template = t
        doc.template_variables['css_template'] = bokeh_template_css
        doc.template_variables['primitive_title'] = title.replace(' ', '&nbsp;')
        doc.template_variables['primitive_name'] = primitive_name.replace(' ', '&nbsp;')

        if hasattr(_visualizer, "filename_info"):
            doc.template_variables['filename_info'] = _visualizer.filename_info

    _visualizer.show(doc)
    doc.title = title


def _helpapp(doc):
    """
    Tornado request handler for showing help for the active visuializer.

    Parameters
    ----------
    doc : :class:`~bokeh.document.Document`
        The web page showing the bokeh interface
    """
    with open(f'{TEMPLATE_PATH}/help.html') as f:
        template = f.read()

    title = _visualizer.title or 'Interactive'
    primitive_name = _visualizer.primitive_name
    t = Environment(loader=FileSystemLoader(TEMPLATE_PATH)).from_string(template)
    doc.template = t
    doc.template_variables.update({
        'help_text': _visualizer.help_text,
        'primitive_title': title.replace(' ', '&nbsp;'),
        'primitive_name': primitive_name.replace(' ', '&nbsp;'),
    })
    doc.title = title


def _shutdown(doc):
    """
    Tornado request handler for shutdown requests from the HTML client.

    Parameters
    ----------
    doc : :class:`~bokeh.document.Document`
        Document for the webpage the request is coming from (there's only one)
    """
    user_satisfied = True
    if 'user_satisfied' in doc.session_context.request.arguments:
        user_satisfied = doc.session_context.request.arguments['user_satisfied'][0].decode('utf-8')
        if user_satisfied is not None and user_satisfied.lower() in ('0', 'n', 'f', 'no', 'false'):
            user_satisfied = False
    _visualizer.session_ended(None, user_satisfied)


def set_visualizer(visualizer):
    """
    Set the visualizer for the UI.

    This sets the visualizer that will control the user interface when we start
    the bokeh server.  This is generally defined under `fit` in the same file with the
    fit model and helper method.  For instance, see the `~geminidr.interactive.fit.fit1d.Fit1DVisualizer`.

    Parameters
    ----------
    visualizer : :class:`~geminidr.interactive.interactive.PrimitiveVisualizer`
    """
    global _visualizer
    _visualizer = visualizer


class DRAGONSStaticHandler(Handler):
    """
    Simple Tornado handler to serve static content from the embedded webserver
    """
    def __init__(self, *args, **kwargs):
        super().__init__(*args, **kwargs)
        self._static = '%s/static' % pathlib.Path(__file__).parent.absolute()


def start_server():
    """
    Start the bokeh server.

    This will begin an IO loop to handle user interaction via
    bokeh.  Until the server is explicitly stopped, the method
    will block and this call will not return.
    """
    global _bokeh_server

    if not _bokeh_server:
        static_app = Application(DRAGONSStaticHandler())
        port = 5006
        while port < 5701 and _bokeh_server is None:
            try:
                # NOTE:
                # Tornado generates a WebSocketClosedError when the user
                # is on Safari.  This seems to be a regression as Safari
                # has had this problem before with bokeh and web scokets.
                # Chrome and FireFox work fine.
                #
                # To get Safari to behave, I have added the
                # keep_alive_milliseconds=0 argument below.  This
                # disables the keep alive heartbeat that causes the
                # above error.  If you remove that argument, bokeh
                # will re-enable the heartbeat but Safari won't work
                # in interactive mode any more.  See below for a way
                # to make interactive use "chrome" (or "firefox")
                # regardless of the selected browser if desired.
                def dummy_logger(*args, **kwargs):
                    """
                    Empty logger method to convince Tornado to not log.  This is so the reduce.log
                    isn't filled with HTTP response codes and URLs
                    """
                    pass

                _bokeh_server = Server(
                    {
                        '/': _bkapp,
                        '/dragons': static_app,
                        '/handle_key': _handle_key,
                        '/handle_callback': _handle_callback,
                        '/help': _helpapp,
                        '/shutdown': _shutdown,
                    },
                    keep_alive_milliseconds=0,
                    num_procs=1,
                    extra_patterns=[('/version', VersionHandler)],
                    log_function=dummy_logger,
                    port=port)
            except OSError:
                port = port+1
                if port >= 5701:
                    raise
        _bokeh_server.start()

    if test_mode:
        # kwargs = {"browser": ["chrome", "--headless", "--disable-gpu", "--dump-dom"]}
        kwargs = {"browser": "chrome"}
    else:
        ic = interactive_conf()
        kwargs = {"browser": ic.browser}
    _bokeh_server.io_loop.add_callback(_bokeh_server.show, "/", **kwargs)
    _bokeh_server.io_loop.start()

    # The server normally stops when the user hits the Submit button in the
    # visualizer, or when they close the tab.


def stop_server():
    """
    Stop the bokeh server.

    This will end the IO loop and unblock the :meth:`~geminidr.interactive.server.start_server()` call.
    This normally gets called when the user hits the submit button
    or closes the UI browser tab.
    """
    global _bokeh_server
    _bokeh_server.io_loop.stop()


def interactive_fitter(visualizer):
    """
    Start the interactive fitter with the given visualizer.

    This will spin up the bokeh server using the provided
    visualizer to build a UI.  It returns when the user
    submits the result.

    Parameters
    ----------
    visualizer : :class:`~geminidr.interactive.interactive.PrimitiveVisualizer`
        The visualizer UI to display
    """
    set_visualizer(visualizer)
    start_server()
    set_visualizer(None)
    if not visualizer.user_satisfied:
        raise KeyboardInterrupt()<|MERGE_RESOLUTION|>--- conflicted
+++ resolved
@@ -19,13 +19,9 @@
 
 # Set to True to tell the interactive code to automatically submit in
 # order to test the interactive paths automatically
-<<<<<<< HEAD
-test_mode = True
-=======
 test_mode = False
 
 from bokeh.themes import built_in_themes
->>>>>>> dbae3149
 
 from geminidr.interactive.interactive_config import interactive_conf
 

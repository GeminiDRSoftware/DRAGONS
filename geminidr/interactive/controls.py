"""
Support for keyboard controls.

This is where we bolt on key controls onto Bokeh, which requires
some hackery since they are so unresponsive on this issue.

The controller has a concept of the current "state" of interaction.
It also receives a continuous update of x/y coordinates and
mouse clicks.  In it's default, inactive state, it is waiting for
the user to select a Task by it's key code.  Once a Task is selected,
it becomes the active Task and is handed further keys, mouse moves
and clicks.  Tasks may in turn spawn sub-Tasks to refine their
behavior or may manage some state on their own.  When the task is
finished (or canceled), the controller is returned to the top-level
inactive state.
"""
from abc import ABC, abstractmethod

from bokeh.events import PointEvent, SelectionGeometry, Tap

__all__ = ["controller", "Controller"]

""" This is the active controller.  It is activated when it's attached figure sees the mouse enter it's view.

Controller instances will set this to listen to key presses.  The bokeh server will use this to send keys
it recieves from the clients.  Everyone else should leave it alone!
"""
controller = None
_pending_handle_mouse = False


class Controller(object):
    """
    Controller is an interaction manager for our custom interfaces.

    We want rich client-server driven interactions and bokeh does a poor job
    of this by itself.  These new interactions are instead routed through here.
    In the case of key presses, this is routed in via a custom URL endpoint in
    the bokeh server from a javascript key listener in index.html.

    This routing can mean that some operations have to happen within a call to
    `add_next_tick_callback`.  That is because our key press is coming in via
    a different path than the normal bokeh interactivity.

    The controller maintains a set of :class:`~Task` instances.
    One :class:`~Task` is operating at a time. An active task receives all the
    key presses and when it is done, it returns control to the
    :class:`~Controller`.  The :class:`~Tasks` are also able to update the help
    text to give contextual help.
    """
    def __init__(self, fig, aperture_model, region_model, help_text, mask_handlers=None, showing_residuals=True,
<<<<<<< HEAD
                 domain=None):
=======
                 handlers=None):
>>>>>>> b697feef
        """
        Create a controller to manage the given aperture and region models on
        the given GIFigure.

        Parameters
        ----------
        fig : :class:`~Figure`
            plot to attach controls to
        aperture_model : :class:`GIApertureModel`
            model for apertures for this plot/dataset, or None
        region_model : :class:`GIRegionModel`
            model for regions for this plot/dataset, or None
        help_text : :class:`Div`
            div to update text in to provide help to the user
        mask_handlers : None or tuple of {2,3} functions
            The first two functions handle mask/unmask commands, the third (optional)
            function handles 'P' point mask requests.
<<<<<<< HEAD
        domain : tuple of 2 numbers, or None
            The domain of the data being handled, used for region editing to constrain the values
=======
        showing_residuals : bool
            Indicates if there is a residual plot or not, so we can modify the
            shown help text accordingly.
        handlers : list of `~geminidr.interactive.controls.Handler`
            List of handlers for key presses that are always active, not tied to a task
>>>>>>> b697feef
        """

        # set the class for the help_text div so we can have a common style
        help_text.css_classes.append('controller_div')

        self.showing_residuals = showing_residuals  # used to tweak help text for key presses
        self.aperture_model = aperture_model

        self.helpmaskingtext = ''
        self.helpintrotext = "While the mouse is over the upper plot, " \
                             "choose from the following commands:<br/><br/>\n" if showing_residuals \
            else "While the mouse is over the plot, choose from the following commands:<br/><br/>\n"
        self.helptooltext = ''
        self.helptext = help_text
        self.enable_user_masking = True if mask_handlers else False

        self.handlers = dict()
        if mask_handlers:
            if len(mask_handlers) != 2:
                raise ValueError("Must pass tuple (mask_fn, unmask_fn) to mask_handlers argument of Controller")
            self.register_handler(Handler('m', 'Mask selected/closest',
                                          lambda key, x, y:
                                          mask_handlers[0](x, y, ((self.fig.x_range.end - self.fig.x_range.start)
                                                                  /float(self.fig.inner_width)) /
                                                           ((self.fig.y_range.end - self.fig.y_range.start)/
                                                            float(self.fig.inner_height)))))
            self.register_handler(Handler('u', 'Unmask selected/closest',
                                          lambda key, x, y:
                                          mask_handlers[1](x, y, ((self.fig.x_range.end - self.fig.x_range.start)
                                                                  /float(self.fig.inner_width)) /
                                                           ((self.fig.y_range.end - self.fig.y_range.start)
                                                            /float(self.fig.inner_height)))))
        if handlers:
            for handler in handlers:
                self.register_handler(handler)
        self.update_helpmaskingtext()

        self.tasks = dict()
        if aperture_model:
            self.tasks['a'] = ApertureTask(aperture_model, help_text, fig)
        if region_model:
            self.tasks['r'] = RegionTask(region_model, help_text, domain=domain)
        self.task = None
        self.x = None
        self.y = None
        # we need to always know where the mouse is in case someone
        # starts an Aperture or Band
        if aperture_model or region_model:
            fig.on_event('mousemove', self.on_mouse_move)
            fig.on_event('mouseenter', self.on_mouse_enter)
            fig.on_event('mouseleave', self.on_mouse_leave)
        self.fig = fig
        self.set_help_text(None)

    def register_handler(self, handler):
        """
        Add the passed handler to the controller's list of known handlers
        for always on key commands.  This is also the mechanism that
        handles mask/unmask events.

        Only one handler can be registered for each key.  Please
        be careful not to register a handler for a key needed by one
        of the tasks.

        :param handler: :class:`~geminidr.interactive.controls.Handler`
            Handler to add to the controller
        """
        if handler.key in self.handlers.keys():
            raise ValueError(f'Key {handler.key} already registered')
        self.handlers[handler.key] = handler

    def update_helpmaskingtext(self):
        """
        Update the help preamble text for keys that are
        always available, starting with the masking.
        """
        if 'm' in self.handlers.keys():
            self.helpmaskingtext = (
                "<b>Masking</b> <br/> "
                "To mark or unmark one point at a time, select \"Tap\" on the toolbar on "
                "the right side of the plot.  To mark/unmark a group of point, activate "
                "\"Box Select\" on the toolbar.<br/>"
                "<b>M</b> - Mask selected/closest<br/>"
                "<b>U</b> - Unmask selected/closest<br/></br>")

        if self.handlers.keys() - ['m', 'u']:
            self.helpmaskingtext += '<b>Other Commands</b><br/>'
            for k, v in self.handlers.items():
                if k not in ['u', 'm']:
                    self.helpmaskingtext += f"<b>{k.upper()}</b> - {v.description}<br/>"
            self.helpmaskingtext += '<br/>'

    def set_help_text(self, text=None):
        """
        Set the text in the help area.

        This updates the text in the help div for the user to
        know the most commonly used commands for the current
        context.

        Parameters
        ----------
        text : str
            html to display in the div
        """
        if text is not None:
            ht = self.helpintrotext + self.helpmaskingtext + text
        else:
            if self.tasks or self.enable_user_masking:
                # TODO somewhat editor-inheritance vs on enter function below, refactor accordingly
                ht = self.helpintrotext + self.helpmaskingtext
                if len(self.tasks) == 1:
                    task = next(iter(self.tasks.values()))
                    ht = ht + task.helptext()
                else:
                    for key, task in sorted(self.tasks.items()):
                        ht = ht + "<b>%s</b> - %s<br/>\n" % (key, task.description())
            else:
                ht = ""

        # This has to be done via a callback.  During the key press, we are outside the context of
        # the widget's bokeh document
        if self.helptext.document:
            # we now have an associated document, need to do this inside that context
            self.helptext.document.add_next_tick_callback(lambda: self.helptext.update(text=ht))
        else:
            # no document, we can update directly
            self.helptext.update(text=ht)

    def on_mouse_enter(self, event):
        """
        Handle the mouse entering our related figure by activating this controller.

        Parameters
        ----------
        event
            the mouse event from bokeh, unused

        Returns
        -------

        """
        global controller
        controller = self
        if len(self.tasks) == 1:
            # for k, v in self.tasks.items():
            #     self.task = v
            self.task = next(iter(self.tasks.values()))
            ht = self.task.helptext()
            self.set_help_text(ht)
            self.task.start(self.x, self.y)
        else:
            # show selection of available tasks
            self.set_help_text(None)

    def on_mouse_leave(self, event):
        """
        Response to the mouse leaving the connected figure.

        When the mouse leaves, we tell any active task to finish itself
        and we de-register ourselves as the active controller.  We will
        not receive further events until a subsequent mouse enter event.

        Parameters
        ----------
        event
            the mouse event from bokeh, unused
        """
        global controller
        if self == controller:
            self.set_help_text(None)
            if self.task:
                self.task.stop()
                self.task = None
            controller = None

    def on_mouse_move(self, event: PointEvent):
        """
        Respond to mouse movement within the figure.

        This is a convenience method where we extract the
        x and y coordinates and call our more generic
        `handle_mouse` method.

        Parameters
        ----------
        event : PointEvent
            the event from bokeh

        """
        self.x = event.x
        self.y = event.y
        self.handle_mouse(self.x, self.y)

    def handle_key(self, key):
        """
        Handle a key press.

        We respond to key presses by passing them to
        the active task.  If there is no active task,
        we check if this key is associated with a
        particular task and, if so, activate that task,

        Parameters
        ----------
        key : char
            Key that was pressed, such as 'a'

        """
        def _ui_loop_handle_key(_key):
            if _key in self.handlers.keys():
                self.handlers[_key].handle(_key, self.x, self.y)

            elif self.task:
                if self.task.handle_key(_key):
                    if len(self.tasks) > 1:
                        # only if we have multiple tasks, otherwise no point in offering 1 task option
                        self.task = None
                        self.set_help_text()

            elif _key in self.tasks:
                self.task = self.tasks[_key]
                self.set_help_text(self.task.helptext())
                self.task.start(self.x, self.y)

        if self.fig.document:
            # we now have an associated document, need to do this inside that context
            self.fig.document.add_next_tick_callback(
                lambda: _ui_loop_handle_key(_key=key))

    def handle_mouse(self, x, y):
        """
        Handle mouse movement

        If there is an active task, we let it know aobut the
        mouse move event.  Tasks will handle this in their
        own custom way, perhaps responding to a drag or just
        knowing the mouse position in the event the user
        creates an aperture.

        Parameters
        ----------
        x : float
            x coordinate in data space
        y : float
            y coordinate in data space

        """
        self.x = x
        self.y = y
        global _pending_handle_mouse
        if not _pending_handle_mouse:
            _pending_handle_mouse = True
            if self.fig.document is not None:
                self.fig.document.add_timeout_callback(self.handle_mouse_callback, 100)
            else:
                self.handle_mouse_callback()

    def handle_mouse_callback(self):
        global _pending_handle_mouse
        _pending_handle_mouse = False
        if self.task:
            if self.task.handle_mouse(self.x, self.y):
                self.task = None
                self.set_help_text()


class Task(ABC):
    """
    A Task is a general concept of some interactive behavior where we
    also want keyboard support.

    A task may be connected to a top-level Controller by a key command.
    Once a task is active, the controller will send mouse and key events
    to it.  Tasks may share key presses with eachother as only one is
    active at a time.  Tasks are also convenient for holding state.
    For simple single-key actions that you want to always have active,
    see `~geminidr.interactive.controls.Handler`
    """
    @abstractmethod
    def handle_key(self, key):
        """
        Called when the task is active and we have a key press.
        """
        pass

    @abstractmethod
    def handle_mouse(self, x, y):
        """
        Called when we have a mouse move and the task is active.

        Parameters
        ----------
        x : float
            x coordinate of mouse in data space
        y : float
            y coordinate of mouse in data space

        """
        pass

    def helptext(self):
        """
        Override to provide HTML help text to display when this task is active.

        Returns
        -------
            The html to display
        """
        return ""


class ApertureTask(Task):
    """
    Task for controlling apertures.
    """
    def __init__(self, aperture_model, helptext, fig):
        """
        Create aperture task for the given model.

        Parameters
        ----------
        aperture_model : :class:`GIApertureModel`
            The aperture model to operate on
        """
        # location, width, left, right for placing location, width (both)
        # or left/right side
        self.mode = ""
        self.aperture_model = aperture_model
        self.aperture_id = None
        self.last_x = None
        self.last_y = None
        self.fig = fig
        self.helptext_area = helptext
        self.helptext_area.text = self.helptext()

    def start(self, x, y):
        self.last_x = x
        self.last_y = y
        self.aperture_id = None

    def stop(self):
        self.stop_aperture()

    def start_aperture(self, x, y):
        """
        Create a new aperture at this x coordinate.

        The aperture is centered at x with a width of 0.  Further
        mouse movement will set the width to the mouse location.

        Parameters
        ----------
        x, y : float
            x, y coordinate in data space
        """
        self.aperture_id = self.aperture_model.add_aperture(x, x, x)
        self.mode = "width"

    def stop_aperture(self):
        """Stop updating the current aperture. This causes the interactivity
        to end.
        """
        self.aperture_id = None
        self.mode = ""

    def handle_key(self, key):
        """
        Handle a key press.

        This will listen for a press of 'a' to tell the task to stop updating
        the aperture.

        Parameters
        ----------
        key : char
            key that was pressed

        Returns
        -------
            True if the task is finished and the controller should take over,
            False if we are not done with the Task
        """
        keymodes = {'[': 'left', ']': 'right', 'l': 'location'}

        def _handle_key():
            if self.aperture_id is None or self.mode == '':
                # get closest one
                self.aperture_id = self.aperture_model.find_closest(
                    self.last_x, self.fig.x_range.start, self.fig.x_range.end)
                if self.aperture_id is None:
                    return False
                self.mode = keymodes[key]
                return False
            else:
                self.stop_aperture()
                return True

        if key in '[l]':
            return _handle_key()
        elif key == 's':
            self.aperture_id = self.aperture_model.find_closest(
                self.last_x, self.fig.x_range.start, self.fig.x_range.end, prefer_selected=False)
            self.aperture_model.select_aperture(self.aperture_id)
            return False
        elif key == 'c':
            self.aperture_id = None
            self.aperture_model.select_aperture(None)
            return False
        elif key == 'a':
            if self.aperture_id is None:
                self.start_aperture(self.last_x, self.last_y)
                return False
            else:
                self.stop_aperture()
                return True
        elif key == 'f':
            if self.aperture_id is None:
                self.aperture_model.find_peak(self.last_x)
                return True
        elif key == 'd':
            if self.aperture_id is None:
                # get closest one
                self.aperture_id = self.aperture_model.find_closest(
                    self.last_x, self.fig.x_range.start, self.fig.x_range.end)
                if self.aperture_id is None:
                    return False
            self.aperture_model.delete_aperture(self.aperture_id)
            self.stop_aperture()
            return True
        return False

    def handle_mouse(self, x, y):
        """
        Handle a mouse movement.  We respond to the mouse by continuously
        updating the active aperture around it's center point to a width to
        match the mouse position.

        Parameters
        ----------
        x, y : float
            mouse x, y coordinate in data space
        """
        # we are in aperture mode
        if self.aperture_id:
            if self.aperture_id not in self.aperture_model.aperture_models.keys():
                pass
            model = self.aperture_model.aperture_models[self.aperture_id]
            location = model.source.data['location'][0]

            if self.mode == 'width':
                width = abs(location - x)
                model.update_values(start=location - width,
                                    end=location + width)
            elif self.mode == 'left':
                if x < location:
                    model.update_values(start=x)
            elif self.mode == 'right':
                if x > location:
                    model.update_values(end=x)
            elif self.mode == 'location':
                diff = x - location
                model.update_values(location=x,
                                    start=model.source.data['start'][0] + diff,
                                    end=model.source.data['end'][0] + diff)

        self.last_x = x
        self.last_y = y
        return False

    def description(self):
        return "Edit <b>apertures</b> interactively"

    def helptext(self):
        return """
        <b>A</b> to start the aperture or set the value<br/>
        <b>S</b> to select an existing aperture<br/>
        <b>C</b> to clear the selection<br/>
        <b>F</b> to find a peak close to the cursor (+/- 20 pixels)<br/>
        <b>[</b> to edit the left edge of selected or closest<br/>
        <b>]</b> to edit the right edge of selected or closest<br/>
        <b>L</b> to edit the location of selected or closest<br/>
        <b>D</b> to delete the selected or closest aperture
        """


class RegionTask(Task):
    """
    Task for operating on the regions.
    """
    def __init__(self, region_model, helptext, domain=None):
        """
        Create a region task for the given :class:`GIRegionModel`

        Parameters
        ----------
        region_model : :class:`GIRegionModel`
            The region model to operate on with this task
        """
        self.region_model = region_model
        self.region_edge = None
        self.region_id = None
        self.helptext_area = helptext
        self.last_x = None
        self.last_y = None
        if domain:
            self.min_x = domain[0]
            self.max_x = domain[1]
        else:
            self.min_x = None
            self.max_x = None

    def start(self, x, y):
        """
        Start a region task with the current mouse position.

        Parameters
        ----------
        x : float
            x coordinate of the mouse to start with
        y : float
            y coordinate of the mouse, unused

        """
        self.last_x = x
        if self.min_x is not None and x is not None:
            self.last_x = max(self.last_x, self.min_x)
        if self.max_x is not None and x is not None:
            self.last_x = min(self.last_x, self.max_x)
        self.last_y = y

    def start_region(self):
        """
        Start a new region with the current mouse position.

        This starts a region with one edge at the current x coordinate.
        """
        x = self.last_x
        y = self.last_y
        (region_id, start, end) = self.region_model.find_region(x)
        if region_id is not None:
            self.region_id = region_id
            if (x-start) < (end-x):
                self.region_edge = end
            else:
                self.region_edge = start
            self.region_model.adjust_region(self.region_id, x, self.region_edge)
        else:
            self.region_edge = x
            self.region_id = self.region_model.region_id
            self.region_model.region_id += 1

    def stop(self):
        if self.region_id is not None:
            self.stop_region()

    def stop_region(self):
        """
        Stop modifying the current region.
        """
        self.region_edge = None
        self.region_id = None
        self.region_model.finish_regions()

    def handle_key(self, key):
        """
        Handle a key press.

        Parameters
        ----------
        key : char
            key that was pressed by the user.

        """
        if key == 'b' or key == 'r':
            if self.region_id is None:
                self.start_region()
                self.update_help()
                return False
            else:
                self.stop_region()
                self.update_help()
                return True
        if key == 'e':
            if self.region_edge is None:
                self.region_id, self.region_edge = self.region_model.closest_region(self.last_x)
            else:
                self.stop_region()
            self.update_help()
            return False
        if key == 'd':
            if self.region_id is not None:
                self.region_model.delete_region(self.region_id)
                self.stop()
                self.update_help()
                return True
            else:
                region_id, region_edge = self.region_model.closest_region(self.last_x)
                if region_id is not None:
                    self.region_model.delete_region(region_id)
                self.update_help()
                return True
        if key == '*':
            if self.region_id is not None and self.region_edge is not None:
                if self.last_x < self.region_edge:
                    # we're left of the anchor, so we want [None, region_edge]
                    self.region_model.adjust_region(self.region_id, None, self.region_edge)
                else:
                    # we're right of the anchor, so we want [region_edge, None]
                    self.region_model.adjust_region(self.region_id, self.region_edge, None)
                self.stop_region()
                self.update_help()

        return False

    def handle_mouse(self, x, y):
        """
        Handle a mouse cursor move within the view.

        This receives updates for the mouse movement as long as
        the task is active.  We modify the other edge of the
        active region to this x value.

        Parameters
        ----------
        x : float
            x coordinate of mouse in data space
        y : float
            y coordinate of mouse in data space

        """
        self.last_x = x
        self.last_y = y
        if self.min_x is not None:
            self.last_x = max(self.last_x, self.min_x)
        if self.max_x is not None:
            self.last_x = min(self.last_x, self.max_x)
        # we are in region mode
        if self.region_id is not None:
            start = self.last_x
            end = self.region_edge
            self.region_model.adjust_region(self.region_id, start, end)
        return False

    def description(self):
        """
        Returns the description to use when offering this task from the top-level controller.

        Returns
        -------
            str description of the task
        """
        return "create a <b>region</b> with edge at cursor"

    def update_help(self):
        if self.region_id is not None:
            controller.set_help_text("""Drag to desired region width.<br/>\n
                  <b>R</b> to set the region<br/>\n
                  <b>D</b> to delete/cancel the current region<br/>
                  <b>*</b> to extend to maximum on this side
                  """)
        else:
            controller.set_help_text("""<b> Edit Regions: </b><br/>\n
                  <b>R</b> to start a new region<br/>\n
                  <b>E</b> to edit nearest region<br/>\n
                  <b>D</b> to delete the nearest region
                  """)

    def helptext(self):
        """
        Returns the help for this task for when it is active

        Returns
        -------
            str HTML help text for the task
        """
        return """<b> Edit Regions </b> <br/>\n
                  <b>R</b> to start a new region or set the edge if editing<br/>\n
                  <b>E</b> to edit nearest region<br/>\n
                  <b>D</b> to delete/cancel the current/nearest region
                  """


class Handler:
    """
    A Handler is a top-level key handler for the controller.

    Handlers are always active and only handle a single key.
    The Handler function will be called with the key to
    allow for a single function to be used in multiple
    Handlers without ambiguity.

    Parameters
    ----------
    key : str
        Key this handler listens for
    description : str
        Description of handler effect for the help text
    fn : callable
        Function to call with the key
    """
    def __init__(self, key, description, fn):
        self.key = key.lower()
        self.description = description
        self.fn = fn

    def handle(self, key, x, y):
        self.fn(key, x, y)<|MERGE_RESOLUTION|>--- conflicted
+++ resolved
@@ -49,11 +49,7 @@
     text to give contextual help.
     """
     def __init__(self, fig, aperture_model, region_model, help_text, mask_handlers=None, showing_residuals=True,
-<<<<<<< HEAD
-                 domain=None):
-=======
-                 handlers=None):
->>>>>>> b697feef
+                 domain=None, handlers=None):
         """
         Create a controller to manage the given aperture and region models on
         the given GIFigure.
@@ -71,16 +67,13 @@
         mask_handlers : None or tuple of {2,3} functions
             The first two functions handle mask/unmask commands, the third (optional)
             function handles 'P' point mask requests.
-<<<<<<< HEAD
-        domain : tuple of 2 numbers, or None
-            The domain of the data being handled, used for region editing to constrain the values
-=======
         showing_residuals : bool
             Indicates if there is a residual plot or not, so we can modify the
             shown help text accordingly.
+        domain : tuple of 2 numbers, or None
+            The domain of the data being handled, used for region editing to constrain the values
         handlers : list of `~geminidr.interactive.controls.Handler`
             List of handlers for key presses that are always active, not tied to a task
->>>>>>> b697feef
         """
 
         # set the class for the help_text div so we can have a common style

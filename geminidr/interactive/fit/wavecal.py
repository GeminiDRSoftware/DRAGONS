"""Wavelength calibration interactive fitting panel and visualizer.

This module contains the WavelengthSolutionPanel and
WavelengthSolutionVisualizer classes, which are used to interactively fit a
wavelength solution to a spectrum.
"""
import logging
import uuid

from bisect import bisect

from functools import lru_cache

from bokeh import models as bm
from bokeh.layouts import row, column
from bokeh.plotting import figure
from bokeh.models import CustomJS

import numpy as np

from scipy.interpolate import interp1d

from geminidr.interactive.controls import Controller, Handler
from geminidr.interactive.styles import dragons_styles


from gempy.library.matching import match_sources
from gempy.library.tracing import cwt_ricker, pinpoint_peaks
from gempy.library.fitting import fit_1D

from .fit1d import (
    Fit1DPanel,
    Fit1DVisualizer,
    InfoPanel,
    fit1d_figure,
    USER_MASK_NAME,
)

from .help import DETERMINE_WAVELENGTH_SOLUTION_HELP_TEXT


@lru_cache(maxsize=1000)
def wavestr(line):
    """Convert a line wavelength to a string, rounding the internal
    representation of the floating-point value

    Parameters
    ----------
    line : float
        Wavelength of the line.

    Notes
    -----
    This function is lru cached to avoid unnecessary calls/conversions. It has
    a maximum cache size of 1000, which should be enough for most use cases.
    """
    return str(np.round(line, decimals=6))


def beep():
    """Make a beep noise"""
    print("\a", end="")


def disable_when_identifying(func):
    """A decorator that prevents methods from being executed when the
    WavelengthSolutionPanel is currently identifying an arc line.
    """

    def wrapper(self, *args, **kwargs):
        if self.currently_identifying:
            beep()
            return

        func(self, *args, **kwargs)

    return wrapper


class WavelengthSolutionPanel(Fit1DPanel):
    """Wavelenth solution fitting panel.

    This class is used to manage the interactive fitting of a peak to a
    specific wavelength in a spectrum. This is usually handled within a bokeh
    Tab, and this class manages the contents of that tab.
    """
<<<<<<< HEAD
    def __init__(
        self,
        visualizer,
        fitting_parameters,
        domain=None,
        x=None,
        y=None,
        weights=None,
        absorption=False,
        meta=None,
        **kwargs,
    ):
=======
    def __init__(self, visualizer, fitting_parameters, domain=None,
                 x=None, y=None, weights=None, absorption=False, meta=None, **kwargs):

>>>>>>> 98192ef6
        """Initializes the WavelengthSolutionPanel.

        Parameters
        ----------
        visualizer : WavelengthSolutionVisualizer
            The visualizer that is managing this panel.

        fitting_parameters : dict
            A dictionary of fitting parameters.

        domain : 2-tuple
            The domain of the fit.

        x : array-like
            The x values of the fit.

        y : array-like
            The y values of the fit.

        weights : array-like
            The weights of the fit.

        absorption :  boolean
            Whether we are fitting absorption lines or not.

        meta : dict
            A dictionary of metadata. This is the "all_input_data"

        kwargs : dict
            Any additional keyword arguments.

        Notes
        -----
        This class is a subclass of |Fit1DPanel| and so inherits all of its
        """
<<<<<<< HEAD
        # No need to compute wavelengths here as the model_change_handler()
        # does it
        self.absorption = absorption
        if absorption:
            spectrum_data_dict = {
                    'wavelengths': np.zeros_like(meta["spectrum"]),
                    'spectrum': -meta["spectrum"]
            }

=======

        # No need to compute wavelengths here as the model_change_handler() does it
        self.absorption = absorption
        if absorption:
            spectrum_data_dict = {
                "wavelengths": np.zeros_like(meta["spectrum"]),
                "spectrum": -meta["spectrum"],
            }
>>>>>>> 98192ef6
        else:
            spectrum_data_dict = {
                "wavelengths": np.zeros_like(meta["spectrum"]),
                "spectrum": meta["spectrum"],
            }
<<<<<<< HEAD
=======

        kwargs["default_model"] = meta["init_models"][0]
>>>>>>> 98192ef6

        self.spectrum = bm.ColumnDataSource(spectrum_data_dict)
        self.spectrum_linelist = meta["linelist"]

        # Data for the reference plot
        self.show_refplot = False
        if not (meta.get("refplot_spec") is None or meta.get("refplot_linelist") is None):
            self.show_refplot = True
            self.refplot_spectrum = bm.ColumnDataSource({'wavelengths': meta["refplot_spec"][:,0],
                                                'refplot_spectrum': meta["refplot_spec"][:,1]})
            wlengths = meta["refplot_linelist"][:,0]
            self.refplot_linelist = bm.ColumnDataSource({
                                    'wavelengths': wlengths,
                                    'intensities': meta["refplot_linelist"][:,1],
                                    'labels': ["{:.2f}".format(w) for w in wlengths]})
            self.refplot_y_axis_label = meta["refplot_y_axis_label"]
            self.refplot_name = meta["refplot_name"]


        # Data for the reference plot
        self.show_refplot = False

        if not (meta.get("refplot_spec") is None or meta.get("refplot_linelist") is None):
            self.show_refplot = True
            self.refplot_spectrum = bm.ColumnDataSource({'wavelengths': meta["refplot_spec"][:,0],
                                                'refplot_spectrum': meta["refplot_spec"][:,1]})
            wlengths = meta["refplot_linelist"][:,0]
            self.refplot_linelist = bm.ColumnDataSource({
                                    'wavelengths': wlengths,
                                    'intensities': meta["refplot_linelist"][:,1],
                                    'labels': ["{:.2f}".format(w) for w in wlengths]})
            self.refplot_y_axis_label = meta["refplot_y_axis_label"]
            self.refplot_name = meta["refplot_name"]

        # This line is needed for the initial call to model_change_handler
        self.currently_identifying = False

        if len(x) == 0:
            kwargs["initial_fit"] = meta["fit"]

        super().__init__(
            visualizer,
            fitting_parameters,
            domain,
            x,
            y,
            weights=weights,
            **kwargs,
        )

        # This has to go on the model (and not this TabPanel instance) since
        # the models are returned by the Visualizer, not the TabPanel
        # instances.
        self.model.meta = meta
        self.model.allow_poor_fits = False

        self.new_line_marker = bm.ColumnDataSource(
            {"x": [min(self.spectrum.data["wavelengths"])] * 2, "y": [0, 0]}
        )

        self.p_spectrum.line(
            "x",
            "y",
            source=self.new_line_marker,
            color="red",
            name="new_line_marker",
            line_width=3,
            visible=False,
        )

        self.set_currently_identifying(False)

    def set_currently_identifying(self, peak):
        """Specify whether the panel is currently identifying a peak, and set
        the panel state accordingly.

        Parameters
        ----------
        peak : bool or Number
            Whether the panel is currently identifying a peak.
        """
        status = bool(peak)

        spectrum = self.p_spectrum.select_one({"name": "new_line_marker"})
        spectrum.visible = status

        def recursively_set_status(parent, disabled):
            for child in parent.children:
                if hasattr(child, "children"):
                    recursively_set_status(child, disabled)

                else:
                    child.disabled = disabled

        recursively_set_status(self.new_line_row, not status)
        self.identify_button.disabled = status
        self.currently_identifying = peak

    def build_figures(
        self,
        domain=None,
        controller_div=None,
        plot_residuals=True,
        plot_ratios=False,
        extra_masks=False,
    ):
        """Build the figures for the panel.

        Parameters
        ----------
        domain : 2-tuple
            The domain of the fit. Default none.

        controller_div : bokeh.models.Div
            The div to hold the controller. Default None.

        plot_residuals : bool
            Whether to plot the residuals. This is only included to match the
            build_figures method in Fit1DPanel. Default True

        plot_ratios : bool
            Whether to plot the ratios. This is only included to match the
            build_figures method in Fit1DPanel. Default False

        extra_masks : bool
            Whether to plot the extra masks. This is only included to match the
            build_figures method in Fit1DPanel. Default False

        Notes
        -----
        This method is overridden to add the spectrum panel and the line
        identifier.

        The last three kwargs---plot_residuals, plot_ratios, and
        extra_masks---are not used in this function, and are only included to
        match the signature of Fit1DPanel.build_figures.
        """
        # Catch user attempting to use plot_residuals, plot_ratios, or
        # extra_masks, and print a warning.
        if not plot_residuals:
            logging.warning(
                "plot_residuals is always enabled in WavelengthSolutionPanel."
            )

        # Plot ratios is not used
        if plot_ratios:
            logging.warning(
                "plot_ratios is always disabled in WavelengthSolutionPanel."
            )

        if extra_masks:
            logging.warning(
                "extra_masks is always disabled in WavelengthSolutionPanel."
            )

        self.xpoint = "fitted"
        self.ypoint = "nonlinear"

        p_main, p_supp = fit1d_figure(
            width=self.width,
            height=self.height,
            xpoint=self.xpoint,
            ypoint=self.ypoint,
            xline="model",
            yline="nonlinear",
            xlabel=self.xlabel,
            ylabel=self.ylabel,
            model=self.model,
            plot_ratios=False,
            enable_user_masking=True,
        )

        mask_handlers = (self.mask_button_handler, self.unmask_button_handler)

        Controller(
            p_main,
            None,
            self.model.band_model if self.enable_regions else None,
            controller_div,
            mask_handlers=mask_handlers,
            domain=domain,
        )

        p_spectrum = figure(
            height=self.height,
            min_width=400,
            title="Spectrum",
            x_axis_label=self.xlabel,
            y_axis_label="Signal",
            tools="pan,wheel_zoom,box_zoom,reset",
            output_backend="webgl",
            x_range=p_main.x_range,
            y_range=(np.nan, np.nan),
            min_border_left=80,
            sizing_mode="stretch_width",
            stylesheets=dragons_styles(),
        )

        p_spectrum.step(
            x="wavelengths",
            y="spectrum",
            source=self.spectrum,
            line_width=1,
            color="blue",
            mode="center",
        )

        # Offset is in pixels in screen space (up is negative, down is
        # positive) Technically, this is actually relative to the anchor point
        # for the text, which is the center of the text, so it's inverse the
        # common axes logic. And also not standard for, e.g., image coordinates
        # in most software.
        font_size = 10
        y_offset = -5
        text_align = 'left'

        if self.absorption:
            y_offset = -y_offset
            text_align = 'right'

        self._spectrum_line_labels = p_spectrum.text(
            x="fitted",
            y="heights",
            text="lines",
            y_offset=y_offset,
            source=self.model.data,
            angle=0.5 * np.pi,
            text_color=self.model.mask_rendering_kwargs()["color"],
            text_baseline="middle",
            text_align=text_align,
            text_font_size=f"{font_size}pt",
        )

        delete_line_handler = Handler("d", "Delete arc line", self.delete_line)

        identify_line_handler = Handler(
            "i", "Identify arc line", self.identify_line
        )

        controls = Controller(
            p_spectrum,
            None,
            self.model.band_model if self.enable_regions else None,
            controller_div,
            mask_handlers=None,
            domain=domain,
            handlers=[delete_line_handler, identify_line_handler],
        )

        controls.helpmaskingtext += (
            "After selecting a line to identify, select its "
            "wavelength (in nm) from the drop-down menu or "
            "enter a value in the text box, then click 'OK'."
        )

        controls.set_help_text()

        # The set_*_axes functions work on the stored reference itself.
        self.p_spectrum = p_spectrum
        self._spectrum_label_font_size = font_size

        self._set_spectrum_plot_axes()

        self.identify_button = bm.Button(
            label="Identify lines",
            width=200,
            max_width=250,
            button_type="primary",
            sizing_mode="stretch_both",
            stylesheets=dragons_styles(),
        )

        self.identify_button.on_click(self.identify_lines)

<<<<<<< HEAD
        self.clear_all_lines_button = bm.Button(label="Clear all lines", width=200,
                                         button_type="warning", width_policy="fit",
                                         height_policy="max")
=======
        self.clear_all_lines_button = bm.Button(
            label="Clear all lines",
            width=200,
            max_width=250,
            button_type="warning",
            width_policy="fit",
            height_policy="max",
            stylesheets=dragons_styles()
        )
>>>>>>> 98192ef6
        self.clear_all_lines_button.on_click(self.clear_all_lines)

        self.new_line_prompt = bm.Div(
            text="",
            styles={"font-size": "16px"},
            max_width=600,
            sizing_mode="stretch_width",
            stylesheets=dragons_styles(),
        )

        self.new_line_dropdown = bm.Select(
            options=[],
            width=100,
            sizing_mode="stretch_width",
            stylesheets=dragons_styles(),
        )

        # Make a unique ID for our callback to find the HTML input widget Note
        # that even with the cb_obj reference, it's easier to find the real
        # input widget this way
        focus_id = str(uuid.uuid4())

        self.new_line_textbox = bm.NumericInput(
            width=100,
            mode="float",
            sizing_mode="stretch_width",
            name=focus_id,
            stylesheets=dragons_styles(),
        )

        # JS side listener to perform the focus.  We have to do it async via
        # setTimeout because bokeh triggers the disabled change before the html
        # widget is ready for focus
        callback = CustomJS(
            code="""
                        if (cb_obj.disabled == false) {
                          setTimeout(function() {
                            document.getElementsByName('%s')[0].focus();
                          });
                        }
                      """
            % focus_id
        )

        self.new_line_textbox.js_on_change("disabled", callback)

        self.new_line_dropdown.on_change(
            "value", self.set_new_line_textbox_value
        )

        self.new_line_textbox.on_change("value", self.handle_line_wavelength)

        new_line_ok_button = bm.Button(
            label="OK",
            min_width=120,
            width_policy="fit",
            button_type="success",
            stylesheets=dragons_styles(),
        )

        new_line_ok_button.on_click(self.add_new_line)

        new_line_cancel_button = bm.Button(
            label="Cancel",
            min_width=120,
            width_policy="fit",
            button_type="danger",
            stylesheets=dragons_styles(),
        )

        new_line_cancel_button.on_click(self.cancel_new_line)

        line_selection_row = row(
            self.new_line_prompt,
            self.new_line_dropdown,
            self.new_line_textbox,
            stylesheets=dragons_styles(),
        )

        confirm_cancel_row = row(
            bm.Spacer(
                sizing_mode="stretch_width",
                stylesheets=dragons_styles(),
            ),
            new_line_ok_button,
            new_line_cancel_button,
            stylesheets=dragons_styles(),
        )

        self.new_line_row = row(
            column(
                line_selection_row,
                confirm_cancel_row,
                sizing_mode="stretch_width",
                stylesheets=dragons_styles(),
            ),
            stylesheets=dragons_styles(),
            sizing_mode="stretch_width",
        )

        identify_panel = row(
            self.identify_button,
            self.clear_all_lines_button,
            self.new_line_row,
            sizing_mode="stretch_width",
            stylesheets=dragons_styles(),
        )

        info_panel = InfoPanel(self.enable_regions, self.enable_user_masking)

        self.model.add_listener(info_panel.model_change_handler)

        # ATRAN or other reference spectrum plot
        if self.show_refplot:
<<<<<<< HEAD
            p_refplot = figure(plot_width=self.width, plot_height=int(self.height // 1.5),
=======
            p_refplot = figure(width=self.width, height=int(self.height // 1.5),
>>>>>>> 98192ef6
                                min_width=400, title=self.refplot_name,
                                x_axis_label="Wavelength (nm)", y_axis_label=self.refplot_y_axis_label,
                                tools = "pan,wheel_zoom,box_zoom,reset",
                                output_backend="webgl",
<<<<<<< HEAD
                                x_range=self.p_spectrum.x_range, y_range=None,
                                min_border_left=80)
=======
                                x_range=self.p_spectrum.x_range,
                                y_range=(np.nan, np.nan),
                                min_border_left=80, stylesheets=dragons_styles())
>>>>>>> 98192ef6
            p_refplot.height_policy = 'fixed'
            p_refplot.width_policy = 'fit'
            p_refplot.sizing_mode = 'stretch_width'
            p_refplot.step(x='wavelengths', y='refplot_spectrum', source=self.refplot_spectrum,
                            line_width=1, color="gray", mode="center")
<<<<<<< HEAD
            p_refplot.text(name="labels",
                           x='wavelengths', y= 'heights', text='labels',
                            source=self.refplot_linelist, angle=0.5 * np.pi,
                            text_color='gray',
                            text_baseline='middle', text_align='right',
                            text_font_size='8pt')
            p_refplot.y_range.on_change("start", lambda attr, old, new:
                                         self.update_refplot_label_heights())
            p_refplot.y_range.on_change("end", lambda attr, old, new:
                                         self.update_refplot_label_heights())
            self.p_refplot = p_refplot
=======

            # Offset is in pixels in screen space (up is negative, down is
            # positive) Technically, this is actually relative to the anchor
            # point for the text, which is the center of the text, so it's
            # inverse the common axes logic. And also not standard for, e.g.,
            # image coordinates in most software.
            y_offset = -5 
            text_align = 'left'

            # Font size (pt)
            font_size = 8

            if self.absorption:
                y_offset = -y_offset
                text_align = 'right'

            self._replot_line_labels = p_refplot.text(name="labels",
                                                      x='wavelengths', y='intensities', text='labels',
                                                      y_offset=y_offset,
                                                      source=self.refplot_linelist, angle=0.5 * np.pi,
                                                      text_color='gray',
                                                      text_baseline='middle', text_align=text_align,
                                                      text_font_size=f'{font_size}pt')

            # The set_*_axes functions work on the stored reference itself.
            self.p_refplot = p_refplot
            self._refplot_label_font_size = font_size

            self._set_refplot_axes()
>>>>>>> 98192ef6

            return [p_refplot, p_spectrum, identify_panel, info_panel.component,
                p_main, p_supp]
        else:
<<<<<<< HEAD
            return [
                p_spectrum,
                identify_panel,
                info_panel.component,
                p_main,
                p_supp,
            ]
=======
            return [p_spectrum, identify_panel, info_panel.component,
                p_main, p_supp]

    def reset_spectrum_axes(self):
        """Reset the axes for the spectrum plot. If a reference plot is shown,
        reset the axes for that as well.
        """
        self._set_spectrum_plot_axes()

        if self.show_refplot:
            self._set_refplot_axes()

    def _set_spectrum_plot_axes(self):
        """Set the axes for the spectrum plot.
        
        Notes
        -----
        This should only be called if the spectrum plot is shown. It can be
        called before the plot has bounds, though.

        This also overwrites the original bounds of the plot.
        """
        p_spectrum = self.p_spectrum
        font_size = self._spectrum_label_font_size

        # Set the initial vertical range to include some padding for labels
        label_positions = self.label_height(self.model.x)
        
        # Some of the following code will fail if there are no labels for any
        # reason (e.g., no fit). In that case, we'll just set the range to the
        # min/max of the spectrum data, which we're collecting twice here (but
        # it's cached by the ufunc anyways).
        if not label_positions:
            label_positions = self.spectrum.data["spectrum"]

        min_line_intensity = np.amin(label_positions)
        min_spectrum_intensity = np.amin(self.spectrum.data["spectrum"])
        max_line_intensity = np.amax(label_positions)
        max_spectrum_intensity = np.amax(self.spectrum.data["spectrum"])
        y_low = min(min_line_intensity, min_spectrum_intensity)
        y_high = max(max_line_intensity, max_spectrum_intensity)
        spectrum_range = y_high - y_low
        max_assumed_chars = 10
        text_padding = max_assumed_chars * font_size
        margin_padding = 0.1 * spectrum_range

        # Scale text padding to plot units
        text_padding *= 4 * (y_high - y_low) / (3 * p_spectrum.height)

        if self.absorption:
            y_low -= text_padding + margin_padding
            y_high += margin_padding

        else:
            y_low -= margin_padding
            y_high += text_padding + margin_padding

        p_spectrum.y_range.start = y_low
        p_spectrum.y_range.end = y_high
        p_spectrum.y_range.reset_start = y_low
        p_spectrum.y_range.reset_end = y_high


    def _set_refplot_axes(self):
        """Set the axes for the reference plot.
        
        This should only be called if the reference plot is shown.
        
        Notes
        -----
        This should only be called if the spectrum plot is shown. It can be
        called before the plot has bounds, though.

        This also overwrites the original bounds of the plot.

        Raises
        ------
        AttributeError
            If the reference plot is not found.
        """
        if not hasattr(self, "p_refplot"):
            msg = (
                f"Reference plot not found in {self.__class__.__name__}, "
                f"expected a plot at self.p_refplot."
            )
            raise AttributeError(msg)

        p_refplot = self.p_refplot
        font_size = self._refplot_label_font_size

        # Set the initial vertical range to include some padding for labels
        linelist_intensity = self.refplot_linelist.data["intensities"]
        spectrum_intensity = self.refplot_spectrum.data["refplot_spectrum"]

        min_line_intensity = np.amin(linelist_intensity)
        min_spectrum_intensity = np.amin(spectrum_intensity)
        max_line_intensity = np.amax(linelist_intensity)
        max_spectrum_intensity = np.amax(spectrum_intensity)
        y_low = min(min_line_intensity, min_spectrum_intensity)
        y_high = max(max_line_intensity, max_spectrum_intensity)
        spectrum_range = y_high - y_low
        labels = self.refplot_linelist.data["labels"]
        text_padding = max(len(x) for x in labels) * font_size
        margin_padding = 0.1 * spectrum_range

        # Scale text padding to plot units
        text_padding *= 4 * (y_high - y_low) / (3 * p_refplot.height)

        if self.absorption:
            y_low -= text_padding + margin_padding
            y_high += margin_padding

        else:
            y_low -= margin_padding
            y_high += text_padding + margin_padding

        p_refplot.y_range.start = y_low
        p_refplot.y_range.end = y_high
        p_refplot.y_range.reset_start = y_low
        p_refplot.y_range.reset_end = y_high

    def reset_view(self):
        super().reset_view()
        self.reset_spectrum_axes()
>>>>>>> 98192ef6

    @staticmethod
    def linear_model(model):
        """Return only the linear part of a model. It doesn't work for
        splines, which is why it's not in the InteractiveModel1D class
        """
        if model.fit is None:
            model = model.default_model
        else:
            model = model.fit.model
        new_model = model.__class__(
            degree=1, c0=model.c0, c1=model.c1, domain=model.domain
        )

        return new_model

    @staticmethod
    def _get_plot_ranges(plot: figure):
        """Get the start and end of the x and y ranges of a plot."""
        x_range = plot.x_range
        y_range = plot.y_range

        ranges = {
            "x": (x_range.start, x_range.end),
            "y": (y_range.start, y_range.end),
        }

        return ranges

    def plot_range(self):
        return self._get_plot_ranges(self.p_spectrum)

    def refplot_range(self):
        return self._get_plot_ranges(self.p_refplot)

    def label_height(self, x):
        """Provide a location for a wavelength label identifying a line.

        This calculates the label heights relative to lines already present in
        the plot, and lets bokeh handle rescaling the y-axis as needed.

        Parameters
        ----------
        x : float/iterable
            pixel location of line(s)

        Returns
        -------
        float/list : appropriate y value(s) for writing a label
        """
        try:
            iter(x)
            single_value = False

        except TypeError:
            single_value = True
            x = [x]

<<<<<<< HEAD
        if self.absorption:
            padding = -0.05 * height

        else:
            padding = 0.25 * height
=======
        spectrum = self.spectrum.data["spectrum"]
>>>>>>> 98192ef6

        # Get points around the line.
        def get_nearby_points(p):
            distance = 5
            low = max(0, int(p - distance + 0.5))
            high = min(len(spectrum), int(p + distance + 0.5))
            return spectrum[low:high]

        extrema_func = np.amin if self.absorption else np.amax

        heights = [extrema_func(get_nearby_points(xx)) for xx in x]

        if single_value:
            return heights[0]
        
        return heights

    def refplot_label_height(self):
        """
        Provide a location for a wavelength label identifying a line
        in the reference spectrum plot.

        This calculates the label heights relative to lines already present in
        the plot, and lets bokeh handle rescaling the y-axis as needed.

        Returns
        -------
        float/list : appropriate y value(s) for writing a label
        """
        plot_range = self.refplot_range()
        height = abs(plot_range['y'][0] - plot_range['y'][1])

        if self.absorption:
            padding = -0.05 * height

        else:
            padding = 0.25 * height

        heights = self.refplot_linelist.data["intensities"] + padding
        return heights

    def refplot_label_height(self):
        """
        Provide a location for a wavelength label identifying a line
        in the reference spectrum plot

        Returns
        -------
        float/list : appropriate y value(s) for writing a label
        """
        try:
            height = self.p_refplot.y_range.end - self.p_refplot.y_range.start
        except TypeError:  # range is None, plot being initialized
            # This is calculated on the basis that bokeh pads by 5% of the
            # data range on each side
            height = 44 / 29 * np.nanmax(self.refplot_linelist.data["intensities"])
        if self.absorption:
            padding = -0.05 * height
        else:
            padding = 0.35 * height
        heights = self.refplot_linelist.data["intensities"] + padding
        return heights

    def update_label_heights(self):
        """Simple callback to move the labels if the spectrum panel is
        resized.
        """
        self.model.data.data["heights"] = self.label_height(self.model.x)

        if self.currently_identifying:
            start = self.p_spectrum.y_range.start
            end = self.p_spectrum.y_range.end
            lheight = 0.05 * (end - start)
<<<<<<< HEAD

            if self.absorption:
                lheight *= -1

            self.new_line_marker.data["y"][1] = (
                self.new_line_marker.data["y"][0] + lheight
            )
=======
            if self.absorption:
                self.new_line_marker.data["y"][1] = self.new_line_marker.data["y"][0] - lheight
            else:
                self.new_line_marker.data["y"][1] = self.new_line_marker.data["y"][0] + lheight
>>>>>>> 98192ef6

    def update_refplot_label_heights(self):
        """Simple callback to move the labels if the reference spectrum panel is resized"""
        self.refplot_linelist.data['heights'] = self.refplot_label_height()

    # I could put the extra stuff in a second listener but the name of this
    # is generic, so let's just super() it and then do the extra stuff
    def model_change_handler(self, model):
        """If the `~fit` changes, this gets called to evaluate the fit and save
        the results.
        """
        super().model_change_handler(model)
        x, y = model.x, model.y
        linear_model = self.linear_model(model)

        model_data = self.model.data.data

        model_data["fitted"] = model.evaluate(x)
        model_data["nonlinear"] = y - linear_model(x)
        model_data["heights"] = self.label_height(x)
        model_data["lines"] = [wavestr(yy) for yy in y]
<<<<<<< HEAD
        if self.show_refplot:
            self.refplot_linelist.data['heights'] = self.refplot_label_height()
=======

        if self.show_refplot:
            self.refplot_linelist.data['heights'] = self.refplot_label_height()

>>>>>>> 98192ef6
        eval_data = self.model.evaluation.data
        eval_data["nonlinear"] = (
            eval_data["model"] - linear_model(eval_data["xlinspace"])
        )

        domain = model.domain
        self.spectrum.data["wavelengths"] = model.evaluate(
            np.arange(domain[0], domain[1] + 1)
        )

        # If we recalculated the model while in the middle of identifying a
        # peak, keep the peak location but update the line choices
        if self.currently_identifying:
            peak = self.currently_identifying
            self.currently_identifying = False
            self.identify_line("i", 0, 0, peak=peak)

    def add_new_line(self, *args):
        """Handler for the 'OK' button in the line identifier"""
        if self.currently_identifying:
            try:
                wavelength = float(self.new_line_textbox.value)

            except TypeError:
                beep()
                return

            peak = self.currently_identifying
            self.cancel_new_line(*args)

            try:
                self.add_line_to_data(peak, wavelength)

            except ValueError:
                logging.warning("Could not add line to data %s", wavelength)
                return

    def cancel_new_line(self, *args):
        """Handler for the 'Cancel' button in the line identifier"""
        logging.debug("cancel_new_line: %s", args)

        self.new_line_prompt.text = ""
        self.new_line_dropdown.options = []
        self.new_line_textbox.value = None
        self.set_currently_identifying(False)

    def add_line_to_data(self, peak, wavelength):
        """Add a new line to the ColumnDataSource and performs a new fit.

        Parameters
        ----------
        peak : float
            pixel location of peak
        wavelength : float
            wavelength in nm
        """
        print(f"Adding {wavelength} nm at pixel {peak}")
        if self.model.x.size > 1:
            lower_limit, upper_limit = get_closest(
                self.model.y, self.model.evaluate(peak)[0]
            )

            lower_limit, upper_limit = sorted([lower_limit, upper_limit])

            if not lower_limit < wavelength < upper_limit:
                self.visualizer.show_user_message(
                    f"The value {wavelength} nm does not preserve a monotonic"
                    f" sequence of identified line wavelengths"
                )

                raise ValueError

        # Dummy values should be close to true values to avoid plot resizing
        new_data = {
            "x": [peak],
            "y": [wavelength],
            "mask": ["good"],
            "fitted": [wavelength],
            "nonlinear": [0],
            "heights": [self.label_height(peak)],
            "residuals": [0],
            "lines": [wavestr(wavelength)],
        }

        self.model.data.stream(new_data)
        self.model.perform_fit()

    @disable_when_identifying
    def identify_line(self, key, x, y, peak=None):
        """Identifies a peak near the cursor location and allows the user to
        provide a wavelength.
        """
        logging.debug("Identifying line: %s %s %s", key, x, y)

        if peak is None:
            x1, x2 = self.p_spectrum.x_range.start, self.p_spectrum.x_range.end
            fwidth = self.model.meta["fwidth"]

            interp_pixel = interp1d(
                self.spectrum.data["wavelengths"],
                range(len(self.spectrum.data["wavelengths"])),
            )

            pixel = interp_pixel(x)

            new_peaks = np.setdiff1d(
                self.model.meta["peaks"], self.model.x, assume_unique=True
            )

            # This will fail if no line was before user attempts to
            # identify a line, so do it only if there are new_peaks
            index = None
            if len(new_peaks):
                index = np.argmin(abs(new_peaks - pixel))

            # If we've clicked "close" to a real peak (based on viewport size),
            # then select that
            close_to_peak = self._close_to_peak(x, x1, x2, new_peaks, index)
            if close_to_peak:
                peak = new_peaks[index]
                print(f"Retrieved peak from list at {peak}")

            else:
                # TODO: Check this behaves sensibly, and doesn't find
                # all tiny bumps
                if self.absorption:
                    pinpoint_data = cwt_ricker(-self.spectrum.data["spectrum"],
                                           [0.42466 * fwidth])[0]
                else:
                    pinpoint_data = cwt_ricker(self.spectrum.data["spectrum"],
                                           [0.42466 * fwidth])[0]
<<<<<<< HEAD
=======

>>>>>>> 98192ef6
                eps = np.finfo(np.float32).eps  # Minimum representative data
                pinpoint_data[np.nan_to_num(pinpoint_data) < eps] = eps

                try:
                    peak = pinpoint_peaks(pinpoint_data, [pixel], None)[0][0]
                    print(f"Found peak at pixel {peak}")

                except IndexError:  # no peak
                    print("Couldn't find a peak")
                    return

            est_wave = self.model.evaluate(peak)[0]

            # Peak outside viewport.
            if not x1 < est_wave < x2:
                return

        else:
            # Evaluate always returns array.
            est_wave = self.model.evaluate(peak)[0]

        # Find all unidentified arc lines that this could be, maintaining
        # monotonicity
        all_lines = self.spectrum_linelist.wavelengths(
            in_vacuo=self.visualizer.ui_params.in_vacuo, units="nm"
        )

        lower_limit, upper_limit = get_closest(self.model.y, est_wave)

        possible_lines = [
            line for line in all_lines if lower_limit < line < upper_limit
        ]

        if possible_lines:
            selectable_lines = sorted(
                sorted(possible_lines, key=lambda x: abs(x - est_wave))[:9]
            )

            select_index = np.argmin(
                abs(np.asarray(selectable_lines) - est_wave)
            )

            self.new_line_dropdown.options = [
                wavestr(line) for line in selectable_lines
            ]

            self.new_line_dropdown.value = wavestr(
                selectable_lines[select_index]
            )

            self.new_line_dropdown.disabled = False

        else:
            self.new_line_dropdown.options = []
            self.new_line_dropdown.disabled = True

        self.new_line_prompt.text = f"Line at {peak:.1f} ({est_wave:.5f} nm)"
        start = self.p_spectrum.y_range.start
        end = self.p_spectrum.y_range.end

        lheight = (end - start) * (-0.05 if self.absorption else 0.05)
        # TODO: check what happens here in case of absorption -OS

        if self.absorption:
            lheight *= -1

        height = self.spectrum.data["spectrum"][int(peak + 0.5)]

        self.new_line_marker.data = {
            "x": [est_wave] * 2,
            "y": [height, height + lheight],
        }

        self.set_currently_identifying(peak)

    def _close_to_peak(self, x, x1, x2, new_peaks, index):
        """Checks if the click is close to a peak and if so returns True.
        
        Parameters
        ----------
        x : float
            The x-coordinate of the click.

        x1 : float
            The start of the x-axis range.

        x2 : float
            The end of the x-axis range.

        new_peaks : array-like
            The peaks that have not been identified yet.

        index : int
            The index of the peak that is closest to the click.

        Returns
        -------
        bool : True if the click is close to a peak, False otherwise.

        Notes
        -----
        If the index is None, then the click is not close to a peak. It's
        assumed this means no lines were found in the region.
        """
        # No index -> no peak
        if index is None:
            return False

        # Handle numpy arrays and lists.
        try:
            if not new_peaks.shape[0]:
                return False

        except AttributeError:
            if len(new_peaks) == 0:
                return False

        eval_peaks = self.model.evaluate(new_peaks[index])
        close_to_peak = abs(eval_peaks - x) < (0.025 * (x2 - x1))

        return close_to_peak

    @disable_when_identifying
    def delete_line(self, key, x, y):
        """Delete (not mask) from the fit the line nearest the cursor. This
        operates only on the spectrum panel.
        """
        logging.debug("delete_line: %s %s %s", key, x, y)

        index = np.argmin(abs(self.model.data.data["fitted"] - x))

        new_data = {
            col: list(values)[:index] + list(values)[index + 1:]
            for col, values in self.model.data.data.items()
        }

        self.model.data.data = new_data
        self.model.perform_fit()

    def clear_all_lines(self):
        """
<<<<<<< HEAD
        Called when the user clicks the "Clear all ines" button. Deletes
=======
        Called when the user clicks the "Clear all lines" button. Deletes
>>>>>>> 98192ef6
        all identified lines, performs a new fit.
        """
        self.model.data.data = {col: [] for col, values in self.model.data.data.items()}
        self.model.perform_fit()

    def identify_lines(self):
        """Called when the user clicks the "Identify Lines" button. This:
        1) Removes any masked points (user-masked or sigma-clipped) from the
           fit data
        2) Gets all the already-identified peaks that aren't in the fit
        3) Calculates the wavelengths of these peaks, based on the fit
        4) Matches those to unmatched lines in the linelist based on some
           criteria
        5) Adds new matches to the list
        6) Performs a new fit, triggering a plot update
        """
        linear_model = self.linear_model(self.model)
        dw = linear_model.c1 / np.diff(linear_model.domain)[0]
        matching_distance = abs(self.model.meta["fwidth"] * dw)

        all_lines = self.spectrum_linelist.wavelengths(
            in_vacuo=self.visualizer.ui_params.in_vacuo, units="nm"
        )

        good_data = {}
        for k, values in self.model.data.data.items():
            good_data[k] = [
                vv for vv, mask in zip(values, self.model.mask)
                if mask == "good"
            ]

        try:
            matches = match_sources(
                all_lines, good_data["y"], radius=0.01 * abs(dw)
            )

        except ValueError as err:  # good_data['y'] is empty
            logging.warning(
                "No lines identified, recieved ValueError: %s",
                err
            )

            unmatched_lines = all_lines

        else:
            unmatched_lines = [
                line for line, m in zip(all_lines, matches) if m == -1
            ]

        new_peaks = np.setdiff1d(
            self.model.meta["peaks"], good_data["x"], assume_unique=True
        )

        new_waves = self.model.evaluate(new_peaks)

        matches = match_sources(
            new_waves, unmatched_lines, radius=matching_distance
        )

        for peak, match in zip(new_peaks, matches):
            if match != -1:
                good_data["x"].append(peak)
                good_data["y"].append(unmatched_lines[match])
                good_data["mask"].append("good")
                good_data["fitted"].append(unmatched_lines[match])
                good_data["nonlinear"].append(0)
                good_data["heights"].append(self.label_height(peak))
                good_data["residuals"].append(0)
                good_data["lines"].append(wavestr(unmatched_lines[match]))
                print("NEW LINE", peak, unmatched_lines[match])

        self.model.data.data = good_data
        self.model.perform_fit()

    def set_new_line_textbox_value(self, attrib, old, new):
        """Update the value of the textbox related to the new line ID"""
        logging.debug("set_new_line_textbox_value: %s %s %s", attrib, old, new)

        if new != old:
            self.new_line_textbox.value = float(new)

    def handle_line_wavelength(self, attrib, old, new):
        """Handle user pressing Enter in the new line wavelength textbox."""
        logging.debug("handle_line_wavelength: %s %s %s", attrib, old, new)

        if new is None:
            return

        in_dropdown = wavestr(new) in self.new_line_dropdown.options
        if not in_dropdown:
            self.add_new_line()

    def update_refplot_name(self, new_name):
        self.refplot_name = new_name
        self.p_refplot.title.text = new_name
        self.p_refplot.title.update()

class WavelengthSolutionVisualizer(Fit1DVisualizer):
    """
    A Visualizer specific to determineWavelengthSolution
    """
<<<<<<< HEAD

    def __init__(self, *args, absorption=None, **kwargs):
        self.num_atran_params = None
        super().__init__(
            *args,
            **kwargs,
            panel_class=WavelengthSolutionPanel,
            help_text=DETERMINE_WAVELENGTH_SOLUTION_HELP_TEXT,
            absorption=absorption,
        )
=======
    def __init__(self, *args, absorption=None, **kwargs):
        self.num_atran_params = None
        super().__init__(*args, **kwargs, panel_class=WavelengthSolutionPanel,
                         help_text=DETERMINE_WAVELENGTH_SOLUTION_HELP_TEXT,
                         absorption=absorption)
        #self.widgets["in_vacuo"] = bm.RadioButtonGroup(
        #    labels=["Air", "Vacuum"], active=0)
        #self.reinit_panel.children[-3] = self.widgets["in_vacuo"]
        skip_lines = -3
        if self.num_atran_params is not None:
            skip_lines = skip_lines - self.num_atran_params - 1
>>>>>>> 98192ef6

        calibration_type = "vacuo" if self.ui_params.in_vacuo else "air"

        text = f"<b>Calibrating to wavelengths in {calibration_type}" f"</b>"

<<<<<<< HEAD
        skip_lines = -3
        if self.num_atran_params is not None:
            skip_lines = skip_lines - self.num_atran_params - 1

=======
>>>>>>> 98192ef6
        self.reinit_panel.children[skip_lines] = bm.Div(
            text=text,
            align="center",
            stylesheets=dragons_styles(),
            sizing_mode="stretch_width",
        )

        self.widgets["in_vacuo"].disabled = True
        del self.num_atran_params

        self.absorption = absorption

    @property
    def meta(self):
        """The metadata for each fit as a list."""
        return [fit.meta for fit in self.fits]

    @property
    def image(self):
        """The image for each fit as a list."""
        image = []
        for model in self.fits:
            goodpix = np.array([m != USER_MASK_NAME for m in model.mask])
            image.append(model.y[goodpix])
        return image

    def make_widgets_from_parameters(self, params,
                                     slider_width: int = 256, add_spacer=False,
                                     hide_textbox=None):
        linelist_reinit_params = None

        if params.reinit_params:
            for key in params.reinit_params:
                # The following is to add a special subset of UI widgets
                # for fine-tuning the generated ATRAN linelist
<<<<<<< HEAD
                if type(key) == dict and "atran_linelist_pars" in key:
=======
                if isinstance(key, dict) and "atran_linelist_pars" in key:
>>>>>>> 98192ef6
                    linelist_reinit_params = key.get("atran_linelist_pars")
                    params.reinit_params.remove(key)
                    params.reinit_params = params.reinit_params+linelist_reinit_params

        lst = super().make_widgets_from_parameters(params)
        # If there are widgets for controlling ATRAN linelist, add
        # a title line above them:
        if linelist_reinit_params is not None:
            self.num_atran_params = len(linelist_reinit_params)
            section_title = bm.Div(
                text="Parameters for ATRAN linelist generation:",
<<<<<<< HEAD
                align="start", style={"font-weight":"bold"}, margin=(40,0,20,0))
=======
                align="start", styles={"font-weight":"bold"}, margin=(40,0,20,0))
>>>>>>> 98192ef6
            lst.insert((-self.num_atran_params), section_title)
        return lst

    def reconstruct_points_additional_work(self, data):
        """Reconstruct the initial points to work with."""
        super().reconstruct_points_additional_work(data)

        if data is not None:
            for i, _ in enumerate(self.fits):
                if self.returns_list:
                    this_dict = {k: v[i] for k, v in data.items()}

                else:
                    this_dict = data

                # spectrum update
<<<<<<< HEAD
                self.panels[i].spectrum.data['spectrum'] = this_dict["meta"]["spectrum"]

                if self.absorption:
                    self.panels[i].spectrum.data['spectrum'] *= -1


=======
                spectrum = self.panels[i].spectrum
                if self.absorption:
                    spectrum.data['spectrum'] = -this_dict["meta"]["spectrum"]
                else:
                    spectrum.data['spectrum'] = this_dict["meta"]["spectrum"]

                self.panels[i].spectrum_linelist = this_dict["meta"]["linelist"]
>>>>>>> 98192ef6
                try:
                    self.panels[i].refplot_spectrum.data['wavelengths'] = this_dict["meta"]["refplot_spec"][:,0]
                    self.panels[i].refplot_spectrum.data['refplot_spectrum'] = this_dict["meta"]["refplot_spec"][:,1]

                    wlengths = this_dict["meta"]["refplot_linelist"][:,0]
                    self.panels[i].refplot_linelist.update(
                        data = {
                            'wavelengths': wlengths,
                            'intensities': this_dict["meta"]["refplot_linelist"][:,1],
                            'labels': ["{:.2f}".format(w) for w in wlengths]
                        }
                    )
<<<<<<< HEAD
                    self.panels[i].update_refplot_label_heights()
=======
>>>>>>> 98192ef6
                    self.panels[i].update_refplot_name(this_dict["meta"]["refplot_name"])
                    self.panels[i].reset_view()
                except (AttributeError, KeyError):
                    pass
<<<<<<< HEAD
=======
            
            # Reset panel axes
            for panel in self.panels:
                panel.reset_spectrum_axes()
>>>>>>> 98192ef6


def get_closest(arr, value):
    """
    Return the array values closest to the request value, or +/-inf if
    the request value is beyond the range of the array

    Parameters
    ----------
    arr : sequence
        array of values
    value : numeric

    Returns
    -------
    2-tuple: largest value in array less than value (or -inf) and
             smallest value in array larger than value (or +inf)
    """
    arr_sorted = sorted(arr)
    index = bisect(arr_sorted, value)
    lower_limit = -np.inf if index == 0 else arr_sorted[index - 1]
    upper_limit = np.inf if index == len(arr_sorted) else arr_sorted[index]

    return lower_limit, upper_limit<|MERGE_RESOLUTION|>--- conflicted
+++ resolved
@@ -84,24 +84,9 @@
     specific wavelength in a spectrum. This is usually handled within a bokeh
     Tab, and this class manages the contents of that tab.
     """
-<<<<<<< HEAD
-    def __init__(
-        self,
-        visualizer,
-        fitting_parameters,
-        domain=None,
-        x=None,
-        y=None,
-        weights=None,
-        absorption=False,
-        meta=None,
-        **kwargs,
-    ):
-=======
     def __init__(self, visualizer, fitting_parameters, domain=None,
                  x=None, y=None, weights=None, absorption=False, meta=None, **kwargs):
 
->>>>>>> 98192ef6
         """Initializes the WavelengthSolutionPanel.
 
         Parameters
@@ -137,17 +122,6 @@
         -----
         This class is a subclass of |Fit1DPanel| and so inherits all of its
         """
-<<<<<<< HEAD
-        # No need to compute wavelengths here as the model_change_handler()
-        # does it
-        self.absorption = absorption
-        if absorption:
-            spectrum_data_dict = {
-                    'wavelengths': np.zeros_like(meta["spectrum"]),
-                    'spectrum': -meta["spectrum"]
-            }
-
-=======
 
         # No need to compute wavelengths here as the model_change_handler() does it
         self.absorption = absorption
@@ -156,17 +130,13 @@
                 "wavelengths": np.zeros_like(meta["spectrum"]),
                 "spectrum": -meta["spectrum"],
             }
->>>>>>> 98192ef6
         else:
             spectrum_data_dict = {
                 "wavelengths": np.zeros_like(meta["spectrum"]),
                 "spectrum": meta["spectrum"],
             }
-<<<<<<< HEAD
-=======
 
         kwargs["default_model"] = meta["init_models"][0]
->>>>>>> 98192ef6
 
         self.spectrum = bm.ColumnDataSource(spectrum_data_dict)
         self.spectrum_linelist = meta["linelist"]
@@ -186,21 +156,6 @@
             self.refplot_name = meta["refplot_name"]
 
 
-        # Data for the reference plot
-        self.show_refplot = False
-
-        if not (meta.get("refplot_spec") is None or meta.get("refplot_linelist") is None):
-            self.show_refplot = True
-            self.refplot_spectrum = bm.ColumnDataSource({'wavelengths': meta["refplot_spec"][:,0],
-                                                'refplot_spectrum': meta["refplot_spec"][:,1]})
-            wlengths = meta["refplot_linelist"][:,0]
-            self.refplot_linelist = bm.ColumnDataSource({
-                                    'wavelengths': wlengths,
-                                    'intensities': meta["refplot_linelist"][:,1],
-                                    'labels': ["{:.2f}".format(w) for w in wlengths]})
-            self.refplot_y_axis_label = meta["refplot_y_axis_label"]
-            self.refplot_name = meta["refplot_name"]
-
         # This line is needed for the initial call to model_change_handler
         self.currently_identifying = False
 
@@ -441,11 +396,6 @@
 
         self.identify_button.on_click(self.identify_lines)
 
-<<<<<<< HEAD
-        self.clear_all_lines_button = bm.Button(label="Clear all lines", width=200,
-                                         button_type="warning", width_policy="fit",
-                                         height_policy="max")
-=======
         self.clear_all_lines_button = bm.Button(
             label="Clear all lines",
             width=200,
@@ -455,7 +405,6 @@
             height_policy="max",
             stylesheets=dragons_styles()
         )
->>>>>>> 98192ef6
         self.clear_all_lines_button.on_click(self.clear_all_lines)
 
         self.new_line_prompt = bm.Div(
@@ -570,48 +519,26 @@
 
         # ATRAN or other reference spectrum plot
         if self.show_refplot:
-<<<<<<< HEAD
-            p_refplot = figure(plot_width=self.width, plot_height=int(self.height // 1.5),
-=======
             p_refplot = figure(width=self.width, height=int(self.height // 1.5),
->>>>>>> 98192ef6
                                 min_width=400, title=self.refplot_name,
                                 x_axis_label="Wavelength (nm)", y_axis_label=self.refplot_y_axis_label,
                                 tools = "pan,wheel_zoom,box_zoom,reset",
                                 output_backend="webgl",
-<<<<<<< HEAD
-                                x_range=self.p_spectrum.x_range, y_range=None,
-                                min_border_left=80)
-=======
                                 x_range=self.p_spectrum.x_range,
                                 y_range=(np.nan, np.nan),
                                 min_border_left=80, stylesheets=dragons_styles())
->>>>>>> 98192ef6
             p_refplot.height_policy = 'fixed'
             p_refplot.width_policy = 'fit'
             p_refplot.sizing_mode = 'stretch_width'
             p_refplot.step(x='wavelengths', y='refplot_spectrum', source=self.refplot_spectrum,
                             line_width=1, color="gray", mode="center")
-<<<<<<< HEAD
-            p_refplot.text(name="labels",
-                           x='wavelengths', y= 'heights', text='labels',
-                            source=self.refplot_linelist, angle=0.5 * np.pi,
-                            text_color='gray',
-                            text_baseline='middle', text_align='right',
-                            text_font_size='8pt')
-            p_refplot.y_range.on_change("start", lambda attr, old, new:
-                                         self.update_refplot_label_heights())
-            p_refplot.y_range.on_change("end", lambda attr, old, new:
-                                         self.update_refplot_label_heights())
-            self.p_refplot = p_refplot
-=======
 
             # Offset is in pixels in screen space (up is negative, down is
             # positive) Technically, this is actually relative to the anchor
             # point for the text, which is the center of the text, so it's
             # inverse the common axes logic. And also not standard for, e.g.,
             # image coordinates in most software.
-            y_offset = -5 
+            y_offset = -5
             text_align = 'left'
 
             # Font size (pt)
@@ -634,20 +561,10 @@
             self._refplot_label_font_size = font_size
 
             self._set_refplot_axes()
->>>>>>> 98192ef6
 
             return [p_refplot, p_spectrum, identify_panel, info_panel.component,
                 p_main, p_supp]
         else:
-<<<<<<< HEAD
-            return [
-                p_spectrum,
-                identify_panel,
-                info_panel.component,
-                p_main,
-                p_supp,
-            ]
-=======
             return [p_spectrum, identify_panel, info_panel.component,
                 p_main, p_supp]
 
@@ -662,7 +579,7 @@
 
     def _set_spectrum_plot_axes(self):
         """Set the axes for the spectrum plot.
-        
+
         Notes
         -----
         This should only be called if the spectrum plot is shown. It can be
@@ -675,7 +592,7 @@
 
         # Set the initial vertical range to include some padding for labels
         label_positions = self.label_height(self.model.x)
-        
+
         # Some of the following code will fail if there are no labels for any
         # reason (e.g., no fit). In that case, we'll just set the range to the
         # min/max of the spectrum data, which we're collecting twice here (but
@@ -713,9 +630,9 @@
 
     def _set_refplot_axes(self):
         """Set the axes for the reference plot.
-        
+
         This should only be called if the reference plot is shown.
-        
+
         Notes
         -----
         This should only be called if the spectrum plot is shown. It can be
@@ -772,7 +689,6 @@
     def reset_view(self):
         super().reset_view()
         self.reset_spectrum_axes()
->>>>>>> 98192ef6
 
     @staticmethod
     def linear_model(model):
@@ -831,15 +747,7 @@
             single_value = True
             x = [x]
 
-<<<<<<< HEAD
-        if self.absorption:
-            padding = -0.05 * height
-
-        else:
-            padding = 0.25 * height
-=======
         spectrum = self.spectrum.data["spectrum"]
->>>>>>> 98192ef6
 
         # Get points around the line.
         def get_nearby_points(p):
@@ -854,7 +762,7 @@
 
         if single_value:
             return heights[0]
-        
+
         return heights
 
     def refplot_label_height(self):
@@ -878,28 +786,6 @@
         else:
             padding = 0.25 * height
 
-        heights = self.refplot_linelist.data["intensities"] + padding
-        return heights
-
-    def refplot_label_height(self):
-        """
-        Provide a location for a wavelength label identifying a line
-        in the reference spectrum plot
-
-        Returns
-        -------
-        float/list : appropriate y value(s) for writing a label
-        """
-        try:
-            height = self.p_refplot.y_range.end - self.p_refplot.y_range.start
-        except TypeError:  # range is None, plot being initialized
-            # This is calculated on the basis that bokeh pads by 5% of the
-            # data range on each side
-            height = 44 / 29 * np.nanmax(self.refplot_linelist.data["intensities"])
-        if self.absorption:
-            padding = -0.05 * height
-        else:
-            padding = 0.35 * height
         heights = self.refplot_linelist.data["intensities"] + padding
         return heights
 
@@ -913,24 +799,12 @@
             start = self.p_spectrum.y_range.start
             end = self.p_spectrum.y_range.end
             lheight = 0.05 * (end - start)
-<<<<<<< HEAD
-
             if self.absorption:
                 lheight *= -1
 
             self.new_line_marker.data["y"][1] = (
                 self.new_line_marker.data["y"][0] + lheight
             )
-=======
-            if self.absorption:
-                self.new_line_marker.data["y"][1] = self.new_line_marker.data["y"][0] - lheight
-            else:
-                self.new_line_marker.data["y"][1] = self.new_line_marker.data["y"][0] + lheight
->>>>>>> 98192ef6
-
-    def update_refplot_label_heights(self):
-        """Simple callback to move the labels if the reference spectrum panel is resized"""
-        self.refplot_linelist.data['heights'] = self.refplot_label_height()
 
     # I could put the extra stuff in a second listener but the name of this
     # is generic, so let's just super() it and then do the extra stuff
@@ -948,15 +822,10 @@
         model_data["nonlinear"] = y - linear_model(x)
         model_data["heights"] = self.label_height(x)
         model_data["lines"] = [wavestr(yy) for yy in y]
-<<<<<<< HEAD
+
         if self.show_refplot:
             self.refplot_linelist.data['heights'] = self.refplot_label_height()
-=======
-
-        if self.show_refplot:
-            self.refplot_linelist.data['heights'] = self.refplot_label_height()
-
->>>>>>> 98192ef6
+
         eval_data = self.model.evaluation.data
         eval_data["nonlinear"] = (
             eval_data["model"] - linear_model(eval_data["xlinspace"])
@@ -1088,10 +957,7 @@
                 else:
                     pinpoint_data = cwt_ricker(self.spectrum.data["spectrum"],
                                            [0.42466 * fwidth])[0]
-<<<<<<< HEAD
-=======
-
->>>>>>> 98192ef6
+
                 eps = np.finfo(np.float32).eps  # Minimum representative data
                 pinpoint_data[np.nan_to_num(pinpoint_data) < eps] = eps
 
@@ -1155,9 +1021,6 @@
         lheight = (end - start) * (-0.05 if self.absorption else 0.05)
         # TODO: check what happens here in case of absorption -OS
 
-        if self.absorption:
-            lheight *= -1
-
         height = self.spectrum.data["spectrum"][int(peak + 0.5)]
 
         self.new_line_marker.data = {
@@ -1169,7 +1032,7 @@
 
     def _close_to_peak(self, x, x1, x2, new_peaks, index):
         """Checks if the click is close to a peak and if so returns True.
-        
+
         Parameters
         ----------
         x : float
@@ -1233,11 +1096,7 @@
 
     def clear_all_lines(self):
         """
-<<<<<<< HEAD
-        Called when the user clicks the "Clear all ines" button. Deletes
-=======
         Called when the user clicks the "Clear all lines" button. Deletes
->>>>>>> 98192ef6
         all identified lines, performs a new fit.
         """
         self.model.data.data = {col: [] for col, values in self.model.data.data.items()}
@@ -1339,18 +1198,6 @@
     """
     A Visualizer specific to determineWavelengthSolution
     """
-<<<<<<< HEAD
-
-    def __init__(self, *args, absorption=None, **kwargs):
-        self.num_atran_params = None
-        super().__init__(
-            *args,
-            **kwargs,
-            panel_class=WavelengthSolutionPanel,
-            help_text=DETERMINE_WAVELENGTH_SOLUTION_HELP_TEXT,
-            absorption=absorption,
-        )
-=======
     def __init__(self, *args, absorption=None, **kwargs):
         self.num_atran_params = None
         super().__init__(*args, **kwargs, panel_class=WavelengthSolutionPanel,
@@ -1362,19 +1209,11 @@
         skip_lines = -3
         if self.num_atran_params is not None:
             skip_lines = skip_lines - self.num_atran_params - 1
->>>>>>> 98192ef6
 
         calibration_type = "vacuo" if self.ui_params.in_vacuo else "air"
 
         text = f"<b>Calibrating to wavelengths in {calibration_type}" f"</b>"
 
-<<<<<<< HEAD
-        skip_lines = -3
-        if self.num_atran_params is not None:
-            skip_lines = skip_lines - self.num_atran_params - 1
-
-=======
->>>>>>> 98192ef6
         self.reinit_panel.children[skip_lines] = bm.Div(
             text=text,
             align="center",
@@ -1410,11 +1249,7 @@
             for key in params.reinit_params:
                 # The following is to add a special subset of UI widgets
                 # for fine-tuning the generated ATRAN linelist
-<<<<<<< HEAD
-                if type(key) == dict and "atran_linelist_pars" in key:
-=======
                 if isinstance(key, dict) and "atran_linelist_pars" in key:
->>>>>>> 98192ef6
                     linelist_reinit_params = key.get("atran_linelist_pars")
                     params.reinit_params.remove(key)
                     params.reinit_params = params.reinit_params+linelist_reinit_params
@@ -1426,11 +1261,7 @@
             self.num_atran_params = len(linelist_reinit_params)
             section_title = bm.Div(
                 text="Parameters for ATRAN linelist generation:",
-<<<<<<< HEAD
-                align="start", style={"font-weight":"bold"}, margin=(40,0,20,0))
-=======
                 align="start", styles={"font-weight":"bold"}, margin=(40,0,20,0))
->>>>>>> 98192ef6
             lst.insert((-self.num_atran_params), section_title)
         return lst
 
@@ -1447,14 +1278,6 @@
                     this_dict = data
 
                 # spectrum update
-<<<<<<< HEAD
-                self.panels[i].spectrum.data['spectrum'] = this_dict["meta"]["spectrum"]
-
-                if self.absorption:
-                    self.panels[i].spectrum.data['spectrum'] *= -1
-
-
-=======
                 spectrum = self.panels[i].spectrum
                 if self.absorption:
                     spectrum.data['spectrum'] = -this_dict["meta"]["spectrum"]
@@ -1462,7 +1285,6 @@
                     spectrum.data['spectrum'] = this_dict["meta"]["spectrum"]
 
                 self.panels[i].spectrum_linelist = this_dict["meta"]["linelist"]
->>>>>>> 98192ef6
                 try:
                     self.panels[i].refplot_spectrum.data['wavelengths'] = this_dict["meta"]["refplot_spec"][:,0]
                     self.panels[i].refplot_spectrum.data['refplot_spectrum'] = this_dict["meta"]["refplot_spec"][:,1]
@@ -1475,21 +1297,14 @@
                             'labels': ["{:.2f}".format(w) for w in wlengths]
                         }
                     )
-<<<<<<< HEAD
-                    self.panels[i].update_refplot_label_heights()
-=======
->>>>>>> 98192ef6
                     self.panels[i].update_refplot_name(this_dict["meta"]["refplot_name"])
                     self.panels[i].reset_view()
                 except (AttributeError, KeyError):
                     pass
-<<<<<<< HEAD
-=======
-            
+
             # Reset panel axes
             for panel in self.panels:
                 panel.reset_spectrum_axes()
->>>>>>> 98192ef6
 
 
 def get_closest(arr, value):

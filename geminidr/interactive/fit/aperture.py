--- conflicted
+++ resolved
@@ -250,16 +250,6 @@
         self.direction = None
         self.prof_mask = None
 
-<<<<<<< HEAD
-        # target_location is the row from the target coords
-        # max_width is the largest distance (in arcsec) from there to the edge of the slit
-        # Note: although the ext may have been transposed to ensure that
-        # the slit is vertical, the WCS has not been modified
-        target_location = ext.wcs.invert(
-            ext.central_wavelength(asNanometers=True), ext.target_ra(),
-            ext.target_dec())[2 - ext.dispersion_axis()]
-        # gWCS will return NaN coords if sent Nones, so assume target is in center
-=======
         # target_location is the row from the target coords.
         #
         # max_width is the largest distance (in arcsec) from there to the edge
@@ -277,7 +267,6 @@
 
         # gWCS will return NaN coords if sent Nones, so assume target is in
         # center
->>>>>>> 98192ef6
         if np.isnan(target_location):
             target_location = (self.profile_shape - 1) / 2
             self.max_width = target_location
@@ -1562,12 +1551,8 @@
         filename = ext.filename
     if not filename and hasattr(ext, "orig_filename"):
         filename = ext.orig_filename
-<<<<<<< HEAD
-    fsav = FindSourceAperturesVisualizer(model, ui_params=ui_params, filename_info=filename)
-=======
     fsav = FindSourceAperturesVisualizer(
         model, ui_params=ui_params, filename_info=ext.filename
     )
->>>>>>> 98192ef6
     interactive_fitter(fsav)
     return fsav.result()
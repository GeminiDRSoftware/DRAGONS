import math

import numpy as np
<<<<<<< HEAD
from bokeh.io import curdoc
from bokeh.layouts import row, column
from bokeh.models import Div, Button, Title, Range, Range1d, Column, Label, CustomJS
=======
from bokeh.layouts import column, row
from bokeh.models import (BoxAnnotation, Button, CheckboxGroup,
                          ColumnDataSource, CustomJS, Div, LabelSet,
                          NumeralTickFormatter, Select, Slider, Spacer, Span,
                          Spinner, TextInput, Whisker)
>>>>>>> c6934988
from bokeh.plotting import figure
from holoviews.streams import Pipe, Stream

from geminidr.interactive import server
from geminidr.interactive.controls import Controller
<<<<<<< HEAD
from geminidr.interactive.interactive import GIApertureModel, GIApertureView, build_text_slider, build_range_slider, \
    GIApertureSliders
from gempy.library import tracing
from geminidr.gemini.lookups import DQ_definitions as DQ

# Datashader sandbox
import numpy as np, datashader as ds, xarray as xr
from datashader import transfer_functions as tf
import holoviews as hv

hv.extension('bokeh')

renderer = hv.renderer('bokeh')

=======
from geminidr.interactive.interactive import (PrimitiveVisualizer,
                                              hamburger_helper)
from gempy.library.tracing import find_apertures, find_apertures_peaks
>>>>>>> c6934988

__all__ = ["interactive_find_source_apertures", ]


<<<<<<< HEAD
# I want a standalone aperture control panel to work with the bokeh/datashader
# streaming visualization of the model.  This is towards supporting a high number
# of apertures concurrently.
# TODO dynamically adjust the control panel when dealing with large aperture counts
# i.e. >10, move to a select box for aperture number and single slider, perhaps
# or activate single slider for aperture closest to mouse click, etc.
class ApertureControlPanel:
    def __init__(self, fig, model):
        self.fig = fig
        self.model = model
        self.controls = column(Div(text='Controls go here'))
        self._sliders = dict()
        self.model.add_listener(self)
        self.view_start = self.fig.x_range.start
        self.view_end = self.fig.x_range.end
        fig.y_range.on_change('start', lambda attr, old, new: self.update_viewport(self.fig.x_range.start, self.view_end))
        fig.y_range.on_change('end', lambda attr, old, new: self.update_viewport(self.view_start, self.fig.x_range.end))
        # feels like I need this to convince the aperture lines to update on zoom
        fig.y_range.js_on_change('end', CustomJS(args=dict(plot=fig),
                                                 code="plot.properties.renderers.change.emit()"))
        for idx, loclims in enumerate(zip(self.model.locations, self.model.all_limits)):
            loc = loclims[0]
            lims = loclims[1]
            self.handle_aperture(idx, loc, lims[0], lims[1])

    def handle_aperture(self, idx, loc, start, end):
        # TODO hack for now, just so I can stress test on 700 apertures
        if idx >= 10:
            return

        slider = self._sliders.get(idx, None)
        if slider:
            pass
        else:
            slider = GIApertureSliders(self.fig, self.model, idx, loc, start, end)
            self._sliders[idx] = slider
            self.controls.children.append(slider.component)

    def delete_aperture(self, idx):
        slider = self._sliders.get(idx, None)
        if slider:
            self.controls.children.remove(slider.component)
            del self._sliders[idx]

    def do_update(self, *args, **kwargs):
        pass

    def update_viewport(self, start, end):
        """
        Handle a change in the view.

        We will adjust the slider ranges and/or disable them.

        Parameters
        ----------
        start
        end
        """
        # Bokeh docs provide no indication of the datatype or orientation of the start/end
        # tuples, so I have left the doc blank for now
        self.view_start = start
        self.view_end = end
        for ap_slider in self._sliders.values():
            ap_slider.update_viewport(start, end)


class FindSourceAperturesModel(GIApertureModel):
    def __init__(self, ext, profile, prof_mask, threshold, sizing_method, max_apertures):
=======
DETAILED_HELP = """

<h2>Help</h2>

<p>Finds sources in 2D spectral images and store them in an APERTURE table for
each extension. Each table will, then, be used in later primitives to perform
aperture extraction.</p>

<p>The primitive operates by first collapsing the 2D spectral image in the
spatial direction to identify sky lines as regions of high pixel-to-pixel
variance, and the regions between the sky lines which consist of at least
`min_sky_region` pixels are selected. These are then collapsed in the
dispersion direction to produce a 1D spatial profile, from which sources are
identified using a peak-finding algorithm.</p>

<p>The widths of the apertures are determined by calculating a threshold level
relative to the peak, or an integrated flux relative to the total between the
minima on either side and determining where a smoothed version of the source
profile reaches this threshold.</p>

<dl>
<dt>Max Apertures</dt>
<dd>
    Maximum number of apertures expected to be found. By default it is
    None so all apertures are returned.
</dd>
<dt>Percentile</dt>
<dd>
    Percentile to determine signal for each spatial pixel. Uses when
    collapsing along the dispersion direction to obtain a slit profile.
    If None, the mean is used instead.
</dd>
<dt>Min sky region</dt>
<dd>
    Minimum number of contiguous pixels between sky lines for a region
    to be added to the spectrum before collapsing to 1D.
</dd>
<dt>Use S/N ratio</dt>
<dd>
    Convert data to SNR per pixel before collapsing and peak-finding?
</dd>
<dt>Threshold</dt>
<dd>
    Parameter describing either the height above background (relative
    to peak) or the integral under the spectrum (relative to the
    integral to the next minimum) at which to define the edges of
    the aperture.
</dd>
<dt>Sizing method</dt>
<dd>
    Method for automatic width determination: <i>peak</i> for the height
    relative to peak, or <i>integral</i> for the integrated flux.
</dd>
<dt>Section</dt>
<dd>
    Comma-separated list of colon-separated pixel coordinate pairs
    indicating the region(s) over which the spectral signal should be
    used. The first and last values can be blank, indicating to
    continue to the end of the data
</dd>
</dl>
"""


class CustomWidget:
    """Defines a default handler that set the value on the model."""

    def __init__(self, title, model, attr, handler=None, **kwargs):
        self.title = title
        self.attr = attr
        self.model = model
        self._handler = handler
        self.kwargs = kwargs

    @property
    def value(self):
        """The value from the model."""
        return getattr(self.model, self.attr)

    def handler(self, attr, old, new):
        if self._handler is not None:
            self._handler(new)
        else:
            setattr(self.model, self.attr, new)


class TextInputLine(CustomWidget):
    def build(self):
        self.spinner = Spinner(value=self.value, width=64, **self.kwargs)
        self.spinner.on_change("value", self.handler)
        return row([Div(text=self.title, align='center'),
                    Spacer(width_policy='max'),
                    self.spinner])

    def reset(self):
        self.spinner.value = self.value


class TextSlider(CustomWidget):
    def build(self):
        self.in_update = False
        self.spinner = Spinner(value=self.value, width=64,
                               step=self.kwargs.get('step'),
                               low=self.kwargs.get('start'),
                               high=self.kwargs.get('end'))
        self.slider = Slider(start=self.kwargs.get('start'),
                             end=self.kwargs.get('end'),
                             step=self.kwargs.get('step'),
                             value=self.value, title=self.title, width=256)
        self.spinner.on_change("value", self.handler)
        self.slider.on_change("value", self.handler)

        return row([self.slider,
                    Spacer(width_policy='max'),
                    self.spinner])

    def reset(self):
        self.spinner.value = self.value
        self.slider.value = self.value

    def handler(self, attr, old, new):
        if self.in_update:
            # To avoid triggering the handler with both spinner and slider
            return
        self.in_update = True
        self.spinner.value = new
        self.slider.value = new
        super().handler(attr, old, new)
        self.in_update = False


class CheckboxLine(CustomWidget):
    def build(self):
        self.checkbox = CheckboxGroup(labels=[""],
                                      active=[0] if self.value else [],
                                      width=40, width_policy='fixed',
                                      align='center')
        self.checkbox.on_click(self.handler)
        return row([Div(text=self.title, align='center'),
                    Spacer(width_policy='max'),
                    self.checkbox])

    def reset(self):
        self.checkbox.active = [0] if self.value else []

    def handler(self, new):
        super().handler(None, None, new)


class SelectLine(CustomWidget):
    def build(self):
        self.select = Select(value=self.value, options=["peak", "integral"],
                             width=128)
        self.select.on_change("value", self.handler)
        return row([Div(text=self.title, align='center'),
                    Spacer(width_policy='max'),
                    self.select])

    def reset(self):
        self.select.value = self.value


class ApertureModel:
    def __init__(self, aperture_id, location, start, end, parent):
        self.aperture_id = aperture_id
        self.source = ColumnDataSource({
            'id': [aperture_id],
            'location': [location],
            'start': [start],
            'end': [end],
            'label_position': [0],
        })
        self.parent = parent

    def delete(self):
        self.parent.delete_aperture(self.aperture_id)

    def update_values(self, **kwargs):
        data = {field: [(0, value)] for field, value in kwargs.items()}
        self.source.patch(data)
        self.parent.adjust_aperture(self.aperture_id)

    def result(self):
        data = self.source.data
        return data['location'][0], (data['start'][0], data['end'][0])


class FindSourceAperturesModel:
    def __init__(self, ext, **aper_params):
>>>>>>> c6934988
        """
        Create an aperture model with the given initial set of inputs.

        This creates an aperture model that we can use to do the aperture
        fitting.  This model allows us to tweak the various inputs using the
        UI and then recalculate the fit as often as desired.

        """
        self.listeners = list()
        self.ext = ext
        self.profile_shape = self.ext.shape[0]
        self.aperture_models = {}

<<<<<<< HEAD
        self.locations = []
        self.all_limits = np.reshape([], (-1, 2))
=======
        # keep the initial parameters
        self._aper_params = aper_params.copy()
>>>>>>> c6934988

        # parameters used to compute the current profile
        self.profile_params = None
        self.profile_source = ColumnDataSource({
            'x': np.arange(self.profile_shape),
            'y': np.zeros(self.profile_shape),
        })

        # initial parameters are set as attributes
        self.reset()

    @property
    def aper_params(self):
        """Return the actual param dict from the instance attributes."""
        return {name: getattr(self, name) for name in self._aper_params.keys()}

    def add_listener(self, listener):
        """Add a listener for update to the apertures."""
        self.listeners.append(listener)

    def reset(self):
        """Reset model to its initial values."""
        for name, value in self._aper_params.items():
            setattr(self, name, value)

    def find_closest(self, x):
        model = min(self.aperture_models.values(),
                    key=lambda m: abs(m.source.data['location'][0] - x))
        return model.source.data['id'][0]

    def recalc_apertures(self):
        """
        Recalculate the apertures based on the current set of fitter inputs.

        This will redo the aperture detection.  Then it calls to each
        registered listener function and calls it with a list of N locations
        and N limits.

        """
<<<<<<< HEAD
        max_apertures = self.max_apertures
        if not isinstance(max_apertures, int):
            max_apertures = int(max_apertures)

        # TODO: find_peaks might not be best considering we have no
        #   idea whether sources will be extended or not
        widths = np.arange(3, 20)
        peaks_and_snrs = tracing.find_peaks(self.profile, widths, mask=self.prof_mask & DQ.not_signal,
                                            variance=1.0, reject_bad=False,
                                            min_snr=3, min_frac=0.2)

        if peaks_and_snrs.size == 0:
            self.locations = []
            self.all_limits = []
            self.all_limits = np.reshape([], (-1, 2))
=======
        self.clear_apertures()

        if self.profile_params is None:
            self.profile_params = self.aper_params.copy()
            recompute_profile = True
>>>>>>> c6934988
        else:
            # Find if parameters that would change the profile have
            # been modified
            recompute_profile = False
            for name in ('min_sky_region', 'percentile', 'sec_regions',
                         'use_snr'):
                if self.profile_params[name] != self.aper_params[name]:
                    recompute_profile = True
                    break
            self.profile_params = self.aper_params.copy()

        if recompute_profile:
            # if any of those parameters changed we must recompute the profile
            locations, all_limits, self.profile, self.prof_mask = \
                find_apertures(self.ext, **self.aper_params)
            self.profile_source.patch({'y': [(slice(None), self.profile)]})
        else:
            # otherwise we can redo only the peak detection
            locations, all_limits = find_apertures_peaks(
                self.profile, self.prof_mask, self.max_apertures,
                self.direction, self.threshold, self.sizing_method)

        self.aperture_models.clear()

        for aperture_id, (location, limits) in enumerate(
                zip(locations, all_limits), start=1):

            model = ApertureModel(aperture_id, location, limits[0],
                                  limits[1], self)
            self.aperture_models[aperture_id] = model

            for listener in self.listeners:
                listener.handle_aperture(aperture_id, model)

    def add_aperture(self, location, start, end):
<<<<<<< HEAD
        aperture_id = len(self.locations)+1
        self.locations = np.append(self.locations, location)
        self.all_limits = np.append(self.all_limits, (start, end))
        # TODO make this cleaner, having issues with new flow in hv refactor
        self.all_limits = np.reshape(self.all_limits, (-1, 2))
        for l in self.listeners:
            l.handle_aperture(aperture_id, location, start, end)
=======
        aperture_id = max(self.aperture_models) + 1
        model = ApertureModel(aperture_id, location, start, end, self)
        self.aperture_models[aperture_id] = model

        for listener in self.listeners:
            listener.handle_aperture(aperture_id, model)
>>>>>>> c6934988
        return aperture_id

    def adjust_aperture(self, aperture_id):
        """Adjust an existing aperture by ID to a new range."""
        for listener in self.listeners:
            listener.handle_aperture(aperture_id,
                                     self.aperture_models[aperture_id])

    def delete_aperture(self, aperture_id):
        """Delete an aperture by ID."""
        for listener in self.listeners:
            listener.delete_aperture(aperture_id)
        del self.aperture_models[aperture_id]

    def clear_apertures(self):
        """Remove all apertures, calling delete on the listeners for each."""
        for aperture_id in self.aperture_models.keys():
            for listener in self.listeners:
                listener.delete_aperture(aperture_id)
        self.aperture_models.clear()


class AperturePlotView:
    """
    Create a visible glyph-set to show the existance
    of an aperture on the given figure.  This display
    will update as needed in response to panning/zooming.

    Parameters
    ----------
    fig : :class:`~bokeh.plotting.Figure`
        Bokeh Figure to attach to
    aperture_id : int
        ID of the aperture (for displaying)
    start : float
        Start of the x-range for the aperture
    end : float
        End of the x-range for the aperture
    """
    def __init__(self, fig, aperture_id, model):
        self.model = model
        self.fig = fig

        if fig.document:
            fig.document.add_next_tick_callback(self.build_ui)
        else:
            self.build_ui()

    def compute_ymid(self):
        if (self.fig.y_range.start is not None and
                self.fig.y_range.end is not None):
            ymin = self.fig.y_range.start
            ymax = self.fig.y_range.end
            return (ymax - ymin)*.8 + ymin
        else:
            return 0

    def update_id(self, aperture_id):
        self.model.update_values(aperture_id=aperture_id)

    def build_ui(self):
        """
        Build the view in the figure.

        This call creates the UI elements for this aperture in the
        parent figure.  It also wires up event listeners to adjust
        the displayed glyphs as needed when the view changes.

        Parameters
        ----------
        fig : :class:`~bokeh.plotting.Figure`
            bokeh figure to attach glyphs to

        """
        fig = self.fig
        source = self.model.source

        self.box = BoxAnnotation(left=source.data['start'][0],
                                 right=source.data['end'][0],
                                 fill_alpha=0.1,
                                 fill_color='green')
        fig.add_layout(self.box)

        self.label = LabelSet(source=source, x="location", y="label_position",
                              y_offset=2, text="id")
        fig.add_layout(self.label)

        self.whisker = Whisker(source=source, base="label_position",
                               lower="start", upper="end", dimension='width',
                               line_color="purple")
        fig.add_layout(self.whisker)

        self.location = Span(location=source.data['location'][0],
                             dimension='height', line_color='green',
                             line_dash='dashed', line_width=1)
        fig.add_layout(self.location)

        fig.y_range.on_change(
            'start', lambda attr, old, new: self.update_viewport())
        fig.y_range.on_change(
            'end', lambda attr, old, new: self.update_viewport())

        # convince the aperture lines to update on zoom
        fig.y_range.js_on_change(
            'end', CustomJS(args=dict(plot=fig),
                            code="plot.properties.renderers.change.emit()"))

    def update_viewport(self):
        """
        Update the view in the figure whenever we detect a change in the
        display area of the view.  By redrawing, we ensure the lines and axis
        label are in view, at 80% of the way up the visible Y axis.
        """
        ymid = self.compute_ymid()
        if ymid:
            self.model.update_values(label_position=ymid)

    def update(self):
        """
        Alter the coordinate range for this aperture. This will adjust the
        shaded area and the arrows/label for this aperture as displayed on
        the figure.
        """
        source = self.model.source
        self.box.left = source.data['start'][0]
        self.box.right = source.data['end'][0]
        self.location.location = source.data['location'][0]

    def delete(self):
        """Delete this aperture from it's view."""
        # TODO removing causes problems, because bokeh, sigh
        # TODO could create a list of disabled labels/boxes to reuse instead
        # of making new ones (if we have one to recycle)
        self.label.visible = False
        self.box.visible = False
        self.location.visible = False
        self.whisker.visible = False


def avoid_multiple_update(func):
    def wrapper(self, attr, old, new):
        if self.in_update:
            return

        self.in_update = True
        func(self, attr, old, new)
        self.in_update = False
    return wrapper


class ApertureLineView:
    def __init__(self, aperture_id, model):
        """ Create text inputs for the start, location and end of an aperture.

        Parameters
        ----------
        aperture_id : int
            The ID of the aperture
        model : :class:`ApertureModel`
            The model that tracks the apertures and their ranges

        """
        self.model = model
        self.aperture_id = aperture_id

        button = Button(label="Del", width=48)
        button.on_click(self.model.delete)

        source = model.source
        fmt = NumeralTickFormatter(format='0.00')
        self.start_input = Spinner(width=96, low=0, format=fmt,
                                   value=source.data['start'][0])
        self.location_input = Spinner(width=96, low=0, format=fmt,
                                      value=source.data['location'][0])
        self.end_input = Spinner(width=96, low=0, format=fmt,
                                 value=source.data['end'][0])

        self.in_update = False

        self.aperture_name = Div(text=f"Ap. {self.aperture_id}",
                                 align='center', width=48)
        self.start_input.on_change("value", self._start_handler)
        self.location_input.on_change("value", self._location_handler)
        self.end_input.on_change("value", self._end_handler)

        self.component = row([self.aperture_name,
                              self.start_input,
                              self.location_input,
                              self.end_input,
                              button])

    @avoid_multiple_update
    def _start_handler(self, attr, old, new):
        self.model.update_values(start=self.start_input.value)

    @avoid_multiple_update
    def _end_handler(self, attr, old, new):
        self.model.update_values(end=self.end_input.value)

    @avoid_multiple_update
    def _location_handler(self, attr, old, new):
        self.start_input.value += new - old
        self.end_input.value += new - old
        self.model.update_values(location=self.location_input.value,
                                 start=self.start_input.value,
                                 end=self.end_input.value)

    def update_title(self):
        self.aperture_name.text = f"Aperture {self.aperture_id}"

    @avoid_multiple_update
    def update(self, attr, old, new):
        # Because Bokeh checks the handler signatures we need the same
        # argument names for the decorator...
        source = self.model.source
        self.start_input.value = source.data['start'][0]
        self.location_input.value = source.data['location'][0]
        self.end_input.value = source.data['end'][0]

    def update_viewport(self, start, end):
        """
        Respond to a viewport update.

        This checks the visible range of the viewport against the current range
        of this aperture.  If the aperture is not fully contained within the
        new visible area, all UI elements are disabled.  If the aperture is in
        range, the start and stop values for the slider are capped to the
        visible range.

        Parameters
        ----------
        start : float
            Visible start of x axis
        end : float
            Visible end of x axis
        """
        disabled = (self.model.source.data['start'][0] < start or
                    self.model.source.data['end'][0] > end)
        for child in self.component.children:
            child.disabled = disabled


class ApertureView:
    """
    UI elements for displaying the current set of apertures.

    This class manages a set of colored regions on a figure to
    show where the defined apertures are, along with a numeric
    ID for each.

    Parameters
    ----------
    model : :class:`ApertureModel`
        Model for tracking the apertures, may be shared across multiple views
    fig : :class:`~bokeh.plotting.Figure`
        bokeh plot for displaying the regions

    """
    def __init__(self, model, fig):
        # The list of AperturePlotView widget (aperture plots)
        self.aperture_plots = {}
        # The list of ApertureLineView widget (text inputs)
        self.aperture_lines = {}

        self.fig = fig

        # The hamburger menu, which needs to have access to the aperture line
        # widgets (inner_controls)
        self.inner_controls = column(max_height=300, height_policy='auto',
                                     width=450, css_classes=['scrollable'])
        self.controls = hamburger_helper("Apertures", self.inner_controls)

        self.inner_controls.children.append(
            row([
                Div(text="", width=48),
                Div(text="<b>Start</b>", width=96, align="center"),
                Div(text="<b>Location</b>", width=96, align="center"),
                Div(text="<b>End</b>", width=96, align="center"),
            ])
        )

        self.model = model
        model.add_listener(self)

        self.view_start = fig.x_range.start
        self.view_end = fig.x_range.end

        # listen here because ap sliders can come and go, and we don't have to
        # convince the figure to release those references since it just ties to
        # this top-level container
        fig.x_range.on_change('start', lambda attr, old, new:
                              self.update_viewport(new, self.view_end))
        fig.x_range.on_change('end', lambda attr, old, new:
                              self.update_viewport(self.view_start, new))

    def update_viewport(self, start, end):
        """Handle a change in the view to enable/disable aperture lines."""
        # Bokeh docs provide no indication of the datatype or orientation of
        # the start/end tuples, so I have left the doc blank for now
        self.view_start = start
        self.view_end = end
        for apline in self.aperture_lines.values():
            apline.update_viewport(start, end)

    def handle_aperture(self, aperture_id, model):
        """Handle an updated or added aperture."""
        if aperture_id in self.aperture_plots:
            self.aperture_plots[aperture_id].update()
            self.aperture_lines[aperture_id].update(None, None, None)
        else:
            ap = AperturePlotView(self.fig, aperture_id, model)
            self.aperture_plots[aperture_id] = ap

            ap = ApertureLineView(aperture_id, model)
            self.aperture_lines[aperture_id] = ap
            self.inner_controls.children.append(ap.component)

    def delete_aperture(self, aperture_id):
        """Remove an aperture by ID. If the ID is not recognized, do nothing.
        """
        if aperture_id in self.aperture_plots:
            self.aperture_plots[aperture_id].delete()
            self.inner_controls.children.remove(
                self.aperture_lines[aperture_id].component)
            del self.aperture_plots[aperture_id]
            del self.aperture_lines[aperture_id]

        # for ap in self.aperture_plots[idx:]:
        #     ap.update_id(ap.aperture_id - 1)

        # for ap in self.aperture_lines[idx:]:
        #     ap.aperture_id -= 1
        #     ap.update_title()


def parameters_view(model, recalc_handler):

    def _maxaper_handler(new):
        model.max_apertures = int(new) if new is not None else None

    maxaper = TextInputLine("Max Apertures (empty means no limit)",
                            model, attr="max_apertures",
                            handler=_maxaper_handler, low=0)

    percentile = TextSlider("Percentile (use mean if no value)", model,
                            attr="percentile", start=0, end=100, step=1)

    minsky = TextInputLine("Min sky region", model, attr="min_sky_region",
                           low=0)

    def _use_snr_handler(new):
        model.use_snr = 0 in new

    use_snr = CheckboxLine("Use S/N ratio ?", model, attr="use_snr",
                           handler=_use_snr_handler)

    threshold = TextSlider("Threshold", model, attr="threshold",
                           start=0, end=1, step=0.01)

    sizing = SelectLine("Sizing method", model, attr="sizing_method")

    def _reset_handler():
        model.reset()
        for widget in (maxaper, minsky, use_snr,
                       threshold, percentile, sizing):
            widget.reset()
        recalc_handler()

    reset_button = Button(label="Reset", default_size=200)
    reset_button.on_click(_reset_handler)

    find_button = Button(label="Find apertures", button_type='success',
                         default_size=200)
    find_button.on_click(recalc_handler)

    return column([
        maxaper.build(),
        percentile.build(),
        minsky.build(),
        use_snr.build(),
        threshold.build(),
        sizing.build(),
        row([reset_button, find_button]),
    ])


class FindSourceAperturesVisualizer(PrimitiveVisualizer):
    def __init__(self, model, filename_info=''):
        """
        Create a view for finding apertures with the given
        :class:`FindSourceAperturesModel`

        Parameters
        ----------
        model : :class:`FindSourceAperturesModel`
            Model to use for tracking the input parameters and recalculating
            fresh sets as needed
        """
        super().__init__(title='Find Source Apertures',
                         filename_info=filename_info)
        self.model = model
<<<<<<< HEAD

        self.aperture_control_panel = None
        self.details = None
=======
>>>>>>> c6934988
        self.fig = None
        self.hvimage = None

    def add_aperture(self):
        """
        Add a new aperture in the middle of the current display area.

        This is used when the user adds an aperture.  We don't know where
        they want it yet so we just place one in the screen center.

        """
        x = (self.fig.x_range.start + self.fig.x_range.end) / 2
        self.model.add_aperture(x, x, x)

    def _make_aperture_qm_data_for_holoviews(self, aperture_model, x_max, y_max):
        y = [0, y_max]
        x = [0, ]
        datarr = [0,]
        ranges = list()
        for i, loclim in enumerate(zip(aperture_model.locations, aperture_model.all_limits)):
            lim = loclim[1]
            ranges.append((lim[0], lim[1]))
        ranges.sort(key=lambda x: x[0])
        for range in ranges:
            x.extend((range[0], range[1]))
            datarr.append(1)
            datarr.append(0)
        x.append(x_max)

        return x, y, [datarr, ]

    def _make_holoviews_quadmeshed(self, aperture_model, x_max, y_max):
        da = self._make_aperture_qm_data_for_holoviews(aperture_model, x_max, y_max)
        cmap = ['#ffffff', '#d1efd1']
        xyz = Stream.define('XYZ', data=da)
        self.qm_dmap = hv.DynamicMap(hv.QuadMesh, streams=[xyz()])
        self.qm_dmap.opts(cmap=cmap)

        return hv.render(self.qm_dmap)

    def _reload_apertures_quadmeshed(self):
        x_max = self.model.profile.shape[0]
        y_max = math.ceil(np.nanmax(self.model.profile) * 1.05)

        da = self._make_aperture_qm_data_for_holoviews(self.model, x_max, y_max)

        self.qm_dmap.event(data=da)

    def visualize(self, doc):
        """
        Build the visualization in bokeh in the given browser document.

        Parameters
        ----------
        doc : :class:`~bokeh.document.Document`
            Bokeh provided document to add visual elements to
        """
        super().visualize(doc)
        self.details = Div(text="")

        # self.model.recalc_apertures()
        for i in range(1, 700, 1):
            loc = float(i)*3.0
            start = loc-1.0
            end = loc+1.0
            self.model.add_aperture(loc, start, end)

        params = parameters_view(self.model, self.model.recalc_apertures)

<<<<<<< HEAD
        ymax = np.nanmax(self.model.profile)*1.05
        self.hvimage = self._make_holoviews_quadmeshed(self.model, self.model.profile.shape[0], math.ceil(ymax))

        self.hvimage.width = 600
        self.hvimage.line(x=range(self.model.profile.shape[0]), y=self.model.profile, color="black")
        self.hvimage.y_range = Range1d(start=0, end=ymax, bounds=(0, None))

        self.hvimage.title = Title(text='Source Apertures')
        self.hvimage.plot_height = 500

        self.aperture_control_panel = ApertureControlPanel(self.hvimage, self.model)

        self.model.add_listener(self)
=======
        # Create a blank figure with labels
        self.fig = fig = figure(
            # plot_width=600,
            plot_height=500,
            title='Source Apertures',
            tools="pan,wheel_zoom,box_zoom,reset",
            x_range=(0, self.model.profile_shape)
        )
        fig.height_policy = 'fixed'
        fig.width_policy = 'fit'

        aperture_view = ApertureView(self.model, fig)
        # self.model.add_listener(self)

        fig.step(x='x', y='y', source=self.model.profile_source,
                 color="black", mode="center")
>>>>>>> c6934988

        add_button = Button(label="Add Aperture")
        add_button.on_click(self.add_aperture)

        helptext = Div()
<<<<<<< HEAD
        controls = column(children=[max_apertures_slider, threshold_slider,
                                    self.aperture_control_panel.controls,
                                    add_button, self.submit_button, helptext])

        self.update_details()

        col = column(self.hvimage, self.details)
        col.sizing_mode = 'scale_width'
        layout = row(controls, col)

        Controller(self.hvimage, self.model, None, helptext, showing_residuals=False)

        doc.add_root(layout)

    def handle_aperture(self, aperture_id, location, start, end):
        """
        Handle updated aperture information.

        This is called when a given aperture has a change
        to it's start and end location.  The model is
        updated and then the text describing the apertures
        is updated

        Parameters
        ----------
        aperture_id : int
            ID of the aperture to add/update
        location : float
            new location of aperture
        start : float
            new start of aperture
        end : float
            new end of aperture
        """
        if aperture_id == len(self.model.locations)+1:
            self.model.locations = np.append(self.model.locations, location)
            self.model.all_limits.append((start, end))
        else:
            self.model.locations[aperture_id-1] = location
            self.model.all_limits[aperture_id-1] = (start, end)
        self._reload_apertures_quadmeshed()
        self.update_details()
=======
        controls = column(children=[
            params,
            helptext,
            aperture_view.controls,
            add_button,
        ])

        def _details_handler():
            details.visible = not details.visible

        details = Div(text=DETAILED_HELP, css_classes=['detailed_help'],
                      visible=False)
        details_button = Button(label="Show detailed help",
                                button_type='success', width=200)
        details_button.on_click(_details_handler)
        self.model.recalc_apertures()
>>>>>>> c6934988

        col = column(children=[fig, details_button, details],
                     sizing_mode='scale_width')

<<<<<<< HEAD
        Parameters
        ----------
        aperture_id : int
            `int` id of the aperture to delete
        """
        self.model.locations = np.delete(self.model.locations, aperture_id-1)
        del self.model.all_limits[aperture_id-1]
        self._reload_apertures_quadmeshed()
        self.update_details()
=======
        layout = column(
            Div(text=f'<b>Filename:</b> {self.filename_info or ""}<br/>'),
            self.submit_button,
            row(controls, col)
        )
        layout.sizing_mode = 'scale_width'
>>>>>>> c6934988

        Controller(fig, self.model, None, helptext, showing_residuals=False)

        doc.add_root(layout)

    def result(self):
        """
        Get the result of the find.

        Returns
        -------
            list of float, list of tuple :
                list of locations and list of the limits as tuples

        """
        res = (model.result() for model in self.model.aperture_models.values())
        locations, limits = zip(*res)
        return np.array(locations), limits


def interactive_find_source_apertures(ext, **kwargs):
    """
    Perform an interactive find of source apertures with the given initial
    parameters.

    This will do all the bokeh initialization and display a UI for
    interactively modifying parameters from their initial values.  The user can
    also interact directly with the found aperutres as desired.  When the user
    hits the `Submit` button, this method will return the results of the find
    to the caller.

    """
    model = FindSourceAperturesModel(ext, **kwargs)
    fsav = FindSourceAperturesVisualizer(model, filename_info=ext.filename)
    server.set_visualizer(fsav)
    server.start_server()
    return fsav.result()<|MERGE_RESOLUTION|>--- conflicted
+++ resolved
@@ -1,29 +1,22 @@
 import math
 
 import numpy as np
-<<<<<<< HEAD
 from bokeh.io import curdoc
-from bokeh.layouts import row, column
-from bokeh.models import Div, Button, Title, Range, Range1d, Column, Label, CustomJS
-=======
 from bokeh.layouts import column, row
 from bokeh.models import (BoxAnnotation, Button, CheckboxGroup,
                           ColumnDataSource, CustomJS, Div, LabelSet,
                           NumeralTickFormatter, Select, Slider, Spacer, Span,
                           Spinner, TextInput, Whisker)
->>>>>>> c6934988
 from bokeh.plotting import figure
-from holoviews.streams import Pipe, Stream
 
 from geminidr.interactive import server
 from geminidr.interactive.controls import Controller
-<<<<<<< HEAD
-from geminidr.interactive.interactive import GIApertureModel, GIApertureView, build_text_slider, build_range_slider, \
-    GIApertureSliders
-from gempy.library import tracing
-from geminidr.gemini.lookups import DQ_definitions as DQ
+from geminidr.interactive.interactive import (PrimitiveVisualizer,
+                                              hamburger_helper)
+from gempy.library.tracing import find_apertures, find_apertures_peaks
 
 # Datashader sandbox
+from holoviews.streams import Pipe, Stream
 import numpy as np, datashader as ds, xarray as xr
 from datashader import transfer_functions as tf
 import holoviews as hv
@@ -32,85 +25,9 @@
 
 renderer = hv.renderer('bokeh')
 
-=======
-from geminidr.interactive.interactive import (PrimitiveVisualizer,
-                                              hamburger_helper)
-from gempy.library.tracing import find_apertures, find_apertures_peaks
->>>>>>> c6934988
-
 __all__ = ["interactive_find_source_apertures", ]
 
 
-<<<<<<< HEAD
-# I want a standalone aperture control panel to work with the bokeh/datashader
-# streaming visualization of the model.  This is towards supporting a high number
-# of apertures concurrently.
-# TODO dynamically adjust the control panel when dealing with large aperture counts
-# i.e. >10, move to a select box for aperture number and single slider, perhaps
-# or activate single slider for aperture closest to mouse click, etc.
-class ApertureControlPanel:
-    def __init__(self, fig, model):
-        self.fig = fig
-        self.model = model
-        self.controls = column(Div(text='Controls go here'))
-        self._sliders = dict()
-        self.model.add_listener(self)
-        self.view_start = self.fig.x_range.start
-        self.view_end = self.fig.x_range.end
-        fig.y_range.on_change('start', lambda attr, old, new: self.update_viewport(self.fig.x_range.start, self.view_end))
-        fig.y_range.on_change('end', lambda attr, old, new: self.update_viewport(self.view_start, self.fig.x_range.end))
-        # feels like I need this to convince the aperture lines to update on zoom
-        fig.y_range.js_on_change('end', CustomJS(args=dict(plot=fig),
-                                                 code="plot.properties.renderers.change.emit()"))
-        for idx, loclims in enumerate(zip(self.model.locations, self.model.all_limits)):
-            loc = loclims[0]
-            lims = loclims[1]
-            self.handle_aperture(idx, loc, lims[0], lims[1])
-
-    def handle_aperture(self, idx, loc, start, end):
-        # TODO hack for now, just so I can stress test on 700 apertures
-        if idx >= 10:
-            return
-
-        slider = self._sliders.get(idx, None)
-        if slider:
-            pass
-        else:
-            slider = GIApertureSliders(self.fig, self.model, idx, loc, start, end)
-            self._sliders[idx] = slider
-            self.controls.children.append(slider.component)
-
-    def delete_aperture(self, idx):
-        slider = self._sliders.get(idx, None)
-        if slider:
-            self.controls.children.remove(slider.component)
-            del self._sliders[idx]
-
-    def do_update(self, *args, **kwargs):
-        pass
-
-    def update_viewport(self, start, end):
-        """
-        Handle a change in the view.
-
-        We will adjust the slider ranges and/or disable them.
-
-        Parameters
-        ----------
-        start
-        end
-        """
-        # Bokeh docs provide no indication of the datatype or orientation of the start/end
-        # tuples, so I have left the doc blank for now
-        self.view_start = start
-        self.view_end = end
-        for ap_slider in self._sliders.values():
-            ap_slider.update_viewport(start, end)
-
-
-class FindSourceAperturesModel(GIApertureModel):
-    def __init__(self, ext, profile, prof_mask, threshold, sizing_method, max_apertures):
-=======
 DETAILED_HELP = """
 
 <h2>Help</h2>
@@ -300,7 +217,6 @@
 
 class FindSourceAperturesModel:
     def __init__(self, ext, **aper_params):
->>>>>>> c6934988
         """
         Create an aperture model with the given initial set of inputs.
 
@@ -314,13 +230,8 @@
         self.profile_shape = self.ext.shape[0]
         self.aperture_models = {}
 
-<<<<<<< HEAD
-        self.locations = []
-        self.all_limits = np.reshape([], (-1, 2))
-=======
         # keep the initial parameters
         self._aper_params = aper_params.copy()
->>>>>>> c6934988
 
         # parameters used to compute the current profile
         self.profile_params = None
@@ -360,29 +271,11 @@
         and N limits.
 
         """
-<<<<<<< HEAD
-        max_apertures = self.max_apertures
-        if not isinstance(max_apertures, int):
-            max_apertures = int(max_apertures)
-
-        # TODO: find_peaks might not be best considering we have no
-        #   idea whether sources will be extended or not
-        widths = np.arange(3, 20)
-        peaks_and_snrs = tracing.find_peaks(self.profile, widths, mask=self.prof_mask & DQ.not_signal,
-                                            variance=1.0, reject_bad=False,
-                                            min_snr=3, min_frac=0.2)
-
-        if peaks_and_snrs.size == 0:
-            self.locations = []
-            self.all_limits = []
-            self.all_limits = np.reshape([], (-1, 2))
-=======
         self.clear_apertures()
 
         if self.profile_params is None:
             self.profile_params = self.aper_params.copy()
             recompute_profile = True
->>>>>>> c6934988
         else:
             # Find if parameters that would change the profile have
             # been modified
@@ -418,22 +311,15 @@
                 listener.handle_aperture(aperture_id, model)
 
     def add_aperture(self, location, start, end):
-<<<<<<< HEAD
-        aperture_id = len(self.locations)+1
-        self.locations = np.append(self.locations, location)
-        self.all_limits = np.append(self.all_limits, (start, end))
-        # TODO make this cleaner, having issues with new flow in hv refactor
-        self.all_limits = np.reshape(self.all_limits, (-1, 2))
-        for l in self.listeners:
-            l.handle_aperture(aperture_id, location, start, end)
-=======
-        aperture_id = max(self.aperture_models) + 1
+        if not self.aperture_models:
+            aperture_id = 1
+        else:
+            aperture_id = max(self.aperture_models) + 1
         model = ApertureModel(aperture_id, location, start, end, self)
         self.aperture_models[aperture_id] = model
 
         for listener in self.listeners:
             listener.handle_aperture(aperture_id, model)
->>>>>>> c6934988
         return aperture_id
 
     def adjust_aperture(self, aperture_id):
@@ -476,6 +362,8 @@
     def __init__(self, fig, aperture_id, model):
         self.model = model
         self.fig = fig
+        self.ymid = None
+        self._pending_update_viewport = False
 
         if fig.document:
             fig.document.add_next_tick_callback(self.build_ui)
@@ -511,11 +399,11 @@
         fig = self.fig
         source = self.model.source
 
-        self.box = BoxAnnotation(left=source.data['start'][0],
-                                 right=source.data['end'][0],
-                                 fill_alpha=0.1,
-                                 fill_color='green')
-        fig.add_layout(self.box)
+        # self.box = BoxAnnotation(left=source.data['start'][0],
+        #                          right=source.data['end'][0],
+        #                          fill_alpha=0.1,
+        #                          fill_color='green')
+        # fig.add_layout(self.box)
 
         self.label = LabelSet(source=source, x="location", y="label_position",
                               y_offset=2, text="id")
@@ -541,15 +429,26 @@
             'end', CustomJS(args=dict(plot=fig),
                             code="plot.properties.renderers.change.emit()"))
 
+        # self.update_viewport()
+        # don't flag this, just queue it
+        # self.ymid = self.compute_ymid()
+        # print("in constructor, ymid was %s" % self.ymid)
+        # curdoc().add_timeout_callback(self._update_viewport_callback, 2000)
+
     def update_viewport(self):
         """
         Update the view in the figure whenever we detect a change in the
         display area of the view.  By redrawing, we ensure the lines and axis
         label are in view, at 80% of the way up the visible Y axis.
         """
-        ymid = self.compute_ymid()
-        if ymid:
-            self.model.update_values(label_position=ymid)
+        self.ymid = self.compute_ymid()
+        if self.ymid and not self._pending_update_viewport:
+            self._pending_update_viewport = True
+            curdoc().add_timeout_callback(self._update_viewport_callback, 100)
+
+    def _update_viewport_callback(self):
+        self._pending_update_viewport = False
+        self.model.update_values(label_position=self.ymid)
 
     def update(self):
         """
@@ -558,8 +457,8 @@
         the figure.
         """
         source = self.model.source
-        self.box.left = source.data['start'][0]
-        self.box.right = source.data['end'][0]
+        # self.box.left = source.data['start'][0]
+        # self.box.right = source.data['end'][0]
         self.location.location = source.data['location'][0]
 
     def delete(self):
@@ -568,7 +467,7 @@
         # TODO could create a list of disabled labels/boxes to reuse instead
         # of making new ones (if we have one to recycle)
         self.label.visible = False
-        self.box.visible = False
+        # self.box.visible = False
         self.location.visible = False
         self.whisker.visible = False
 
@@ -692,13 +591,13 @@
         bokeh plot for displaying the regions
 
     """
-    def __init__(self, model, fig):
+    def __init__(self, model, x_max, y_max):
         # The list of AperturePlotView widget (aperture plots)
         self.aperture_plots = {}
         # The list of ApertureLineView widget (text inputs)
         self.aperture_lines = {}
 
-        self.fig = fig
+        self.fig = self._make_holoviews_quadmeshed(model, x_max, y_max)
 
         # The hamburger menu, which needs to have access to the aperture line
         # widgets (inner_controls)
@@ -718,16 +617,18 @@
         self.model = model
         model.add_listener(self)
 
-        self.view_start = fig.x_range.start
-        self.view_end = fig.x_range.end
+        self.view_start = self.fig.x_range.start
+        self.view_end = self.fig.x_range.end
 
         # listen here because ap sliders can come and go, and we don't have to
         # convince the figure to release those references since it just ties to
         # this top-level container
-        fig.x_range.on_change('start', lambda attr, old, new:
+        self.fig.x_range.on_change('start', lambda attr, old, new:
                               self.update_viewport(new, self.view_end))
-        fig.x_range.on_change('end', lambda attr, old, new:
+        self.fig.x_range.on_change('end', lambda attr, old, new:
                               self.update_viewport(self.view_start, new))
+
+    _pending_update_viewport = False
 
     def update_viewport(self, start, end):
         """Handle a change in the view to enable/disable aperture lines."""
@@ -735,8 +636,14 @@
         # the start/end tuples, so I have left the doc blank for now
         self.view_start = start
         self.view_end = end
+        if not ApertureView._pending_update_viewport:
+            ApertureView._pending_update_viewport = True
+            curdoc().add_timeout_callback(self.update_viewport_callback, 100)
+
+    def update_viewport_callback(self):
+        ApertureView._pending_update_viewport = False
         for apline in self.aperture_lines.values():
-            apline.update_viewport(start, end)
+            apline.update_viewport(self.view_start, self.view_end)
 
     def handle_aperture(self, aperture_id, model):
         """Handle an updated or added aperture."""
@@ -750,6 +657,7 @@
             ap = ApertureLineView(aperture_id, model)
             self.aperture_lines[aperture_id] = ap
             self.inner_controls.children.append(ap.component)
+        self._reload_holoviews()
 
     def delete_aperture(self, aperture_id):
         """Remove an aperture by ID. If the ID is not recognized, do nothing.
@@ -761,12 +669,49 @@
             del self.aperture_plots[aperture_id]
             del self.aperture_lines[aperture_id]
 
+        self._reload_holoviews()
         # for ap in self.aperture_plots[idx:]:
         #     ap.update_id(ap.aperture_id - 1)
 
         # for ap in self.aperture_lines[idx:]:
         #     ap.aperture_id -= 1
         #     ap.update_title()
+
+    def _make_aperture_qm_data_for_holoviews(self, aperture_model, x_max, y_max):
+        y = [0, y_max]
+        x = [0, ]
+        datarr = [0,]
+        ranges = list()
+        for am in aperture_model.aperture_models.values():
+            ranges.append((am.source.data['start'][0], am.source.data['end'][0]))
+        ranges.sort(key=lambda x: x[0])
+        for range in ranges:
+            x.extend((range[0], range[1]))
+            datarr.append(1)
+            datarr.append(0)
+        x.append(x_max)
+
+        return x, y, [datarr, ]
+
+    def _make_holoviews_quadmeshed(self, aperture_model, x_max, y_max):
+        da = self._make_aperture_qm_data_for_holoviews(aperture_model, x_max, y_max)
+        cmap = [None, '#d1efd1']
+        xyz = Stream.define('XYZ', data=da)
+        self.qm_dmap = hv.DynamicMap(hv.QuadMesh, streams=[xyz()])
+        # add gridstyle=grid_style in the call to .opts if you want to change how the grid looks
+        # grid_style = {'grid_line_color': 'black', 'grid_line_width': 1.5, 'ygrid_bounds': (0.3, 0.7),
+        #               'minor_xgrid_line_color': 'lightgray', 'xgrid_line_dash': [4, 4]}
+        self.qm_dmap.opts(cmap=cmap, height=500, responsive=True, show_grid=True,
+                          clipping_colors={'NaN': (0, 0, 0, 0)})
+        return hv.render(self.qm_dmap)
+
+    def _reload_holoviews(self):
+        x_max = self.model.profile.shape[0]
+        y_max = math.ceil(np.nanmax(self.model.profile) * 1.05)
+
+        da = self._make_aperture_qm_data_for_holoviews(self.model, x_max, y_max)
+
+        self.qm_dmap.event(data=da)
 
 
 def parameters_view(model, recalc_handler):
@@ -835,14 +780,7 @@
         super().__init__(title='Find Source Apertures',
                          filename_info=filename_info)
         self.model = model
-<<<<<<< HEAD
-
-        self.aperture_control_panel = None
-        self.details = None
-=======
->>>>>>> c6934988
         self.fig = None
-        self.hvimage = None
 
     def add_aperture(self):
         """
@@ -854,40 +792,6 @@
         """
         x = (self.fig.x_range.start + self.fig.x_range.end) / 2
         self.model.add_aperture(x, x, x)
-
-    def _make_aperture_qm_data_for_holoviews(self, aperture_model, x_max, y_max):
-        y = [0, y_max]
-        x = [0, ]
-        datarr = [0,]
-        ranges = list()
-        for i, loclim in enumerate(zip(aperture_model.locations, aperture_model.all_limits)):
-            lim = loclim[1]
-            ranges.append((lim[0], lim[1]))
-        ranges.sort(key=lambda x: x[0])
-        for range in ranges:
-            x.extend((range[0], range[1]))
-            datarr.append(1)
-            datarr.append(0)
-        x.append(x_max)
-
-        return x, y, [datarr, ]
-
-    def _make_holoviews_quadmeshed(self, aperture_model, x_max, y_max):
-        da = self._make_aperture_qm_data_for_holoviews(aperture_model, x_max, y_max)
-        cmap = ['#ffffff', '#d1efd1']
-        xyz = Stream.define('XYZ', data=da)
-        self.qm_dmap = hv.DynamicMap(hv.QuadMesh, streams=[xyz()])
-        self.qm_dmap.opts(cmap=cmap)
-
-        return hv.render(self.qm_dmap)
-
-    def _reload_apertures_quadmeshed(self):
-        x_max = self.model.profile.shape[0]
-        y_max = math.ceil(np.nanmax(self.model.profile) * 1.05)
-
-        da = self._make_aperture_qm_data_for_holoviews(self.model, x_max, y_max)
-
-        self.qm_dmap.event(data=da)
 
     def visualize(self, doc):
         """
@@ -899,98 +803,18 @@
             Bokeh provided document to add visual elements to
         """
         super().visualize(doc)
-        self.details = Div(text="")
-
-        # self.model.recalc_apertures()
-        for i in range(1, 700, 1):
-            loc = float(i)*3.0
-            start = loc-1.0
-            end = loc+1.0
-            self.model.add_aperture(loc, start, end)
 
         params = parameters_view(self.model, self.model.recalc_apertures)
 
-<<<<<<< HEAD
-        ymax = np.nanmax(self.model.profile)*1.05
-        self.hvimage = self._make_holoviews_quadmeshed(self.model, self.model.profile.shape[0], math.ceil(ymax))
-
-        self.hvimage.width = 600
-        self.hvimage.line(x=range(self.model.profile.shape[0]), y=self.model.profile, color="black")
-        self.hvimage.y_range = Range1d(start=0, end=ymax, bounds=(0, None))
-
-        self.hvimage.title = Title(text='Source Apertures')
-        self.hvimage.plot_height = 500
-
-        self.aperture_control_panel = ApertureControlPanel(self.hvimage, self.model)
-
-        self.model.add_listener(self)
-=======
-        # Create a blank figure with labels
-        self.fig = fig = figure(
-            # plot_width=600,
-            plot_height=500,
-            title='Source Apertures',
-            tools="pan,wheel_zoom,box_zoom,reset",
-            x_range=(0, self.model.profile_shape)
-        )
-        fig.height_policy = 'fixed'
-        fig.width_policy = 'fit'
-
-        aperture_view = ApertureView(self.model, fig)
-        # self.model.add_listener(self)
-
-        fig.step(x='x', y='y', source=self.model.profile_source,
-                 color="black", mode="center")
->>>>>>> c6934988
+        ymax = 100  # np.nanmax(self.model.ext.nddata)*1.05
+        aperture_view = ApertureView(self.model, self.model.profile_shape, ymax)
+        aperture_view.fig.step(x='x', y='y', source=self.model.profile_source,
+                               color="black", mode="center")
 
         add_button = Button(label="Add Aperture")
         add_button.on_click(self.add_aperture)
 
         helptext = Div()
-<<<<<<< HEAD
-        controls = column(children=[max_apertures_slider, threshold_slider,
-                                    self.aperture_control_panel.controls,
-                                    add_button, self.submit_button, helptext])
-
-        self.update_details()
-
-        col = column(self.hvimage, self.details)
-        col.sizing_mode = 'scale_width'
-        layout = row(controls, col)
-
-        Controller(self.hvimage, self.model, None, helptext, showing_residuals=False)
-
-        doc.add_root(layout)
-
-    def handle_aperture(self, aperture_id, location, start, end):
-        """
-        Handle updated aperture information.
-
-        This is called when a given aperture has a change
-        to it's start and end location.  The model is
-        updated and then the text describing the apertures
-        is updated
-
-        Parameters
-        ----------
-        aperture_id : int
-            ID of the aperture to add/update
-        location : float
-            new location of aperture
-        start : float
-            new start of aperture
-        end : float
-            new end of aperture
-        """
-        if aperture_id == len(self.model.locations)+1:
-            self.model.locations = np.append(self.model.locations, location)
-            self.model.all_limits.append((start, end))
-        else:
-            self.model.locations[aperture_id-1] = location
-            self.model.all_limits[aperture_id-1] = (start, end)
-        self._reload_apertures_quadmeshed()
-        self.update_details()
-=======
         controls = column(children=[
             params,
             helptext,
@@ -1004,34 +828,28 @@
         details = Div(text=DETAILED_HELP, css_classes=['detailed_help'],
                       visible=False)
         details_button = Button(label="Show detailed help",
-                                button_type='success', width=200)
+                                button_type='success', max_width=200,
+                                width_policy='max')
         details_button.on_click(_details_handler)
         self.model.recalc_apertures()
->>>>>>> c6934988
-
-        col = column(children=[fig, details_button, details],
+        # self.model.clear_apertures()
+        # for i in range(1, 700, 1):
+        #     loc = float(i)*3.0
+        #     start = loc-1.0
+        #     end = loc+1.0
+        #     self.model.add_aperture(loc, start, end)
+
+        col = column(children=[aperture_view.fig, details_button, details],
                      sizing_mode='scale_width')
 
-<<<<<<< HEAD
-        Parameters
-        ----------
-        aperture_id : int
-            `int` id of the aperture to delete
-        """
-        self.model.locations = np.delete(self.model.locations, aperture_id-1)
-        del self.model.all_limits[aperture_id-1]
-        self._reload_apertures_quadmeshed()
-        self.update_details()
-=======
         layout = column(
             Div(text=f'<b>Filename:</b> {self.filename_info or ""}<br/>'),
             self.submit_button,
             row(controls, col)
         )
         layout.sizing_mode = 'scale_width'
->>>>>>> c6934988
-
-        Controller(fig, self.model, None, helptext, showing_residuals=False)
+
+        Controller(aperture_view.fig, self.model, None, helptext, showing_residuals=False)
 
         doc.add_root(layout)
 

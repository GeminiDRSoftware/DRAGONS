--- conflicted
+++ resolved
@@ -282,10 +282,6 @@
         for k in extras.keys():
             setattr(self, k, extras[k])
 
-    def update(self, extras):
-        for k in extras.keys():
-            setattr(self, k, extras[k])
-
     def recalc_apertures(self):
         """
         Recalculate the apertures based on the current set of fitter inputs.
@@ -813,7 +809,6 @@
         self.model = model
         self.fig = None
         self.help_text = DETAILED_HELP
-        self.ui_params = ui_params
 
         # Customize the max_separation behavior away from the defaults.  In particular,
         # we depend on extracting some information from the model which was not readily
@@ -870,11 +865,7 @@
                 self.do_later(fn)
 
         widgets = self.make_widgets_from_parameters(self.ui_params, reinit_live=False, slider_width=256,
-<<<<<<< HEAD
-                                                    add_spacer=True)
-=======
                                                     add_spacer=True, hide_textbox=['max_separation'])
->>>>>>> 0f944782
 
         self.make_ok_cancel_dialog(reset_button,
                                    'Reset will change all inputs for this tab '
@@ -999,20 +990,12 @@
 
         """
         models = self.model.aperture_models
-<<<<<<< HEAD
-        res = list(models[id_].result() for id_ in sorted(models.keys()))
-        if res:
-            locations, limits = zip(*res)
-        else:
-            locations, limits = [], []
-=======
         res = (models[id_].result() for id_ in sorted(models.keys()))
         try:
             locations, limits = zip(*res)
         except ValueError:
             # There were no results.  Can't check ahead because they are generators
             return [[], []]
->>>>>>> 0f944782
         return np.array(locations), limits
 
 

import math
<<<<<<< HEAD

from bokeh.io import curdoc
from bokeh.layouts import column, row
from bokeh.models import (Button, CheckboxGroup,
                          ColumnDataSource, Div, LabelSet,
                          NumeralTickFormatter, Select, Slider, Spacer, Span,
                          Spinner, Whisker, CustomJS, TextInput)
=======
from functools import partial

import holoviews as hv
import numpy as np
from bokeh.io import curdoc
from bokeh.layouts import column, row
from bokeh.models import (Button, CheckboxGroup, ColumnDataSource, CustomJS,
                          Div, LabelSet, NumeralTickFormatter, Select, Slider,
                          Spacer, Span, Spinner, TextInput, Whisker)
from holoviews.streams import Stream
>>>>>>> 68745fe6

from geminidr.interactive import server
from geminidr.interactive.controls import Controller
from geminidr.interactive.interactive import (PrimitiveVisualizer,
                                              hamburger_helper)
from gempy.library.tracing import (find_apertures, find_apertures_peaks,
                                   get_limits, pinpoint_peaks)
from gempy.utils import logutils

<<<<<<< HEAD
# Holoviews
from holoviews.streams import Stream
import numpy as np
import holoviews as hv

=======
>>>>>>> 68745fe6
hv.extension('bokeh')

renderer = hv.renderer('bokeh')

__all__ = ["interactive_find_source_apertures", ]

log = logutils.get_logger(__name__)

DETAILED_HELP = """

<h2>Help</h2>

<p>Finds sources in 2D spectral images and store them in an APERTURE table for
each extension. Each table will, then, be used in later primitives to perform
aperture extraction.</p>
<p>The primitive operates by first collapsing the 2D spectral image in the
spatial direction to identify sky lines as regions of high pixel-to-pixel
variance, and the regions between the sky lines which consist of at least
`min_sky_region` pixels are selected. These are then collapsed in the
dispersion direction to produce a 1D spatial profile, from which sources are
identified using a peak-finding algorithm.</p>
<p>The widths of the apertures are determined by calculating a threshold level
relative to the peak, or an integrated flux relative to the total between the
minima on either side and determining where a smoothed version of the source
profile reaches this threshold.</p>

<h3>Profile parameters</h3>
<p>Those parameters applies to the computation of the 1D profile.</p>
<dl>
<dt>Percentile</dt>
<dd>
    Percentile to determine signal for each spatial pixel. Uses when
    collapsing along the dispersion direction to obtain a slit profile.
    If None, the mean is used instead.
</dd>
<dt>Min sky region</dt>
<dd>
    Minimum number of contiguous pixels between sky lines for a region
    to be added to the spectrum before collapsing to 1D.
</dd>
<dt>Use S/N ratio</dt>
<dd>
    Convert data to SNR per pixel before collapsing and peak-finding?
</dd>
<dt>Section</dt>
<dd>
    Comma-separated list of colon-separated pixel coordinate pairs
    indicating the region(s) over which the spectral signal should be
    used. The first and last values can be blank, indicating to
    continue to the end of the data
</dd>

<h3>Peak finding parameters</h3>
<p>Those parameters applies to the detection of peaks in the 1D profile.</p>
<dt>Max Apertures</dt>
<dd>
    Maximum number of apertures expected to be found. By default it is
    None so all apertures are returned.
</dd>
<dt>Threshold</dt>
<dd>
    Parameter describing either the height above background (relative
    to peak) or the integral under the spectrum (relative to the
    integral to the next minimum) at which to define the edges of
    the aperture.
</dd>
<dt>Sizing method</dt>
<dd>
    Method for automatic width determination: <i>peak</i> for the height
    relative to peak, or <i>integral</i> for the integrated flux.
</dd>
</dl>
"""


def avoid_multiple_update(func):
    """Decorator to prevent handlers to update multiple times."""
    def wrapper(self, attr, old, new):
        if self.in_update:
            return

        self.in_update = True
        func(self, attr, old, new)
        self.in_update = False
    return wrapper


class CustomWidget:
    """Defines a default handler that set the value on the model."""

    def __init__(self, title, model, attr, handler=None, **kwargs):
        self.title = title
        self.attr = attr
        self.model = model
        self._handler = handler
        self.kwargs = kwargs

    @property
    def value(self):
        """The value from the model."""
        return getattr(self.model, self.attr)

    def handler(self, attr, old, new):
        if self._handler is not None:
            self._handler(new)
        else:
            setattr(self.model, self.attr, new)


class SpinnerInputLine(CustomWidget):
    def build(self):
        self.spinner = Spinner(value=self.value, width=64, **self.kwargs)
        self.spinner.on_change("value", self.handler)
        return row([Div(text=self.title, align='center'),
                    Spacer(width_policy='max'),
                    self.spinner])

    def reset(self):
        self.spinner.value = self.value


class TextInputLine(CustomWidget):
    def build(self):
        self.text_input = TextInput(value=self.value, width=256, **self.kwargs)
        self.text_input.on_change("value", self.handler)
        return row([Div(text=self.title, align='center'),
                    Spacer(width_policy='max'),
                    self.text_input])

    def reset(self):
        self.text_input.value = self.value


class TextSlider(CustomWidget):
    def build(self):
        self.in_update = False
        self.spinner = Spinner(value=self.value, width=64,
                               step=self.kwargs.get('step'),
                               low=self.kwargs.get('start'),
                               high=self.kwargs.get('end'))
        self.slider = Slider(start=self.kwargs.get('start'),
                             end=self.kwargs.get('end'),
                             step=self.kwargs.get('step'),
                             value=self.value, title=self.title, width=256)
        self.spinner.on_change("value", self.handler)
        self.slider.on_change("value", self.handler)

        return row([self.slider,
                    Spacer(width_policy='max'),
                    self.spinner])

    def reset(self):
        self.spinner.value = self.value
        self.slider.value = self.value

    @avoid_multiple_update
    def handler(self, attr, old, new):
        self.spinner.value = new
        self.slider.value = new
        super().handler(attr, old, new)


class CheckboxLine(CustomWidget):
    def build(self):
        self.checkbox = CheckboxGroup(labels=[""],
                                      active=[0] if self.value else [],
                                      width=40, width_policy='fixed',
                                      align='center')
        self.checkbox.on_click(self.handler)
        return row([Div(text=self.title, align='center'),
                    Spacer(width_policy='max'),
                    self.checkbox])

    def reset(self):
        self.checkbox.active = [0] if self.value else []

    def handler(self, new):
        super().handler(None, None, new)


class SelectLine(CustomWidget):
    def build(self):
        self.select = Select(value=self.value, options=["peak", "integral"],
                             width=128)
        self.select.on_change("value", self.handler)
        return row([Div(text=self.title, align='center'),
                    Spacer(width_policy='max'),
                    self.select])

    def reset(self):
        self.select.value = self.value


class ApertureModel:
    def __init__(self, aperture_id, location, start, end, parent):
        self.source = ColumnDataSource({
            'id': [aperture_id],
            'location': [location],
            'start': [start],
            'end': [end],
            'label_position': [380],
        })
        self.parent = parent

    def delete(self):
        self.parent.delete_aperture(self.source.data['id'][0])

    def update_values(self, notify=True, **kwargs):
        data = {field: [(0, value)] for field, value in kwargs.items()}
        self.source.patch(data)
        if notify:
            self.parent.adjust_aperture(self.source.data['id'][0])

    def result(self):
        data = self.source.data
        return data['location'][0], (data['start'][0], data['end'][0])


class FindSourceAperturesModel:
    def __init__(self, ext, **aper_params):
        """
        Create an aperture model with the given initial set of inputs.

        This creates an aperture model that we can use to do the aperture
        fitting.  This model allows us to tweak the various inputs using the
        UI and then recalculate the fit as often as desired.

        """
        self.listeners = []
        self.ext = ext
        self.profile = None
        self.profile_shape = self.ext.shape[0]
        self.aperture_models = {}

        # keep the initial parameters
        self._aper_params = aper_params.copy()

        # parameters used to compute the current profile
        self.profile_params = None
        self.profile_source = ColumnDataSource({
            'x': np.arange(self.profile_shape),
            'y': np.zeros(self.profile_shape),
        })

        # initial parameters are set as attributes
        self.reset()

    @property
    def aper_params(self):
        """Return the actual param dict from the instance attributes."""
        return {name: getattr(self, name) for name in self._aper_params}

    def add_listener(self, listener):
        """Add a listener for update to the apertures."""
        self.listeners.append(listener)

    def call_listeners(self, method, *args, update_view=False, **kwargs):
        for listener in self.listeners:
            func = getattr(listener, method, None)
            if func:
                func(*args, **kwargs)
            if update_view and hasattr(listener, 'update_view'):
                listener.update_view()

    def reset(self):
        """Reset model to its initial values."""
        for name, value in self._aper_params.items():
            setattr(self, name, value)

    def find_closest(self, x, x_start, x_end):
        model = min(self.aperture_models.values(),
                    key=lambda m: abs(m.source.data['location'][0] - x))
        if x_start < model.source.data['location'][0] < x_end:
            return model.source.data['id'][0]

    def find_peak(self, x):
        # Find local maximum to help pinpoint_peaks
        data = np.ma.array(self.profile, mask=self.prof_mask)
        initx = np.ma.argmax(data[int(x) - 20:int(x) + 21]) + int(x) - 20

        peaks = pinpoint_peaks(self.profile, self.prof_mask, [initx],
                               halfwidth=20, threshold=0)
        if len(peaks) > 0:
            limits = get_limits(np.nan_to_num(self.profile),
                                self.prof_mask,
                                peaks=peaks,
                                threshold=self.threshold,
                                method=self.sizing_method)
            log.stdinfo(f"Found source at {self.direction}: {peaks[0]:.1f}")
            self.add_aperture(peaks[0], *limits[0])

    def recalc_apertures(self):
        """
        Recalculate the apertures based on the current set of fitter inputs.

        This will redo the aperture detection.  Then it calls to each
        registered listener function and calls it with a list of N locations
        and N limits.

        """
        self.clear_apertures()

        if self.profile_params is None:
            self.profile_params = self.aper_params.copy()
            recompute_profile = True
        else:
            # Find if parameters that would change the profile have
            # been modified
            recompute_profile = False
            for name in ('min_sky_region', 'percentile', 'section', 'use_snr'):
                if self.profile_params[name] != self.aper_params[name]:
                    recompute_profile = True
                    break
            self.profile_params = self.aper_params.copy()

        if recompute_profile:
            # if any of those parameters changed we must recompute the profile
            locations, all_limits, self.profile, self.prof_mask = \
                find_apertures(self.ext, **self.aper_params)
            self.profile_source.patch({'y': [(slice(None), self.profile)]})
        else:
            # otherwise we can redo only the peak detection
            locations, all_limits = find_apertures_peaks(
                self.profile, self.prof_mask, self.max_apertures,
                self.direction, self.threshold, self.sizing_method)

        self.aperture_models.clear()

        for aperture_id, (location, limits) in enumerate(
                zip(locations, all_limits), start=1):

            model = ApertureModel(aperture_id, location, limits[0],
                                  limits[1], self)
            self.aperture_models[aperture_id] = model
            self.call_listeners('add_aperture', aperture_id, model)

        self.call_listeners('update_view')

    def add_aperture(self, location, start, end):
        aperture_id = max(self.aperture_models, default=0) + 1
        model = ApertureModel(aperture_id, location, start, end, self)
        self.aperture_models[aperture_id] = model
        self.call_listeners('add_aperture', aperture_id, model,
                            update_view=True)
        return aperture_id

    def adjust_aperture(self, aperture_id):
        """Adjust an existing aperture by ID to a new range."""
        self.call_listeners('update_aperture', aperture_id, update_view=True)

    def delete_aperture(self, aperture_id):
        """Delete an aperture by ID."""
        self.call_listeners('delete_aperture', aperture_id)
        del self.aperture_models[aperture_id]
        self.call_listeners('update_view')

    def clear_apertures(self):
        """Remove all apertures, calling delete on the listeners for each."""
        for aperture_id in self.aperture_models:
            self.call_listeners('delete_aperture', aperture_id)
        self.aperture_models.clear()
        self.call_listeners('update_view')

    def renumber_apertures(self):
        new_models = {}
        for new_id, model in enumerate(self.aperture_models.values(), start=1):
            model.update_values(id=new_id, notify=False)
            new_models[new_id] = model
        self.aperture_models.clear()
        self.aperture_models.update(new_models)

        self.call_listeners('renumber_apertures')
        for aperture_id in self.aperture_models:
            self.call_listeners('update_aperture', aperture_id)
        self.call_listeners('update_view')


class AperturePlotView:
    """
    Create a visible glyph-set to show the existance
    of an aperture on the given figure.  This display
    will update as needed in response to panning/zooming.
    """
    def __init__(self, fig, model):
        self.model = model
        self.fig = fig
<<<<<<< HEAD
        self.ymid = None
        self._pending_update_viewport = False
        self.label = None
        self.whisker = None
        self.location = None
=======
        self._pending_update_viewport = False
>>>>>>> 68745fe6

        if fig.document:
            fig.document.add_next_tick_callback(self.build_ui)
        else:
            self.build_ui()

    def build_ui(self):
        """
        Build the view in the figure.

        This call creates the UI elements for this aperture in the
        parent figure.  It also wires up event listeners to adjust
        the displayed glyphs as needed when the view changes.

        Parameters
        ----------
        fig : :class:`~bokeh.plotting.Figure`
            bokeh figure to attach glyphs to

        """
        fig = self.fig
        source = self.model.source

<<<<<<< HEAD
        self.label = LabelSet(source=source, x="location", y="label_position",
=======
        self.label = LabelSet(source=source, x="end", y=380,
>>>>>>> 68745fe6
                              y_offset=2, y_units="screen", text="id")
        fig.add_layout(self.label)

        self.whisker = Whisker(source=source, base="label_position",
                               lower="start", upper="end", dimension='width',
                               base_units="screen",
                               line_color="purple")

        fig.add_layout(self.whisker)

        self.location = Span(location=source.data['location'][0],
                             dimension='height', line_color='green',
                             line_dash='dashed', line_width=1)
        fig.add_layout(self.location)

    def update(self):
        """
        Alter the coordinate range for this aperture. This will adjust the
        shaded area and the arrows/label for this aperture as displayed on
        the figure.
        """
        source = self.model.source
        self.location.location = source.data['location'][0]

    def delete(self):
        """Delete this aperture from it's view."""
        # TODO removing causes problems, because bokeh, sigh
        # TODO could create a list of disabled labels/boxes to reuse instead
        # of making new ones (if we have one to recycle)
        self.label.visible = False
        self.location.visible = False
        self.whisker.visible = False


class ApertureLineView:
    def __init__(self, model):
        """ Create text inputs for the start, location and end of an aperture.

        Parameters
        ----------
        model : :class:`ApertureModel`
            The model that tracks the apertures and their ranges

        """
        self.model = model

        button = Button(label="Del", width=48)
        button.on_click(self.model.delete)

        source = model.source
        fmt = NumeralTickFormatter(format='0.00')
        self.start_input = Spinner(width=96, low=0, format=fmt,
                                   value=source.data['start'][0])
        self.location_input = Spinner(width=96, low=0, format=fmt,
                                      value=source.data['location'][0])
        self.end_input = Spinner(width=96, low=0, format=fmt,
                                 value=source.data['end'][0])

        self.in_update = False

        self.aperture_name = Div(text=f"# {source.data['id'][0]}",
                                 align='center', width=24)
        self.start_input.on_change("value", self._start_handler)
        self.location_input.on_change("value", self._location_handler)
        self.end_input.on_change("value", self._end_handler)

        self.component = row([self.aperture_name,
                              self.start_input,
                              self.location_input,
                              self.end_input,
                              button])

    @avoid_multiple_update
    def _start_handler(self, attr, old, new):
        self.model.update_values(start=self.start_input.value)

    @avoid_multiple_update
    def _end_handler(self, attr, old, new):
        self.model.update_values(end=self.end_input.value)

    @avoid_multiple_update
    def _location_handler(self, attr, old, new):
        self.start_input.value += new - old
        self.end_input.value += new - old
        self.model.update_values(location=self.location_input.value,
                                 start=self.start_input.value,
                                 end=self.end_input.value)

    @avoid_multiple_update
    def update(self, attr, old, new):
        # Because Bokeh checks the handler signatures we need the same
        # argument names for the decorator...
        source = self.model.source
        self.start_input.value = source.data['start'][0]
        self.location_input.value = source.data['location'][0]
        self.end_input.value = source.data['end'][0]
        self.aperture_name.text = f"# {source.data['id'][0]}"

    def update_viewport(self, start, end):
        """
        Respond to a viewport update.

        This checks the visible range of the viewport against the current range
        of this aperture.  If the aperture is not fully contained within the
        new visible area, all UI elements are disabled.  If the aperture is in
        range, the start and stop values for the slider are capped to the
        visible range.

        Parameters
        ----------
        start : float
            Visible start of x axis
        end : float
            Visible end of x axis
        """
        disabled = (self.model.source.data['start'][0] < start or
                    self.model.source.data['end'][0] > end)
        for child in self.component.children:
            child.disabled = disabled


class ApertureView:
    """
    UI elements for displaying the current set of apertures.

    This class manages a set of colored regions on a figure to
    show where the defined apertures are, along with a numeric
    ID for each.

    Parameters
    ----------
    model : :class:`ApertureModel`
        Model for tracking the apertures, may be shared across multiple views
    fig : :class:`~bokeh.plotting.Figure`
        bokeh plot for displaying the regions

    """
    def __init__(self, model, x_max, y_max):
        # The widgets (AperturePlotView, ApertureLineView) for each aperture
        self.widgets = {}

<<<<<<< HEAD
        self.fig = self._make_holoviews_quadmeshed(model, x_max, y_max)
=======
        self.model = model
        model.add_listener(self)
>>>>>>> 68745fe6

        self.fig = self._make_holoviews_quadmeshed(model, x_max, y_max)

        # The hamburger menu, which needs to have access to the aperture line
        # widgets (inner_controls)
        self.inner_controls = column(max_height=300, height_policy='auto',
                                     width=440, css_classes=['scrollable'])
        self.controls = hamburger_helper("Apertures", self.inner_controls)

        self.inner_controls.children.append(
            row([
                Div(text="", width=48),
                Div(text="<b>Start</b>", width=96, align="center"),
                Div(text="<b>Location</b>", width=96, align="center"),
                Div(text="<b>End</b>", width=96, align="center"),
            ])
        )

        self.model = model
        model.add_listener(self)

        self.view_start = self.fig.x_range.start
        self.view_end = self.fig.x_range.end

        # listen here because ap sliders can come and go, and we don't have to
        # convince the figure to release those references since it just ties to
        # this top-level container
        self.fig.x_range.on_change('start', lambda attr, old, new:
<<<<<<< HEAD
                              self.update_viewport(new, self.view_end))
        self.fig.x_range.on_change('end', lambda attr, old, new:
                              self.update_viewport(self.view_start, new))
=======
                                   self.update_viewport(start=new))
        self.fig.x_range.on_change('end', lambda attr, old, new:
                                   self.update_viewport(end=new))

    _pending_update_viewport = False
>>>>>>> 68745fe6

    _pending_update_viewport = False

    def update_viewport(self, start, end):
        """Handle a change in the view to enable/disable aperture lines."""
<<<<<<< HEAD
        # Bokeh docs provide no indication of the datatype or orientation of
        # the start/end tuples, so I have left the doc blank for now
        self.view_start = start
        self.view_end = end
        if not ApertureView._pending_update_viewport:
            ApertureView._pending_update_viewport = True
            curdoc().add_timeout_callback(self.update_viewport_callback, 100)

    def update_viewport_callback(self):
=======
        if not ApertureView._pending_update_viewport:
            ApertureView._pending_update_viewport = True
            start = start or self.fig.x_range.start
            end = end or self.fig.x_range.end
            callback = partial(self.update_viewport_callback, start, end)
            curdoc().add_timeout_callback(callback, 100)

    def update_viewport_callback(self, start, end):
>>>>>>> 68745fe6
        ApertureView._pending_update_viewport = False
        for widget in self.widgets.values():
            widget[1].update_viewport(self.view_start, self.view_end)

    def handle_aperture(self, aperture_id, model):
        """Handle an updated or added aperture."""
        plot, line = self.widgets[aperture_id]
        plot.update()
        line.update(None, None, None)

        # TODO what about this no longer taking id?
        ap = ApertureLineView(model)
        self.aperture_lines[aperture_id] = ap
        self.inner_controls.children.append(ap.component)
        self._reload_holoviews()

    def update_aperture(self, aperture_id):
        plot, line = self.widgets[aperture_id]
        plot.update()
        line.update(None, None, None)
        self._reload_holoviews()

    def add_aperture(self, aperture_id, model):
        plot = AperturePlotView(self.fig, model)
        line = ApertureLineView(model)
        self.widgets[aperture_id] = (plot, line)
        self.inner_controls.children.append(line.component)
        self._reload_holoviews()

    def delete_aperture(self, aperture_id):
        """Remove an aperture by ID. If the ID is not recognized, do nothing.
        """
        if aperture_id in self.widgets:
            plot, line = self.widgets[aperture_id]
            plot.delete()
            self.inner_controls.children.remove(line.component)
            del self.widgets[aperture_id]

        self._reload_holoviews()

    def renumber_apertures(self):
        new_widgets = {}
        for plot, line in self.widgets.values():
            aperture_id = plot.model.source.data['id'][0]
            new_widgets[aperture_id] = (plot, line)
        self.widgets.clear()
        self.widgets.update(new_widgets)

<<<<<<< HEAD
        self._reload_holoviews()

    def _make_aperture_qm_data_for_holoviews(self, aperture_model, x_max, y_max):
        y = [0, y_max]
        x = [0, ]
        datarr = [0,]
        ranges = list()
        for am in aperture_model.aperture_models.values():
            ranges.append((am.source.data['start'][0], am.source.data['end'][0]))
        ranges.sort(key=lambda x: x[0])
        for range in ranges:
            x.extend((range[0], range[1]))
            datarr.append(1)
            datarr.append(0)
        x.append(x_max)

        return x, y, [datarr, ]

    def _make_holoviews_quadmeshed(self, aperture_model, x_max, y_max):
        da = self._make_aperture_qm_data_for_holoviews(aperture_model, x_max, y_max)
        cmap = [None, '#d1efd1']
        xyz = Stream.define('XYZ', data=da)
        self.qm_dmap = hv.DynamicMap(hv.QuadMesh, streams=[xyz()])
        # add gridstyle=grid_style in the call to .opts if you want to change how the grid looks
        # grid_style = {'grid_line_color': 'black', 'grid_line_width': 1.5, 'ygrid_bounds': (0.3, 0.7),
        #               'minor_xgrid_line_color': 'lightgray', 'xgrid_line_dash': [4, 4]}
        self.qm_dmap.opts(cmap=cmap, height=500, responsive=True, show_grid=True,
                          clipping_colors={'NaN': (0, 0, 0, 0)})
        return hv.render(self.qm_dmap)

    def _reload_holoviews(self):
        x_max = self.model.profile.shape[0]
        y_max = math.ceil(np.nanmax(self.model.profile) * 10)  # TODO something else?  could pick arbitrary high value
        da = self._make_aperture_qm_data_for_holoviews(self.model, x_max, y_max)

        self.qm_dmap.event(data=da)


def parameters_view(model, recalc_handler):

    def _maxaper_handler(new):
        model.max_apertures = int(new) if new is not None else None

    maxaper = TextInputLine("Max Apertures (empty means no limit)",
                            model, attr="max_apertures",
                            handler=_maxaper_handler, low=0)

    percentile = TextSlider("Percentile (use mean if no value)", model,
                            attr="percentile", start=0, end=100, step=1)

    minsky = TextInputLine("Min sky region", model, attr="min_sky_region",
                           low=0)

    def _use_snr_handler(new):
        model.use_snr = 0 in new

    use_snr = CheckboxLine("Use S/N ratio ?", model, attr="use_snr",
                           handler=_use_snr_handler)

    threshold = TextSlider("Threshold", model, attr="threshold",
                           start=0, end=1, step=0.01)

    sizing = SelectLine("Sizing method", model, attr="sizing_method")

    def _reset_handler():
        model.reset()
        for widget in (maxaper, minsky, use_snr,
                       threshold, percentile, sizing):
            widget.reset()
        recalc_handler()

    reset_button = Button(label="Reset", default_size=200)
    reset_button.on_click(_reset_handler)

    find_button = Button(label="Find apertures", button_type='success',
                         default_size=200)
    find_button.on_click(recalc_handler)

    return column([
        maxaper.build(),
        percentile.build(),
        minsky.build(),
        use_snr.build(),
        threshold.build(),
        sizing.build(),
        row([reset_button, find_button]),
    ])
=======
    def update_view(self):
        self._reload_holoviews()

    def _prepare_data_for_holoviews(self, aperture_model, x_max, y_max):
        y = [0, y_max]
        x = [0]
        datarr = [0]
        ranges = [[am.source.data['start'][0], am.source.data['end'][0]]
                  for am in aperture_model.aperture_models.values()]
        ranges.sort(key=lambda x: x[0])

        for range_ in ranges:
            x += range_
            datarr += [1, 0]
        x.append(x_max)
        return x, y, [datarr]

    def _make_holoviews_quadmeshed(self, aperture_model, x_max, y_max):
        da = self._prepare_data_for_holoviews(aperture_model, x_max, y_max)
        cmap = [None, '#d1efd1']
        xyz = Stream.define('XYZ', data=da)
        self.qm_dmap = hv.DynamicMap(hv.QuadMesh, streams=[xyz()])
        self.qm_dmap.opts(cmap=cmap,
                          height=500,
                          alpha=0.5,
                          responsive=True,
                          show_grid=True,
                          clipping_colors={'NaN': (0, 0, 0, 0)},
                          clim=(0, 1))
        return hv.render(self.qm_dmap)

    def _reload_holoviews(self):
        if self.model.profile is not None:
            x_max = self.model.profile.shape[0]
            y_max = math.ceil(np.nanmax(self.model.profile) * 1.05)
            da = self._prepare_data_for_holoviews(self.model, x_max, y_max)
            self.qm_dmap.event(data=da)
>>>>>>> 68745fe6


class FindSourceAperturesVisualizer(PrimitiveVisualizer):
    def __init__(self, model, filename_info=''):
        """
        Create a view for finding apertures with the given
        :class:`FindSourceAperturesModel`

        Parameters
        ----------
        model : :class:`FindSourceAperturesModel`
            Model to use for tracking the input parameters and recalculating
            fresh sets as needed
        """
        super().__init__(title='Find Source Apertures',
                         primitive_name='findSourceApertures',
                         filename_info=filename_info)
        self.model = model
        self.fig = None
        self.help_text = DETAILED_HELP

    def add_aperture(self):
        """
        Add a new aperture in the middle of the current display area.

        This is used when the user adds an aperture.  We don't know where
        they want it yet so we just place one in the screen center.

        """
        x = (self.fig.x_range.start + self.fig.x_range.end) / 2
        self.model.add_aperture(x, x, x)

    def parameters_view(self):
        model = self.model

        def _maxaper_handler(new):
            model.max_apertures = int(new) if new is not None else None

        def _use_snr_handler(new):
            model.use_snr = 0 in new

        def _reset_handler(result):
            if result:
                model.reset()
                for widget in (maxaper, minsky, use_snr,
                               threshold, percentile, sizing):
                    widget.reset()
                self.model.recalc_apertures()

        def _find_handler(result):
            if result:
                self.model.recalc_apertures()

        # Profile parameters
        percentile = TextSlider("Percentile (use mean if no value)", model,
                                attr="percentile", start=0, end=100, step=1)
        minsky = SpinnerInputLine("Min sky region", model,
                                  attr="min_sky_region", low=0)
        use_snr = CheckboxLine("Use S/N ratio ?", model, attr="use_snr",
                               handler=_use_snr_handler)
        sections = TextInputLine("Sections", model, attr="section",
                                 placeholder="e.g. 100:900,1500:2000")

        # Peak finding parameters
        maxaper = SpinnerInputLine("Max Apertures (empty means no limit)",
                                   model, attr="max_apertures",
                                   handler=_maxaper_handler, low=0)
        threshold = TextSlider("Threshold", model, attr="threshold",
                               start=0, end=1, step=0.01)
        sizing = SelectLine("Sizing method", model, attr="sizing_method")

        reset_button = Button(label="Reset", button_type='danger',
                              default_size=200)

        self.make_ok_cancel_dialog(reset_button,
                                   'Reset will change all inputs for this tab '
                                   'back to their original values.  Proceed?',
                                   _reset_handler)

        find_button = Button(label="Find apertures", button_type='primary',
                             default_size=200)

        self.make_ok_cancel_dialog(find_button,
                                   'All apertures will be recomputed and '
                                   'changes will be lost. Proceed?',
                                   _find_handler)

        return column(
            Div(text="Parameters to compute the profile:",
                css_classes=['param_section']),
            percentile.build(),
            minsky.build(),
            use_snr.build(),
            sections.build(),
            Div(text="Parameters to find peaks:",
                css_classes=['param_section']),
            maxaper.build(),
            threshold.build(),
            sizing.build(),
            row([reset_button, find_button]),
        )

    def visualize(self, doc):
        """
        Build the visualization in bokeh in the given browser document.

        Parameters
        ----------
        doc : :class:`~bokeh.document.Document`
            Bokeh provided document to add visual elements to
        """
        super().visualize(doc)

        params = self.parameters_view()

<<<<<<< HEAD
        ymax = 100  # this will update fof the profile once we have the data
        aperture_view = ApertureView(self.model, self.model.profile_shape, ymax)
        aperture_view.fig.step(x='x', y='y', source=self.model.profile_source,
                               color="black", mode="center")
        # safe for reference:
        self.fig = aperture_view.fig
=======
        ymax = 100  # np.nanmax(self.model.ext.nddata)*1.05
        aperture_view = ApertureView(self.model, self.model.profile_shape, ymax)
        aperture_view.fig.step(x='x', y='y', source=self.model.profile_source,
                               color="black", mode="center")
>>>>>>> 68745fe6

        add_button = Button(label="Add Aperture", button_type='primary',
                            default_size=200)
        add_button.on_click(self.add_aperture)

        renumber_button = Button(label="Renumber apertures",
                                 button_type='primary', default_size=200)
        renumber_button.on_click(self.model.renumber_apertures)

        helptext = Div(margin=(20, 0, 0, 35), sizing_mode='scale_width')
        controls = column(children=[
            params,
            aperture_view.controls,
            row(renumber_button, add_button),
        ])

        details_button = Button(label="Show detailed help",
                                button_type='primary')
        details_button.js_on_click(CustomJS(code="openHelpPopup();"))
        self.model.recalc_apertures()
        # profile will be recalculated, adjust figure y range
        y_max = np.nanmax(self.model.profile_source.data['y'])
        aperture_view.fig.y_range.end = y_max * 1.1

<<<<<<< HEAD
        col = column(children=[aperture_view.fig, helptext], sizing_mode='scale_width')
=======
        col = column(children=[aperture_view.fig, helptext],
                     sizing_mode='scale_width')
>>>>>>> 68745fe6
        toolbar = row(
            children=[
                Div(text=f'<b>Filename:</b> {self.filename_info or ""}<br/>'),
                Spacer(sizing_mode='scale_width'),
                self.submit_button,
                Spacer(sizing_mode='scale_width'),
                details_button,
            ],
        )

        layout = column(toolbar, row(controls, col))
        layout.sizing_mode = 'scale_width'

<<<<<<< HEAD
        Controller(aperture_view.fig, self.model, None, helptext, showing_residuals=False)
=======
        Controller(aperture_view.fig, self.model, None, helptext,
                   showing_residuals=False)
>>>>>>> 68745fe6

        doc.add_root(layout)

    def result(self):
        """
        Get the result of the find.

        Returns
        -------
        list of float, list of tuple :
            list of locations and list of the limits as tuples

        """
        models = self.model.aperture_models
        res = (models[id_].result() for id_ in sorted(models.keys()))
        locations, limits = zip(*res)
        return np.array(locations), limits


def interactive_find_source_apertures(ext, **kwargs):
    """
    Perform an interactive find of source apertures with the given initial
    parameters.

    This will do all the bokeh initialization and display a UI for
    interactively modifying parameters from their initial values.  The user can
    also interact directly with the found aperutres as desired.  When the user
    hits the `Submit` button, this method will return the results of the find
    to the caller.

    """
    model = FindSourceAperturesModel(ext, **kwargs)
    fsav = FindSourceAperturesVisualizer(model, filename_info=ext.filename)
    server.set_visualizer(fsav)
    server.start_server()
    return fsav.result()<|MERGE_RESOLUTION|>--- conflicted
+++ resolved
@@ -1,13 +1,4 @@
 import math
-<<<<<<< HEAD
-
-from bokeh.io import curdoc
-from bokeh.layouts import column, row
-from bokeh.models import (Button, CheckboxGroup,
-                          ColumnDataSource, Div, LabelSet,
-                          NumeralTickFormatter, Select, Slider, Spacer, Span,
-                          Spinner, Whisker, CustomJS, TextInput)
-=======
 from functools import partial
 
 import holoviews as hv
@@ -18,7 +9,6 @@
                           Div, LabelSet, NumeralTickFormatter, Select, Slider,
                           Spacer, Span, Spinner, TextInput, Whisker)
 from holoviews.streams import Stream
->>>>>>> 68745fe6
 
 from geminidr.interactive import server
 from geminidr.interactive.controls import Controller
@@ -28,14 +18,6 @@
                                    get_limits, pinpoint_peaks)
 from gempy.utils import logutils
 
-<<<<<<< HEAD
-# Holoviews
-from holoviews.streams import Stream
-import numpy as np
-import holoviews as hv
-
-=======
->>>>>>> 68745fe6
 hv.extension('bokeh')
 
 renderer = hv.renderer('bokeh')
@@ -236,7 +218,6 @@
             'location': [location],
             'start': [start],
             'end': [end],
-            'label_position': [380],
         })
         self.parent = parent
 
@@ -422,15 +403,7 @@
     def __init__(self, fig, model):
         self.model = model
         self.fig = fig
-<<<<<<< HEAD
-        self.ymid = None
         self._pending_update_viewport = False
-        self.label = None
-        self.whisker = None
-        self.location = None
-=======
-        self._pending_update_viewport = False
->>>>>>> 68745fe6
 
         if fig.document:
             fig.document.add_next_tick_callback(self.build_ui)
@@ -454,25 +427,24 @@
         fig = self.fig
         source = self.model.source
 
-<<<<<<< HEAD
-        self.label = LabelSet(source=source, x="location", y="label_position",
-=======
         self.label = LabelSet(source=source, x="end", y=380,
->>>>>>> 68745fe6
                               y_offset=2, y_units="screen", text="id")
         fig.add_layout(self.label)
 
-        self.whisker = Whisker(source=source, base="label_position",
-                               lower="start", upper="end", dimension='width',
-                               base_units="screen",
-                               line_color="purple")
-
+        self.whisker = Whisker(source=source, base=380, lower="start",
+                               upper="end", dimension='width',
+                               base_units="screen", line_color="purple")
         fig.add_layout(self.whisker)
 
         self.location = Span(location=source.data['location'][0],
                              dimension='height', line_color='green',
                              line_dash='dashed', line_width=1)
         fig.add_layout(self.location)
+
+        # leaving this here for now in case I need it again.
+        # fig.y_range.js_on_change(
+        #     'end', CustomJS(args=dict(plot=fig),
+        #                     code="plot.properties.renderers.change.emit()"))
 
     def update(self):
         """
@@ -600,12 +572,8 @@
         # The widgets (AperturePlotView, ApertureLineView) for each aperture
         self.widgets = {}
 
-<<<<<<< HEAD
-        self.fig = self._make_holoviews_quadmeshed(model, x_max, y_max)
-=======
         self.model = model
         model.add_listener(self)
->>>>>>> 68745fe6
 
         self.fig = self._make_holoviews_quadmeshed(model, x_max, y_max)
 
@@ -624,43 +592,18 @@
             ])
         )
 
-        self.model = model
-        model.add_listener(self)
-
-        self.view_start = self.fig.x_range.start
-        self.view_end = self.fig.x_range.end
-
         # listen here because ap sliders can come and go, and we don't have to
         # convince the figure to release those references since it just ties to
         # this top-level container
         self.fig.x_range.on_change('start', lambda attr, old, new:
-<<<<<<< HEAD
-                              self.update_viewport(new, self.view_end))
-        self.fig.x_range.on_change('end', lambda attr, old, new:
-                              self.update_viewport(self.view_start, new))
-=======
                                    self.update_viewport(start=new))
         self.fig.x_range.on_change('end', lambda attr, old, new:
                                    self.update_viewport(end=new))
 
     _pending_update_viewport = False
->>>>>>> 68745fe6
-
-    _pending_update_viewport = False
-
-    def update_viewport(self, start, end):
+
+    def update_viewport(self, start=None, end=None):
         """Handle a change in the view to enable/disable aperture lines."""
-<<<<<<< HEAD
-        # Bokeh docs provide no indication of the datatype or orientation of
-        # the start/end tuples, so I have left the doc blank for now
-        self.view_start = start
-        self.view_end = end
-        if not ApertureView._pending_update_viewport:
-            ApertureView._pending_update_viewport = True
-            curdoc().add_timeout_callback(self.update_viewport_callback, 100)
-
-    def update_viewport_callback(self):
-=======
         if not ApertureView._pending_update_viewport:
             ApertureView._pending_update_viewport = True
             start = start or self.fig.x_range.start
@@ -669,46 +612,29 @@
             curdoc().add_timeout_callback(callback, 100)
 
     def update_viewport_callback(self, start, end):
->>>>>>> 68745fe6
         ApertureView._pending_update_viewport = False
         for widget in self.widgets.values():
-            widget[1].update_viewport(self.view_start, self.view_end)
-
-    def handle_aperture(self, aperture_id, model):
+            widget[1].update_viewport(start, end)
+
+    def update_aperture(self, aperture_id):
         """Handle an updated or added aperture."""
         plot, line = self.widgets[aperture_id]
         plot.update()
         line.update(None, None, None)
-
-        # TODO what about this no longer taking id?
-        ap = ApertureLineView(model)
-        self.aperture_lines[aperture_id] = ap
-        self.inner_controls.children.append(ap.component)
-        self._reload_holoviews()
-
-    def update_aperture(self, aperture_id):
-        plot, line = self.widgets[aperture_id]
-        plot.update()
-        line.update(None, None, None)
-        self._reload_holoviews()
 
     def add_aperture(self, aperture_id, model):
         plot = AperturePlotView(self.fig, model)
         line = ApertureLineView(model)
         self.widgets[aperture_id] = (plot, line)
         self.inner_controls.children.append(line.component)
-        self._reload_holoviews()
 
     def delete_aperture(self, aperture_id):
-        """Remove an aperture by ID. If the ID is not recognized, do nothing.
-        """
+        """Remove an aperture by ID."""
         if aperture_id in self.widgets:
             plot, line = self.widgets[aperture_id]
             plot.delete()
             self.inner_controls.children.remove(line.component)
             del self.widgets[aperture_id]
-
-        self._reload_holoviews()
 
     def renumber_apertures(self):
         new_widgets = {}
@@ -718,95 +644,6 @@
         self.widgets.clear()
         self.widgets.update(new_widgets)
 
-<<<<<<< HEAD
-        self._reload_holoviews()
-
-    def _make_aperture_qm_data_for_holoviews(self, aperture_model, x_max, y_max):
-        y = [0, y_max]
-        x = [0, ]
-        datarr = [0,]
-        ranges = list()
-        for am in aperture_model.aperture_models.values():
-            ranges.append((am.source.data['start'][0], am.source.data['end'][0]))
-        ranges.sort(key=lambda x: x[0])
-        for range in ranges:
-            x.extend((range[0], range[1]))
-            datarr.append(1)
-            datarr.append(0)
-        x.append(x_max)
-
-        return x, y, [datarr, ]
-
-    def _make_holoviews_quadmeshed(self, aperture_model, x_max, y_max):
-        da = self._make_aperture_qm_data_for_holoviews(aperture_model, x_max, y_max)
-        cmap = [None, '#d1efd1']
-        xyz = Stream.define('XYZ', data=da)
-        self.qm_dmap = hv.DynamicMap(hv.QuadMesh, streams=[xyz()])
-        # add gridstyle=grid_style in the call to .opts if you want to change how the grid looks
-        # grid_style = {'grid_line_color': 'black', 'grid_line_width': 1.5, 'ygrid_bounds': (0.3, 0.7),
-        #               'minor_xgrid_line_color': 'lightgray', 'xgrid_line_dash': [4, 4]}
-        self.qm_dmap.opts(cmap=cmap, height=500, responsive=True, show_grid=True,
-                          clipping_colors={'NaN': (0, 0, 0, 0)})
-        return hv.render(self.qm_dmap)
-
-    def _reload_holoviews(self):
-        x_max = self.model.profile.shape[0]
-        y_max = math.ceil(np.nanmax(self.model.profile) * 10)  # TODO something else?  could pick arbitrary high value
-        da = self._make_aperture_qm_data_for_holoviews(self.model, x_max, y_max)
-
-        self.qm_dmap.event(data=da)
-
-
-def parameters_view(model, recalc_handler):
-
-    def _maxaper_handler(new):
-        model.max_apertures = int(new) if new is not None else None
-
-    maxaper = TextInputLine("Max Apertures (empty means no limit)",
-                            model, attr="max_apertures",
-                            handler=_maxaper_handler, low=0)
-
-    percentile = TextSlider("Percentile (use mean if no value)", model,
-                            attr="percentile", start=0, end=100, step=1)
-
-    minsky = TextInputLine("Min sky region", model, attr="min_sky_region",
-                           low=0)
-
-    def _use_snr_handler(new):
-        model.use_snr = 0 in new
-
-    use_snr = CheckboxLine("Use S/N ratio ?", model, attr="use_snr",
-                           handler=_use_snr_handler)
-
-    threshold = TextSlider("Threshold", model, attr="threshold",
-                           start=0, end=1, step=0.01)
-
-    sizing = SelectLine("Sizing method", model, attr="sizing_method")
-
-    def _reset_handler():
-        model.reset()
-        for widget in (maxaper, minsky, use_snr,
-                       threshold, percentile, sizing):
-            widget.reset()
-        recalc_handler()
-
-    reset_button = Button(label="Reset", default_size=200)
-    reset_button.on_click(_reset_handler)
-
-    find_button = Button(label="Find apertures", button_type='success',
-                         default_size=200)
-    find_button.on_click(recalc_handler)
-
-    return column([
-        maxaper.build(),
-        percentile.build(),
-        minsky.build(),
-        use_snr.build(),
-        threshold.build(),
-        sizing.build(),
-        row([reset_button, find_button]),
-    ])
-=======
     def update_view(self):
         self._reload_holoviews()
 
@@ -844,7 +681,6 @@
             y_max = math.ceil(np.nanmax(self.model.profile) * 1.05)
             da = self._prepare_data_for_holoviews(self.model, x_max, y_max)
             self.qm_dmap.event(data=da)
->>>>>>> 68745fe6
 
 
 class FindSourceAperturesVisualizer(PrimitiveVisualizer):
@@ -860,7 +696,6 @@
             fresh sets as needed
         """
         super().__init__(title='Find Source Apertures',
-                         primitive_name='findSourceApertures',
                          filename_info=filename_info)
         self.model = model
         self.fig = None
@@ -960,19 +795,10 @@
 
         params = self.parameters_view()
 
-<<<<<<< HEAD
-        ymax = 100  # this will update fof the profile once we have the data
-        aperture_view = ApertureView(self.model, self.model.profile_shape, ymax)
-        aperture_view.fig.step(x='x', y='y', source=self.model.profile_source,
-                               color="black", mode="center")
-        # safe for reference:
-        self.fig = aperture_view.fig
-=======
         ymax = 100  # np.nanmax(self.model.ext.nddata)*1.05
         aperture_view = ApertureView(self.model, self.model.profile_shape, ymax)
         aperture_view.fig.step(x='x', y='y', source=self.model.profile_source,
                                color="black", mode="center")
->>>>>>> 68745fe6
 
         add_button = Button(label="Add Aperture", button_type='primary',
                             default_size=200)
@@ -993,16 +819,9 @@
                                 button_type='primary')
         details_button.js_on_click(CustomJS(code="openHelpPopup();"))
         self.model.recalc_apertures()
-        # profile will be recalculated, adjust figure y range
-        y_max = np.nanmax(self.model.profile_source.data['y'])
-        aperture_view.fig.y_range.end = y_max * 1.1
-
-<<<<<<< HEAD
-        col = column(children=[aperture_view.fig, helptext], sizing_mode='scale_width')
-=======
+
         col = column(children=[aperture_view.fig, helptext],
                      sizing_mode='scale_width')
->>>>>>> 68745fe6
         toolbar = row(
             children=[
                 Div(text=f'<b>Filename:</b> {self.filename_info or ""}<br/>'),
@@ -1016,12 +835,8 @@
         layout = column(toolbar, row(controls, col))
         layout.sizing_mode = 'scale_width'
 
-<<<<<<< HEAD
-        Controller(aperture_view.fig, self.model, None, helptext, showing_residuals=False)
-=======
         Controller(aperture_view.fig, self.model, None, helptext,
                    showing_residuals=False)
->>>>>>> 68745fe6
 
         doc.add_root(layout)
 

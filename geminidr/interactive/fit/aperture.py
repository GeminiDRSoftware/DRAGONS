"""Module for interactive aperture finding.

This module provides the UI elements for finding apertures in a spectral
image.  It provides a UI for adjusting the parameters used to find the
apertures, and for adjusting the apertures themselves.  It also provides
a UI for displaying the results of the aperture finding.
"""
import math
from functools import partial, cmp_to_key

import holoviews as hv
import numpy as np
from bokeh.io import curdoc
from bokeh.layouts import column, row, grid
from bokeh.models import (
    Button,
    ColumnDataSource,
    Div,
    LabelSet,
    NumeralTickFormatter,
    Select,
    Span,
    Spinner,
    Whisker,
)

from holoviews.streams import Stream

from geminidr.interactive.styles import dragons_styles
from geminidr.interactive.controls import Controller
from geminidr.interactive.fit.help import PLOT_TOOLS_HELP_SUBTEXT
from geminidr.interactive.interactive import PrimitiveVisualizer

from geminidr.interactive.interactive_config import interactive_conf
from geminidr.interactive.interactive_config import show_add_aperture_button
from geminidr.interactive.server import interactive_fitter
from gempy.library.tracing import (
    find_apertures,
    find_wavelet_peaks,
    get_limits,
    pinpoint_peaks,
)

from gempy.utils import logutils

hv.extension("bokeh")

renderer = hv.renderer("bokeh")

__all__ = [
    "interactive_find_source_apertures",
]

log = logutils.get_logger(__name__)


DETAILED_HELP = (
    """

<h2>Help</h2>

<p>Finds sources in 2D spectral images and store them in an APERTURE table for
each extension. Each table will, then, be used in later primitives to perform
aperture extraction.</p>
<p>The primitive operates by first collapsing the 2D spectral image in the
spatial direction to identify sky lines as regions of high pixel-to-pixel
variance, and the regions between the sky lines which consist of at least
`min_sky_region` pixels are selected. These are then collapsed in the
dispersion direction to produce a 1D spatial profile, from which sources are
identified using a peak-finding algorithm.</p>
<p>The widths of the apertures are determined by calculating a threshold level
relative to the peak, or an integrated flux relative to the total between the
minima on either side and determining where a smoothed version of the source
profile reaches this threshold.</p>

<h3>Profile parameters</h3>
<p>Those parameters applies to the computation of the 1D profile.</p>
<dl>
<dt>Percentile</dt>
<dd>
    Percentile to determine signal for each spatial pixel. Uses when
    collapsing along the dispersion direction to obtain a slit profile.
    If None, the mean is used instead.
</dd>
<dt>Min sky region</dt>
<dd>
    Minimum number of contiguous pixels between sky lines for a region
    to be added to the spectrum before collapsing to 1D.
</dd>
<dt>Use S/N ratio</dt>
<dd>
    Convert data to SNR per pixel before collapsing and peak-finding?
</dd>
<dt>Section</dt>
<dd>
    Comma-separated list of colon-separated pixel coordinate pairs
    indicating the region(s) over which the spectral signal should be
    used. The first and last values can be blank, indicating to
    continue to the end of the data
</dd>

<h3>Peak finding parameters</h3>
<p>Those parameters applies to the detection of peaks in the 1D profile.</p>
<dt>Max Apertures</dt>
<dd>
    Maximum number of apertures expected to be found. By default it is
    None so all apertures are returned.
</dd>
<dt>Threshold</dt>
<dd>
    Parameter describing either the height above background (relative
    to peak) or the integral under the spectrum (relative to the
    integral to the next minimum) at which to define the edges of
    the aperture.
</dd>
<dt>Sizing method</dt>
<dd>
    Method for automatic width determination: <i>peak</i> for the height
    relative to peak, or <i>integral</i> for the integrated flux.
</dd>
</dl>
"""
    + PLOT_TOOLS_HELP_SUBTEXT
)


def avoid_multiple_update(func):
    """Decorator to prevent handlers to update multiple times."""

    def wrapper(self, attr, old, new):
        if self.in_update:
            return

        self.in_update = True
        func(self, attr, old, new)
        self.in_update = False

    return wrapper


class ApertureModel:
    """Model for a single aperture."""

    def __init__(self, aperture_id, location, start, end, parent):
        """Initializes Aperture model with aperture parameters.

        Parameters
        ----------
        aperture_id : int
            Aperture ID

        location : float
            Location of the aperture

        start : float
            Start of the aperture

        end : float
            End of the aperture

        parent : :class:`FindSourceAperturesModel`
            Parent model for this aperture
        """
        self.source = ColumnDataSource(
            {
                "id": [aperture_id],
                "location": [location],
                "start": [start],
                "end": [end],
            }
        )
        self.parent = parent

    def delete(self):
        """Delete this aperture from the parent model."""
        self.parent.delete_aperture(self.source.data["id"][0])

    def update_values(self, notify=True, **kwargs):
        """Update the values of this aperture, and propogate to the parent if
        desired.

        Parameters
        ----------
        notify : bool
            If True, notify the parent model of the change
        """
        data = {field: [(0, value)] for field, value in kwargs.items()}
        self.source.patch(data)
        if notify:
            self.parent.adjust_aperture(self.source.data["id"][0])

    def result(self):
        """Retrieve the current values of this aperture.

        Returns
        -------
        tuple
            (location, (start, end))
        """
        data = self.source.data
        return data["location"][0], (data["start"][0], data["end"][0])


class FindSourceAperturesModel:
    """Model for locating source apertures.  This model is used to track the
    current set of apertures and their ranges.  It also tracks the current
    profile and the parameters used to compute it.  This model is used by the
    UI to display the apertures and to allow the user to adjust them.
    """

    def __init__(self, ext, **aper_params):
        """
        Create an aperture model with the given initial set of inputs.

        This creates an aperture model that we can use to do the aperture
        fitting.  This model allows us to tweak the various inputs using the
        UI and then recalculate the fit as often as desired.

        Parameters
        ----------
        ext : :class:`~geminidr.core.primitives_spect.Spect`
            The spectral image to fit

        aper_params : dict
            The initial set of parameters to use for the aperture fit
        """
        self.listeners = []
        self.ext = ext
        self.profile = None
        self.profile_shape = self.ext.shape[0]
        self.aperture_models = {}
        self.selected = None

        # keep the initial parameters
        self._aper_params = aper_params.copy()

        # parameters used to compute the current profile
        self.profile_params = None
<<<<<<< HEAD
        self.profile_source = ColumnDataSource({
            'x': np.arange(self.profile_shape),
            'y': np.zeros(self.profile_shape),
        })

        # target_location is the row from the target coords
        # max_width is the largest distance (in arcsec) from there to the edge of the slit
        # Note: although the ext may have been transposed to ensure that
        # the slit is vertical, the WCS has not been modified
        target_location = ext.wcs.invert(
            ext.central_wavelength(asNanometers=True), ext.target_ra(),
            ext.target_dec())[1]
        # gWCS will return NaN coords if sent Nones, so assume target is in center
=======
        self.profile_source = ColumnDataSource(
            {
                "x": np.arange(self.profile_shape),
                "y": np.zeros(self.profile_shape),
            }
        )

        # Unassigned attributes
        self.max_separation = None
        self.threshold = None
        self.min_snr = None
        self.direction = None
        self.prof_mask = None

        # target_location is the row from the target coords.
        #
        # max_width is the largest distance (in arcsec) from there to the edge
        # of the slit.
        #
        # Note: although the ext may have been transposed to ensure that the
        # slit is vertical, the WCS has not been modified
        target_inv = ext.wcs.invert(
            ext.central_wavelength(asNanometers=True),
            ext.target_ra(),
            ext.target_dec(),
        )

        target_location = target_inv[2 - ext.dispersion_axis()]

        # gWCS will return NaN coords if sent Nones, so assume target is in
        # center
>>>>>>> f775563a
        if np.isnan(target_location):
            target_location = (self.profile_shape - 1) / 2
            self.max_width = target_location

        else:
            self.max_width = max(
                target_location, self.profile_shape - 1 - target_location
            )

        self.max_width = int(np.ceil(self.max_width * ext.pixel_scale()))

        # initial parameters are set as attributes
        self.reset()
        # no longer passed to find_apertures()
        del self._aper_params["direction"]  

    @property
    def aper_params(self):
        """Return the actual param dict from the instance attributes."""
        return {name: getattr(self, name) for name in self._aper_params}

    def add_listener(self, listener):
        """Add a listener for update to the apertures."""
        self.listeners.append(listener)

    def call_listeners(self, method, *args, update_view=False, **kwargs):
        """Update all listeners with the given method using specified arguments
        and kwargs.

        Parameters
        ----------
        method : str
            The method to call on each listener

        update_view : bool
            If True, call update_view on the listener after calling the method

        Notes
        -----
        Other args and kwargs are passed to the method call.
        """
        for listener in self.listeners:
            func = getattr(listener, method, None)
            if func:
                func(*args, **kwargs)

            if update_view and hasattr(listener, "update_view"):
                listener.update_view()

    def reset(self):
        """Reset model to its initial values."""
        for name, value in self._aper_params.items():
            setattr(self, name, value)

        if self.max_separation is None:
            self.max_separation = self.max_width

    def find_closest(self, x, x_start, x_end, prefer_selected=True):
        """Find the closest aperture.

        If `prefer_selected` is True and we have an existing
        selection, that aperture is returned.  This is the logic
        we want when, for example, deleting.  Then we delete the
        selected or closest aperture.  If the flag is false, we drop
        to more complex logic as follows:

        We want to select the closest visible aperture.  In case of a
        tie with the current selection, we want to select an unselected
        one with the next higher id.  If there are none with higher ids,
        we want to select the lowest id.  If the closest aperture is
        only the currently selected one, we want to return the currently
        selected one.

        Parameters
        ----------
        x : float
            x coordinate of mouse in data space

        x_start : float
            x coordinate of start of visible range

        x_end : float
            x coordinate of end of visible range

        prefer_selected : bool
            If True, return the selected aperture if there is one

        Returns
        -------
        int aperture id of closest or selected
        """
        if prefer_selected and self.selected:
            return self.selected

        # pylint: disable=invalid-name,too-many-return-statements
        def aperture_comparator(a, b):
            if a[0] < b[0]:
                return -1

            if a[0] > b[0]:
                return 1

            if a[1] == self.selected:
                return 1

            if b[1] == self.selected:
                return -1

            if self.selected and a[1] < self.selected:
                if b[1] > self.selected:
                    return 1

            if self.selected and b[1] < self.selected:
                if a[1] > self.selected:
                    return -1

            return 1 if b[1] < a[1] else -1

        # find the closest aperture in the visible range
        def get_aperture_info(aperture):
            # This should probably be a static method.
            pos = aperture.source.data["location"][0]
            dist = abs(pos - x)
            ap_id = aperture.source.data["id"][0]

            return dist, ap_id, pos

        nearby_apertures = [
            get_aperture_info(ap)
            for ap in self.aperture_models.values()
            if x_start <= ap.source.data["location"][0] < x_end
        ]

        model = min(
            nearby_apertures,
            key=cmp_to_key(aperture_comparator),
            default=(None, None, None),
        )

        return model[1]

    def find_peak(self, x):
        """Find a peak near the given x coordinate."""
        # Find local maximum to help pinpoint_peaks
        data = np.ma.array(self.profile, mask=self.prof_mask)

        # initx = np.ma.argmax(data[int(x) - 20:int(x) + 21]) + int(x) - 20
        peaks = find_wavelet_peaks(self.profile, [2], reject_bad=False)[0]
        if peaks.size:
            initx = peaks[np.argmin(abs(peaks - x))]
            if abs(initx - x) <= 20:
                peaks, _ = pinpoint_peaks(
                    data=self.profile, mask=self.prof_mask, peaks=[initx]
                )

                limits = get_limits(
                    np.nan_to_num(self.profile),
                    self.prof_mask,
                    peaks=peaks,
                    threshold=self.threshold,
                    min_snr=self.min_snr,
                )

                log.stdinfo(
                    f"Found source at {self.direction}: {peaks[0]:.1f}"
                )

                self.add_aperture(peaks[0], *limits[0])

    def update(self, extras):
        """Update extras in the model."""
        for k in extras.keys():
            setattr(self, k, extras[k])

    def recalc_apertures(self):
        """
        Recalculate the apertures based on the current set of fitter inputs.

        This will redo the aperture detection.  Then it calls to each
        registered listener function and calls it with a list of N locations
        and N limits.

        """
        self.clear_apertures()

        if self.profile_params is None:
            self.profile_params = self.aper_params.copy()
            recompute_profile = True
        else:
            # Find if parameters that would change the profile have
            # been modified
            recompute_profile = False
            for name in (
                "min_sky_region",
                "percentile",
                "section",
                "min_snr",
                "use_snr",
            ):
                if self.profile_params[name] != self.aper_params[name]:
                    recompute_profile = True
                    break
            self.profile_params = self.aper_params.copy()

        if recompute_profile:
            # if any of those parameters changed we must recompute the profile
            (
                locations,
                all_limits,
                self.profile,
                self.prof_mask,
            ) = find_apertures(self.ext, **self.aper_params)
            self.profile_source.patch({"y": [(slice(None), self.profile)]})
        else:
            # otherwise pass the existing profile for speed
            locations, all_limits, _, _ = find_apertures(
                self.ext,
                **self.aper_params,
                profile=np.ma.masked_array(self.profile, self.prof_mask),
            )

        self.aperture_models.clear()

        for aperture_id, (location, limits) in enumerate(
            zip(locations, all_limits), start=1
        ):
            model = ApertureModel(
                aperture_id, location, limits[0], limits[1], self
            )
            self.aperture_models[aperture_id] = model
            self.call_listeners("add_aperture", aperture_id, model)

        self.call_listeners("update_view")

    def select_aperture(self, aperture_id):
        """Select an aperture by ID."""
        self.selected = aperture_id
        self.call_listeners("update_view")

    def add_aperture(self, location, start, end):
        """Add an aperture at the given location and range.

        Parameters
        ----------
        location : float
            Location of the aperture.

        start : float
            Start of the aperture

        end : float
            End of the aperture

        Notes
        -----
        This will add the aperture to the model and call the listeners to
        update their views.

        The location of the aperture is the 'center' of the aperture, though
        start and end do not need to be equidistant from this location.
        """
        aperture_id = max(self.aperture_models, default=0) + 1
        model = ApertureModel(aperture_id, location, start, end, self)
        self.aperture_models[aperture_id] = model
        self.call_listeners(
            "add_aperture", aperture_id, model, update_view=True
        )
        return aperture_id

    def adjust_aperture(self, aperture_id):
        """Adjust an existing aperture by ID to a new range."""
        self.call_listeners("update_aperture", aperture_id, update_view=True)

    def delete_aperture(self, aperture_id):
        """Delete an aperture by ID."""
        if self.selected == aperture_id:
            self.selected = None
        self.call_listeners("delete_aperture", aperture_id)
        del self.aperture_models[aperture_id]
        self.call_listeners("update_view")

    def clear_apertures(self):
        """Remove all apertures, calling delete on the listeners for each."""
        self.selected = None
        for aperture_id in self.aperture_models:
            self.call_listeners("delete_aperture", aperture_id)
        self.aperture_models.clear()
        self.call_listeners("update_view")

    def renumber_apertures(self):
        """Renumber the apertures, calling update on the listeners for each."""
        self.selected = None
        new_models = {}
        for new_id, model in enumerate(self.aperture_models.values(), start=1):
            model.update_values(id=new_id, notify=False)
            new_models[new_id] = model

        self.aperture_models.clear()
        self.aperture_models.update(new_models)

        self.call_listeners("renumber_apertures")
        for aperture_id in self.aperture_models:
            self.call_listeners("update_aperture", aperture_id)

        self.call_listeners("update_view")


class AperturePlotView:
    """
    Create a visible glyph-set to show the existance
    of an aperture on the given figure.  This display
    will update as needed in response to panning/zooming.
    """

    def __init__(self, fig, model):
        self.model = model
        self.fig = fig

        if fig.document:
            fig.document.add_next_tick_callback(self.build_ui)
        else:
            self.build_ui()

    def build_ui(self):
        """
        Build the view in the figure.

        This call creates the UI elements for this aperture in the
        parent figure.  It also wires up event listeners to adjust
        the displayed glyphs as needed when the view changes.

        Parameters
        ----------
        fig : :class:`~bokeh.plotting.figure`
            bokeh figure to attach glyphs to

        """
        fig = self.fig
        source = self.model.source

        self.location = Span(
            location=source.data["location"][0],
            dimension="height",
            line_color="green",
            line_dash="dashed",
            line_width=1,
        )

        fig.add_layout(self.location)

    def update(self):
        """
        Alter the coordinate range for this aperture. This will adjust the
        shaded area and the arrows/label for this aperture as displayed on
        the figure.
        """
        source = self.model.source
        self.location.location = source.data["location"][0]

    def delete(self):
        """Delete this aperture from it's view."""
        # TODO removing causes problems, because bokeh, sigh
        # TODO could create a list of disabled labels/boxes to reuse instead
        # of making new ones (if we have one to recycle)
        self.location.visible = False


class SelectedApertureLineView:
    """View for the selected aperture.  This view displays the selected
    aperture and allows the user to adjust it.
    """

    def __init__(self, model):
        """Create text inputs for the start, location and end of the selected
        aperture.

        Parameters
        ----------
        model : :class:`ApertureModel`
            The model that tracks the apertures and their ranges

        """
        self.apertures_model = model
        model.add_listener(self)

        self.model = None

        options = self._build_select_options()

        self.select = Select(
            options=options, width=64, stylesheets=dragons_styles()
        )

        self.select.on_change("value", self._handle_select_change)

        self.button = Button(
            label="Del", width=48, stylesheets=dragons_styles()
        )

        def _del():
            if self.model:
                self.model.delete()

        self.button.on_click(_del)

        # source = model.source
        fmt = NumeralTickFormatter(format="0.00")

        self.start_input = Spinner(
            width=80, low=0, format=fmt, value=0, stylesheets=dragons_styles()
        )

        self.location_input = Spinner(
            width=80, low=0, format=fmt, value=0, stylesheets=dragons_styles()
        )

        self.end_input = Spinner(
            width=80, low=0, format=fmt, value=0, stylesheets=dragons_styles()
        )

        self.in_update = False

        self.start_input.on_change("value", self._start_handler)
        self.location_input.on_change("value", self._location_handler)
        self.end_input.on_change("value", self._end_handler)

        # Controls for selecting the apertures.
        aperture_name = Div(text="<b>Aperture</b>", align="start")
        lower_bound_div = Div(text="<b>Lower</b>", align="start")
        upper_bound_div = Div(text="<b>Upper</b>", align="start")
        location_div = Div(text="<b>Location</b>", align="start")

        # Labels for the controls
        top_row = [
            aperture_name,
            lower_bound_div,
            location_div,
            upper_bound_div,
            None,  # spacer
        ]

        # Controls for the aperture + a button to delete it
        bottom_row = [
            self.select,
            self.start_input,
            self.location_input,
            self.end_input,
            self.button,
        ]

        for child in top_row + bottom_row:
            try:
                child.align = "start"
                child.sizing_mode = None

            except AttributeError:
                continue

        aperture_controls_grid = grid([top_row, bottom_row])

        self.component = aperture_controls_grid

    def _build_select_options(self):
        """Create the list of options for the aperture select."""
        options = []
        options.append("None")
        aperture_ids = []
        aperture_ids.extend(self.apertures_model.aperture_models.keys())
        aperture_ids.sort()

        for aid in aperture_ids:
            sid = str(aid)
            options.append(sid)

        return options

    def _add_select_option(self, id_num):
        """Adds an option to the aperture select based on aperture id number.
        """
        sid = str(id_num)

        if sid not in self.select.options:
            self.select.options.append(sid)

    def set_model(self, model):
        """Sets the model for this view."""
        self.model = None

        if model:
            sid = str(model.source.data["id"][0])
            self._add_select_option(model.source.data["id"][0])
            self.select.value = sid

            self.location_input.value = model.source.data["location"][0]

            self.start_input.value = (
                self.location_input.value - model.source.data["start"][0]
            )

            self.end_input.value = (
                model.source.data["end"][0] - self.location_input.value
            )

            self.start_input.disabled = False
            self.location_input.disabled = False
            self.end_input.disabled = False
            self.button.disabled = False
            self.model = model
            self.apertures_model.selected = model.source.data["id"][0]

        else:
            self.select.value = "None"
            self.start_input.value = None
            self.start_input.disabled = True
            self.location_input.value = None
            self.location_input.disabled = True
            self.end_input.value = None
            self.end_input.disabled = True
            self.button.disabled = True

    # pylint: disable=unused-argument
    def _handle_select_change(self, attr, old, new):
        """Handles a change in the aperture select."""
        if old != new:
            if new == "None":
                self.apertures_model.select_aperture(None)

            else:
                id_num = int(new)
                self.apertures_model.select_aperture(id_num)

    # pylint: disable=unused-argument
    @avoid_multiple_update
    def _start_handler(self, attr, old, new):
        """Handles a change in the start value."""
        if self.model and old != new:
            self.model.update_values(
                start=self.location_input.value - self.start_input.value
            )

    # pylint: disable=unused-argument
    @avoid_multiple_update
    def _end_handler(self, attr, old, new):
        """Handles a change in the end value."""
        if self.model and old != new:
            self.model.update_values(
                end=self.location_input.value + self.end_input.value
            )

    @avoid_multiple_update
    def _location_handler(self, attr, old, new):
        """Handles a change in the location value."""
        if self.model and old != new:
            self.model.update_values(
                location=self.location_input.value,
                start=self.location_input.value - self.start_input.value,
                end=self.location_input.value + self.end_input.value,
            )

    @avoid_multiple_update
    def update(self, attr, old, new):
        """Update the view with the new values."""
        # Because Bokeh checks the handler signatures we need the same
        # argument names for the decorator...
        if self.model and old != new:
            source = self.model.source
            self._add_select_option(source.data["id"][0])
            self.start_input.value = source.data["start"][0]
            self.location_input.value = source.data["location"][0]
            self.end_input.value = source.data["end"][0]
            self.aperture_name.text = f"# {source.data['id'][0]}"

    def update_viewport(self, start, end):
        """
        Respond to a viewport update.

        This checks the visible range of the viewport against the current range
        of this aperture.  If the aperture is not fully contained within the
        new visible area, all UI elements are disabled.  If the aperture is in
        range, the start and stop values for the slider are capped to the
        visible range.

        Parameters
        ----------
        start : float
            Visible start of x axis
        end : float
            Visible end of x axis
        """
        if self.model:
            disabled = (
                self.model.source.data["start"][0] < start
                or self.model.source.data["end"][0] > end
            )
            for child in self.component.children:
                child.disabled = disabled

    def update_view(self):
        """Update the view with the current aperture."""
        self.select.options = self._build_select_options()
        if self.apertures_model.selected:
            selected_model = self.apertures_model.selected
            models = self.apertures_model.aperture_models

            if selected_model in models:
                ap_model = models[selected_model]
                self.set_model(ap_model)
                return

        self.set_model(None)


class SelectedApertureEditor:
    """Editor for the selected aperture.  This editor displays the selected
    aperture and allows the user to adjust it.
    """

    def __init__(self, model):
        self.model = model
        model.add_listener(self)

        self.div = Div(
            text="<b>Selected Aperture</b>", stylesheets=dragons_styles()
        )

        self.salv = SelectedApertureLineView(model)
        self.component = column(
            self.div, self.salv.component, stylesheets=dragons_styles()
        )

    def select_aperture(self, aperture_id):
        """Select the aperture with the given ID."""

    def update_aperture(self, aperture_id):
        """Update the aperture with the given ID."""

    def delete_aperture(self, aperture_id):
        """Delete the aperture with the given ID."""

    def add_aperture(self, aperture_id, model):
        """Add the aperture with the given ID to a model."""

    def update_view(self):
        """Update the aperture view."""
        if self.model.selected:
            self.div.text = "<b>Selected Aperture</b>"

        else:
            self.div.text = (
                "<b>Selected Aperture</b> "
                "- press S with the mouse near an aperture"
            )


class ApertureView:
    """
    UI elements for displaying the current set of apertures.

    This class manages a set of colored regions on a figure to
    show where the defined apertures are, along with a numeric
    ID for each.

    Parameters
    ----------
    model : :class:`ApertureModel`
        Model for tracking the apertures, may be shared across multiple views
    fig : :class:`~bokeh.plotting.figure`
        bokeh plot for displaying the regions

    """

    def __init__(self, model, x_max, y_max):
        # The widgets (AperturePlotView, ApertureLineView) for each aperture
        self.widgets = {}

        self._pending_update_viewport = False

        # save profile max height when managing view.  We want
        # to resize the height if this changes, such as recalculated
        # input data, but not if it hasn't
        self._old_ymax = None

        self.model = model
        model.add_listener(self)

        self.fig = self._make_holoviews_quadmeshed(model, x_max, y_max)

        self.selected_aperture_editor = SelectedApertureEditor(model)
        self.controls = self.selected_aperture_editor.component

        # listen here because ap sliders can come and go, and we don't have to
        # convince the figure to release those references since it just ties to
        # this top-level container
        self.fig.x_range.on_change(
            "start", lambda attr, old, new: self.update_viewport(start=new)
        )
        self.fig.x_range.on_change(
            "end", lambda attr, old, new: self.update_viewport(end=new)
        )

        self.annotations_source = ColumnDataSource(
            data=dict(id=[], text=[], start=[], end=[])
        )

        self.labels = LabelSet(
            x="end",
            y=380,
            y_units="screen",
            text="text",
            y_offset=2,
            source=self.annotations_source,
        )

        self.fig.add_layout(self.labels)

        self.whisker = Whisker(
            source=self.annotations_source,
            base=380,
            lower="start",
            upper="end",
            dimension="width",
            base_units="screen",
            line_color="purple",
        )

        self.fig.add_layout(self.whisker)

    def update_viewport(self, start=None, end=None):
        """Handle a change in the view to enable/disable aperture lines."""
        if not self._pending_update_viewport:
            self._pending_update_viewport = True
            start = start or self.fig.x_range.start
            end = end or self.fig.x_range.end
            callback = partial(self.update_viewport_callback, start, end)
            curdoc().add_timeout_callback(callback, 100)

    # pylint: disable=unused-argument
    def update_viewport_callback(self, start, end):
        """Handle a change in the view to enable/disable aperture lines."""
        self._pending_update_viewport = False
        self._reload_holoviews()

    def update_aperture(self, aperture_id):
        """Handle an updated or added aperture."""
        plot = self.widgets[aperture_id]
        plot.update()
        for i in range(len(self.annotations_source.data["id"])):
            if self.annotations_source.data["id"][i] == aperture_id:
                self.annotations_source.patch(
                    {
                        "end": [(i, plot.model.source.data["end"][0])],
                        "start": [(i, plot.model.source.data["start"][0])],
                    }
                )

    def add_aperture(self, aperture_id, model):
        """Add an aperture by ID."""
        plot = AperturePlotView(self.fig, model)
        self.widgets[aperture_id] = plot
        self.annotations_source.stream(
            {
                "id": [
                    model.source.data["id"][0],
                ],
                "text": [
                    str(model.source.data["id"][0]),
                ],
                "start": [
                    model.source.data["start"][0],
                ],
                "end": [
                    model.source.data["end"][0],
                ],
            }
        )

    def delete_aperture(self, aperture_id):
        """Remove an aperture by ID."""
        if aperture_id in self.widgets:
            plot = self.widgets[aperture_id]
            plot.delete()
            del self.widgets[aperture_id]
            newdata = {"id": [], "text": [], "start": [], "end": []}
            for i in range(len(self.annotations_source.data["text"])):
                if self.annotations_source.data["id"][i] != aperture_id:
                    newdata["id"].append(self.annotations_source.data["id"][i])
                    newdata["text"].append(
                        self.annotations_source.data["text"][i]
                    )
                    newdata["start"].append(
                        self.annotations_source.data["start"][i]
                    )
                    newdata["end"].append(
                        self.annotations_source.data["end"][i]
                    )
            self.annotations_source.data = newdata

    def renumber_apertures(self):
        """Renumber the apertures."""
        new_widgets = {}
        newlabeldata = {"id": [], "text": [], "start": [], "end": []}

        for plot in self.widgets.values():
            aperture_id = plot.model.source.data["id"][0]
            new_widgets[aperture_id] = plot
            newlabeldata["id"].append(aperture_id)
            newlabeldata["text"].append(str(aperture_id))
            newlabeldata["start"].append(plot.model.source.data["start"])
            newlabeldata["end"].append(plot.model.source.data["end"])

        self.annotations_source.data = newlabeldata
        self.widgets.clear()
        self.widgets.update(new_widgets)

    def update_view(self):
        """Update the view with the current set of apertures."""
        self._reload_holoviews()
        ymax = np.nanmax(self.model.profile)
        # don't reset plot Y axis if the profile max height hasn't changed
        if ymax and self._old_ymax is None or self._old_ymax != ymax:
            self._old_ymax = ymax
            self.fig.y_range.end = np.nanmax(self.model.profile) * 1.1
            self.fig.y_range.start = np.nanmin(self.model.profile) * 0.9
            self.fig.y_range.reset_end = self.fig.y_range.end
            self.fig.y_range.reset_start = self.fig.y_range.start

    def _prepare_data_for_holoviews(self, aperture_model, x_max, y_max):
        """Sets up the data for the holoviews quadmeshed plot.

        Parameters
        ----------
        aperture_model : :class:`ApertureModel`
            The model that tracks the apertures and their ranges.

        x_max : int
            Maximum x value for the plot.

        y_max : int
            Maximum y value for the plot.
        """
        if hasattr(self, "fig"):
            y = [
                min(0, self.fig.y_range.start),
                max(y_max, self.fig.y_range.end),
            ]

        else:
            y = [0, y_max]

        x = [0]
        datarr = [0]

        models = list(aperture_model.aperture_models.values())

        selected_models = [
            am.source.data["id"][0] == aperture_model.selected for am in models
        ]

        ranges = [
            [am.source.data["start"][0], am.source.data["end"][0], is_selected]
            for am, is_selected in zip(models, selected_models)
        ]

        ranges.sort(key=lambda x: x[0])

        for range_ in ranges:
            x += range_[0:2]
            datarr += [2 if range_[2] else 1, 0]

        x.append(x_max)

        return x, y, [datarr]

    def _make_holoviews_quadmeshed(self, aperture_model, x_max, y_max):
        """Creates the holoviews quadmeshed plot, and renders it for bokeh.

        Parameters
        ----------
        aperture_model : :class:`ApertureModel`
            The model that tracks the apertures and their ranges.

        x_max : int
            Maximum x value for the plot.

        y_max : int
            Maximum y value for the plot.
        """
        holo_data = self._prepare_data_for_holoviews(
            aperture_model, x_max, y_max
        )

        cmap = ["#ffffff00", "#d1efd1", "#ff8888"]
        xyz = Stream.define("XYZ", data=holo_data)
        self.qm_dmap = hv.DynamicMap(hv.QuadMesh, streams=[xyz()])

        self.qm_dmap.opts(
            cmap=cmap,
            height=500,
            alpha=0.5,
            responsive=True,
            show_grid=True,
            clipping_colors={"NaN": (0, 0, 0, 0)},
            clim=(0, 2),
        )

        return hv.render(self.qm_dmap)

    def _reload_holoviews(self):
        """Refreshes the holoviews quadmeshed plot."""
        if self.model.profile is not None:
            x_max = self.model.profile.shape[0]

            # Arbitrary large value, TBD infinity in QM?
            y_max = math.ceil(np.nanmax(self.model.profile) * 10)

            holo_data = self._prepare_data_for_holoviews(
                self.model, x_max, y_max
            )

            self.qm_dmap.event(data=holo_data)


class FindSourceAperturesVisualizer(PrimitiveVisualizer):
    """Visualizer for the FindSourceApertures primitive.

    This class manages the UI elements for the FindSourceApertures primitive.
    """

    def __init__(self, model, filename_info="", ui_params=None):
        """
        Create a view for finding apertures with the given
        :class:`FindSourceAperturesModel`

        Parameters
        ----------
        model : :class:`FindSourceAperturesModel`
            Model to use for tracking the input parameters and recalculating
            fresh sets as needed
        """
        super().__init__(
            title="Find Source Apertures",
            primitive_name="findApertures",
            filename_info=filename_info,
            ui_params=ui_params,
        )
        self.model = model
        self.fig = None
        self.help_text = DETAILED_HELP

        # Customize the max_separation behavior away from the defaults.  In
        # particular, we depend on extracting some information from the model
        # which was not readily available in the primitive.
        self.ui_params = ui_params
        self.ui_params.fields["max_separation"].min = 5
        self.ui_params.fields["max_separation"].max = self.model.max_width

        if self.ui_params.fields["max_separation"].default is None:
            self.ui_params.fields[
                "max_separation"
            ].default = self.model.max_separation

        if self.ui_params.values["max_separation"] is None:
            self.ui_params.values["max_separation"] = self.model.max_separation

        if self._reinit_params["max_separation"] is None:
            self._reinit_params["max_separation"] = self.model.max_separation

        # Not necessary since the TextBox is disabled and so the user cannot
        # set to None.
        self.ui_params.fields["max_separation"].optional = False

    def add_aperture(self):
        """
        Add a new aperture in the middle of the current display area.

        This is used when the user adds an aperture.  We don't know where
        they want it yet so we just place one in the screen center.

        """
        x = (self.fig.x_range.start + self.fig.x_range.end) / 2
        self.model.add_aperture(x, x, x)

    def parameters_view(self):
        """Creates the UI elements for the parameters."""
        model = self.model

        reset_button = Button(
            label="Reset",
            button_type="warning",
            width=200,
            stylesheets=dragons_styles(),
        )

        def _reset_handler(result):
            if result:
                reset_button.disabled = True

                def function():
                    model.reset()
                    self.reset_reinit_panel()
                    self.model.recalc_apertures()
                    reset_button.disabled = False

                self.do_later(function)

        find_button = Button(
            label="Find apertures",
            button_type="primary",
            width=200,
            stylesheets=dragons_styles(),
        )

        def _find_handler(result):
            if result:
                find_button.disabled = True

                def function():
                    self.model.update(self.extras)
                    self.model.recalc_apertures()
                    find_button.disabled = False

                self.do_later(function)

        widgets = self.make_widgets_from_parameters(
            self.ui_params,
            slider_width=256,
            add_spacer=True,
            hide_textbox=["max_separation"],
        )

        self.make_ok_cancel_dialog(
            reset_button,
            "Reset will change all inputs for this tab "
            "back to their original values.  Proceed?",
            _reset_handler,
        )

        self.make_ok_cancel_dialog(
            find_button,
            "All apertures will be recomputed and "
            "changes will be lost. Proceed?",
            _find_handler,
        )

        self.make_modal(find_button, "Recalculating Apertures...")
        self.make_modal(reset_button, "Recalculating Apertures...")

        # Create the layout for the widgets
        profile_controls_label = Div(
            text="Parameters to compute the profile:",
            css_classes=["param_section"],
            stylesheets=dragons_styles(),
        )

        profile_controls = [profile_controls_label] + widgets[0:5]

        peak_controls_label = Div(
            text="Parameters to find peaks:",
            css_classes=["param_section"],
            stylesheets=dragons_styles(),
        )

        peak_controls = [peak_controls_label] + widgets[5:]

        reset_find_buttons = row(
            reset_button, find_button, stylesheets=dragons_styles()
        )

        controls_column = column(
            *profile_controls,
            *peak_controls,
            reset_find_buttons,
            sizing_mode="fixed",
            stylesheets=dragons_styles(),
        )

        return controls_column

    def visualize(self, doc):
        """
        Build the visualization in bokeh in the given browser document.

        Parameters
        ----------
        doc : :class:`~bokeh.document.Document`
            Bokeh provided document to add visual elements to
        """
        super().visualize(doc)

        bokeh_data_color = interactive_conf().bokeh_data_color

        params = self.parameters_view()

        ymax = 100  # we will update this when we have a profile
        aperture_view = ApertureView(
            self.model, self.model.profile_shape, ymax
        )

        aperture_view.fig.step(
            x="x",
            y="y",
            source=self.model.profile_source,
            color=bokeh_data_color,
            mode="center",
        )

        self.fig = (
            aperture_view.fig
        )  # figure now comes from holoviews, need to pull it out here

        # making button configurable so we can add it conditionally for
        # notebooks in future
        renumber_label = "Renumber Apertures"
        clear_label = "Clear Apertures"

        if show_add_aperture_button:
            add_button = Button(
                label="Add",
                button_type="primary",
                width=200,
                stylesheets=dragons_styles(),
            )

            add_button.on_click(self.add_aperture)
            # need shorter labels
            renumber_label = "Renumber"
            clear_label = "Clear"

        renumber_button = Button(
            label=renumber_label,
            button_type="primary",
            width=200,
            stylesheets=dragons_styles(),
        )

        renumber_button.on_click(self.model.renumber_apertures)

        clear_button = Button(
            label=clear_label,
            button_type="warning",
            width=200,
            stylesheets=dragons_styles(),
        )

        def do_clear_apertures():
            def handle_clear(okc):
                if okc:
                    self.model.clear_apertures()

            self.show_ok_cancel("Clear All Apertures?", handle_clear)

        clear_button.on_click(do_clear_apertures)

        helptext = Div(
            margin=(20, 0, 0, 35),
            sizing_mode="stretch_width",
            stylesheets=dragons_styles(),
        )

        if show_add_aperture_button:
            button_row = row(
                clear_button,
                renumber_button,
                add_button,
                stylesheets=dragons_styles(),
            )

        else:
            button_row = row(
                clear_button, renumber_button, stylesheets=dragons_styles()
            )

        controls = column(
            children=[params, aperture_view.controls, button_row],
            stylesheets=dragons_styles(),
        )

        self.model.recalc_apertures()

        col = column(
            children=[aperture_view.fig, helptext],
            sizing_mode="stretch_width",
            stylesheets=dragons_styles(),
        )

        for btn in (self.submit_button, self.abort_button):
            btn.align = "end"
            btn.height = 35
            btn.height_policy = "fixed"
            btn.margin = (0, 5, 5, 5)
            btn.width = 212
            btn.width_policy = "fixed"

        # Build the toolbar with the filename, abort and submit buttons.
        abort_submit_buttons = row(
            self.abort_button, self.submit_button, stylesheets=dragons_styles()
        )

        toolbar_column = column(
            self.get_filename_div(),
            abort_submit_buttons,
            stylesheets=dragons_styles(),
            margin=(0, 0, 0, 10),
        )

        toolbar = row(
            toolbar_column,
            align="end",
            css_classes=["top-row"],
            stylesheets=dragons_styles(),
        )

        # This is the full page layout.
        main_layout = column(
            toolbar,
            row(
                controls,
                col,
                stylesheets=dragons_styles(),
                sizing_mode="stretch_width",
            ),
            stylesheets=dragons_styles(),
            sizing_mode="stretch_width",
        )

        Controller(aperture_view.fig, self.model, None, helptext)

        doc.add_root(main_layout)

    def submit_button_handler(self):
        """
        Submit button handler.

        The parent version checks for bad/poor fits, but that's not an issue
        here, so we just exit by disabling the submit button, which triggers
        some callbacks.
        """
        self.submit_button.disabled = True

    def result(self):
        """
        Get the result of the find.

        Returns
        -------
        list of float, list of tuple :
            list of locations and list of the limits as tuples

        """
        models = self.model.aperture_models
        res = (models[id_].result() for id_ in sorted(models.keys()))
        try:
            locations, limits = zip(*res)

        except ValueError:
            # There were no results.  Can't check ahead because they are
            # generators.
            return [[], []]

        return np.array(locations), limits


def interactive_find_source_apertures(ext, ui_params=None, filename=None, **kwargs):
    """
    Perform an interactive find of source apertures with the given initial
    parameters.

    This will do all the bokeh initialization and display a UI for
    interactively modifying parameters from their initial values.  The user can
    also interact directly with the found aperutres as desired.  When the user
    hits the `Submit` button, this method will return the results of the find
    to the caller.

    """
    model = FindSourceAperturesModel(ext, **kwargs)
<<<<<<< HEAD
    if not filename:
        filename = ext.filename
    if not filename and hasattr(ext, "orig_filename"):
        filename = ext.orig_filename
    fsav = FindSourceAperturesVisualizer(model, ui_params=ui_params, filename_info=filename)
=======
    fsav = FindSourceAperturesVisualizer(
        model, ui_params=ui_params, filename_info=ext.filename
    )
>>>>>>> f775563a
    interactive_fitter(fsav)
    return fsav.result()<|MERGE_RESOLUTION|>--- conflicted
+++ resolved
@@ -236,11 +236,19 @@
 
         # parameters used to compute the current profile
         self.profile_params = None
-<<<<<<< HEAD
-        self.profile_source = ColumnDataSource({
-            'x': np.arange(self.profile_shape),
-            'y': np.zeros(self.profile_shape),
-        })
+        self.profile_source = ColumnDataSource(
+            {
+                "x": np.arange(self.profile_shape),
+                "y": np.zeros(self.profile_shape),
+            }
+        )
+
+        # Unassigned attributes
+        self.max_separation = None
+        self.threshold = None
+        self.min_snr = None
+        self.direction = None
+        self.prof_mask = None
 
         # target_location is the row from the target coords
         # max_width is the largest distance (in arcsec) from there to the edge of the slit
@@ -248,41 +256,8 @@
         # the slit is vertical, the WCS has not been modified
         target_location = ext.wcs.invert(
             ext.central_wavelength(asNanometers=True), ext.target_ra(),
-            ext.target_dec())[1]
+            ext.target_dec())[2 - ext.dispersion_axis()]
         # gWCS will return NaN coords if sent Nones, so assume target is in center
-=======
-        self.profile_source = ColumnDataSource(
-            {
-                "x": np.arange(self.profile_shape),
-                "y": np.zeros(self.profile_shape),
-            }
-        )
-
-        # Unassigned attributes
-        self.max_separation = None
-        self.threshold = None
-        self.min_snr = None
-        self.direction = None
-        self.prof_mask = None
-
-        # target_location is the row from the target coords.
-        #
-        # max_width is the largest distance (in arcsec) from there to the edge
-        # of the slit.
-        #
-        # Note: although the ext may have been transposed to ensure that the
-        # slit is vertical, the WCS has not been modified
-        target_inv = ext.wcs.invert(
-            ext.central_wavelength(asNanometers=True),
-            ext.target_ra(),
-            ext.target_dec(),
-        )
-
-        target_location = target_inv[2 - ext.dispersion_axis()]
-
-        # gWCS will return NaN coords if sent Nones, so assume target is in
-        # center
->>>>>>> f775563a
         if np.isnan(target_location):
             target_location = (self.profile_shape - 1) / 2
             self.max_width = target_location
@@ -1558,16 +1533,10 @@
 
     """
     model = FindSourceAperturesModel(ext, **kwargs)
-<<<<<<< HEAD
     if not filename:
         filename = ext.filename
     if not filename and hasattr(ext, "orig_filename"):
         filename = ext.orig_filename
     fsav = FindSourceAperturesVisualizer(model, ui_params=ui_params, filename_info=filename)
-=======
-    fsav = FindSourceAperturesVisualizer(
-        model, ui_params=ui_params, filename_info=ext.filename
-    )
->>>>>>> f775563a
     interactive_fitter(fsav)
     return fsav.result()
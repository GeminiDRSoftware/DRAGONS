--- conflicted
+++ resolved
@@ -752,12 +752,8 @@
                         min_width=400,
                         title='Fit', x_axis_label=xlabel, y_axis_label=ylabel,
                         tools=tools,
-<<<<<<< HEAD
-                        output_backend="webgl", x_range=None, y_range=None)
-=======
-                        output_backend="webgl", x_range=x_range, y_range=y_range,
+                        output_backend="webgl", x_range=None, y_range=None,
                         min_border_left=80)
->>>>>>> c054854a
         p_main.height_policy = 'fixed'
         p_main.width_policy = 'fit'
 

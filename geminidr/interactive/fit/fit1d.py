--- conflicted
+++ resolved
@@ -1285,19 +1285,9 @@
 
         if self.reconstruct_points_fn is not None:
             def rfn():
-<<<<<<< HEAD
-                all_coords = self.reconstruct_points_fn(ui_params=self.ui_params)
-                for fit, coords in zip(self.fits, all_coords):
-                    if len(coords) > 2:
-                        fit.weights = coords[2]
-                    else:
-                        fit.weights = None
-                    fit.weights = fit.populate_bokeh_objects(coords[0], coords[1], fit.weights, mask=None)
-                    fit.perform_fit()
-=======
                 all_coords = None
                 try:
-                    all_coords = self.reconstruct_points_fn(self.config, self.extras)
+                    all_coords = self.reconstruct_points_fn(ui_params=self.ui_params)
                 except Exception as e:
                     # something went wrong, let's revert the inputs
                     # handling immediately to specifically trap the reconstruct_points_fn call
@@ -1312,7 +1302,6 @@
                         fit.weights = fit.populate_bokeh_objects(coords[0], coords[1], fit.weights, mask=None)
                         fit.perform_fit()
 
->>>>>>> a0da1514
                 if self.modal_widget:
                     self.modal_widget.disabled = False
 

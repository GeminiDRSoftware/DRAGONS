--- conflicted
+++ resolved
@@ -1650,10 +1650,7 @@
             The class of Panel to use in each tab. This allows specific
             operability for each primitive since most of the functions that do
             the work are methods of this class.
-<<<<<<< HEAD
-=======
-
->>>>>>> a313ebb5
+
         reinit_live : bool
             If True, some buttons and parameters will will recalculate the data
             points immediately.  If False, the reinit button will be disabled
@@ -1666,11 +1663,7 @@
             template=template,
             help_text=help_text,
             ui_params=ui_params,
-<<<<<<< HEAD
             reinit_live=reinit_live
-=======
-            reinit_live=reinit_live,
->>>>>>> a313ebb5
         )
         self.layout = None
         self.recalc_inputs_above = recalc_inputs_above

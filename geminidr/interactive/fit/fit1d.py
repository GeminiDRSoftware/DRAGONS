--- conflicted
+++ resolved
@@ -176,17 +176,8 @@
         weights = self.populate_bokeh_objects(x, y, weights=weights, mask=mask)
         self.weights = weights
 
-<<<<<<< HEAD
         self.sigma_clip = "sigma" in fitting_parameters and fitting_parameters["sigma"]
-        model.perform_fit(self)
-=======
-        if "sigma" in fitting_parameters and fitting_parameters["sigma"]:
-            self.sigma_clip = True
-        else:
-            self.sigma_clip = False
-
         self.perform_fit()
->>>>>>> fdd22fc3
         self.evaluation = bm.ColumnDataSource({'xlinspace': xlinspace,
                                                'model': self.evaluate(xlinspace)})
 
@@ -379,114 +370,20 @@
         It then notifies all listeners that the data and model have
         changed so they can respond.
         """
-<<<<<<< HEAD
-        self.model.perform_fit(self)
-        if 'residuals' in self.data.data:
-            self.data.data['residuals'] = self.y - self.evaluate(self.x)
-        if 'ratio' in self.data.data:
-            self.data.data['ratio'] = self.y / self.evaluate(self.x)
-        self.notify_listeners()
-
-    def evaluate(self, x):
-        return self.model(x)
-
-
-class InteractiveFit1D:
-    def __init__(self, fitting_parameters, domain, listeners=[]):
-        """
-        Create `~InteractiveFit1D` wrapper around the new fit1d model.
-
-        The models don't like being modified, so this wrapper class handles
-        that for us.  We can just keep a reference to this and, when needed,
-        it will build a new `~fitting.fit_1D` instance and replace it's
-        previous copy.
-
-        Parameters
-        ----------
-        model : :class:`~fitting.fit_1D`
-            :class:`~fitting.fit_1D` instance to wrap
-        """
-        self.fitting_parameters = fitting_parameters
-        self.domain = domain
-        self.fit = None
-        self.listeners = listeners
-
-    def __call__(self, x):
-        return self.fit.evaluate(x)
-
-    def set_function(self, fn):
-        self.fitting_parameters["function"] = fn
-
-    @property
-    def regions(self):
-        """
-        Get the regions of the fitter.
-
-        Returns
-        -------
-        tuple of tuples : `regions` of the model we are wrapping
-        """
-        return self.fitting_parameters["regions"]
-
-    @regions.setter
-    def regions(self, regions):
-        """
-        Set the regions in this fitter.
-
-        This sets the regions.
-
-        Parameters
-        ----------
-        regions : tuple of tuples
-            regions to use in the fit
-        """
-        self.fitting_parameters["regions"] = regions
-
-    def perform_fit(self, parent):
-        """
-        Perform the fit, update self.model, parent.fit_mask
-
-        The upper layer is a :class:`~geminidr.interactive.fit.fit1d.InteractiveModel1D` that calls into
-        this method. It passes itself down as `parent` to give access to
-        various fields and allow this fit to be saved back up to it.
-
-        Parameters
-        ----------
-        parent : :class:`~geminidr.interactive.fit.fit1d.InteractiveModel1D`
-            wrapper model passes itself when it calls into this method
-        """
         # Note that band_mask is now handled by passing a region string to fit_1D
         # but we still use the band_mask for highlighting the affected points
 
         # TODO switch back if we use the region string...
         # goodpix = ~(parent.user_mask | parent.band_mask)
-        goodpix = np.array([m != USER_MASK_NAME for m in parent.data.data['mask']])
-
-        if parent.sigma_clip:
-=======
-        goodpix = ~self.user_mask
+        goodpix = np.array([m != USER_MASK_NAME for m in self.data.data['mask']])
 
         if self.sigma_clip:
->>>>>>> fdd22fc3
             fitparms = {x: y for x, y in self.fitting_parameters.items()
                         if x not in ['sigma']}
         else:
             fitparms = {x: y for x, y in self.fitting_parameters.items()
                         if x not in ['sigma_lower', 'sigma_upper', 'niter', 'sigma']}
-<<<<<<< HEAD
-        self.fit = build_fit_1D(fitparms, parent.y[goodpix], points=parent.x[goodpix],
-                                domain=self.domain, weights=None if parent.weights is None else parent.weights[goodpix])
-        mask = parent.data.data['mask'].copy()
-        fit_mask = np.zeros_like(parent.x, dtype=bool)
-        if parent.sigma_clip:
-            # Now pull in the sigma mask
-            fit_mask[goodpix] = self.fit.mask
-        for i in range(fit_mask.size):
-            if fit_mask[i] and mask[i] == 'good':
-                mask[i] = SIGMA_MASK_NAME
-        parent.data.data['mask'] = mask
-
-=======
+
         self.fit = build_fit_1D(fitparms, self.y[goodpix], points=self.x[goodpix],
                                 domain=self.domain, weights=None if self.weights is None else self.weights[goodpix])
         self.fit_mask = np.zeros_like(self.x, dtype=bool)
@@ -499,9 +396,21 @@
             self.data.data['residuals'] = self.y - self.evaluate(self.x)
         if 'ratio' in self.data.data:
             self.data.data['ratio'] = self.y / self.evaluate(self.x)
->>>>>>> fdd22fc3
+
         for ll in self.listeners:
             ll(self.fit)
+
+    def update_mask(self):
+        goodpix = np.array([m != USER_MASK_NAME for m in self.data.data['mask']])
+        mask = self.data.data['mask'].copy()
+        fit_mask = np.zeros_like(self.x, dtype=bool)
+        if self.sigma_clip:
+            # Now pull in the sigma mask
+            fit_mask[goodpix] = self.fit.mask
+        for i in range(fit_mask.size):
+            if fit_mask[i] and mask[i] == 'good':
+                mask[i] = SIGMA_MASK_NAME
+        self.data.data['mask'] = mask
 
     def evaluate(self, x):
         return self.fit.evaluate(x)

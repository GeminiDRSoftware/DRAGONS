--- conflicted
+++ resolved
@@ -603,11 +603,7 @@
         self.fitting_parameters = {x: y for x, y in self.fitting_parameters_for_reset.items()}
         for key in ("order", "sigma_upper", "sigma_lower", "niter", "grow"):
             try:
-<<<<<<< HEAD
-                slider = getattr(self, f"{key}_slider")  # self.getattr(f"{key}_slider")
-=======
                 slider = getattr(self, f"{key}_slider")
->>>>>>> ed359981
             except AttributeError:
                 pass
             else:
@@ -1312,21 +1308,6 @@
 
         if self.reconstruct_points_fn is not None:
             def rfn():
-<<<<<<< HEAD
-                all_coords = self.reconstruct_points_fn(self.config, self.extras)
-                for fit, coords in zip(self.fits, all_coords):
-                    if len(coords) > 2:
-                        fit.weights = coords[2]
-                    else:
-                        fit.weights = None
-                    if len(coords) > 3:
-                        extra_mask = coords[3]
-                    else:
-                        extra_mask = None
-                    fit.weights = fit.populate_bokeh_objects(coords[0], coords[1], fit.weights, mask=None,
-                                                             extra_mask=extra_mask)
-                    fit.perform_fit()
-=======
                 all_coords = None
                 try:
                     all_coords = self.reconstruct_points_fn(ui_params=self.ui_params)
@@ -1341,10 +1322,14 @@
                             fit.weights = coords[2]
                         else:
                             fit.weights = None
-                        fit.weights = fit.populate_bokeh_objects(coords[0], coords[1], fit.weights, mask=None)
+                        if len(coords) > 3:
+                            extra_mask = coords[3]
+                        else:
+                            extra_mask = None
+                        fit.weights = fit.populate_bokeh_objects(coords[0], coords[1], fit.weights, mask=None,
+                                                                 extra_maks=extra_mask)
                         fit.perform_fit()
 
->>>>>>> ed359981
                 if self.modal_widget:
                     self.modal_widget.disabled = False
 

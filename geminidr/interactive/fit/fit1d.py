--- conflicted
+++ resolved
@@ -419,11 +419,7 @@
         for i in range(fit_mask.size):
             if fit_mask[i] and mask[i] == 'good':
                 mask[i] = SIGMA_MASK_NAME
-<<<<<<< HEAD
-            elif mask[i] == SIGMA_MASK_NAME:
-=======
             elif not fit_mask[i] and mask[i] == SIGMA_MASK_NAME:
->>>>>>> fc56c658
                 mask[i] = 'good'
         self.data.data['mask'] = mask
 

--- conflicted
+++ resolved
@@ -1350,7 +1350,6 @@
             self.fits.append(tui.model)
             self.panels.append(tui)
 
-<<<<<<< HEAD
         self._reinit_params = {k: v for k, v in ui_params.values.items()}
         self._record_params = {k: v for k, v in ui_params.values.items()}
 
@@ -1394,8 +1393,7 @@
                 for callback in self.widgets[fname]._callbacks['value_throttled']:
                     callback(attrib='value_throttled', old=old, new=reset_value)
 
-=======
->>>>>>> d2e1b25b
+
     def visualize(self, doc):
         """
         Start the bokeh document using this visualizer.

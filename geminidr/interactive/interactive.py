from abc import ABC, abstractmethod

from astropy.units import Quantity
from bokeh.layouts import row, column
from bokeh.models import Slider, TextInput, ColumnDataSource, BoxAnnotation, Button, CustomJS, Label, Column, Div
from bokeh.plotting import figure

from geminidr.interactive import server


def _dequantity(x, y):
    """
    Utility to convert richer Quantity based values into raw ndarrays.

    Parameters
    ----------
    x : `~ndarray` or `~Quantity`
        X values
    y : `~ndarray` or `~Quantity`
        Y values

    Returns
    -------
    x, y as `~ndarray`s
    """
    if isinstance(x, Quantity):
        x = x.value
    if isinstance(y, Quantity):
        y = y.value
    return x, y


class PrimitiveVisualizer(ABC):
    def __init__(self, log=None):
        """
        Initialize a visualizer.

        This base class creates a submit button suitable for any subclass
        to use and it also listens for the UI window to close, executing a
        submit if that happens.  The submit button will cause the `bokeh`
        event loop to exit and the code will resume executing in whatever
        top level call you are visualizing from.
        """
        self.log = log

        self.submit_button = Button(label="Submit")
        self.submit_button.on_click(self.submit_button_handler)
        callback = CustomJS(code="""
            window.close();
        """)
        self.submit_button.js_on_click(callback)
        self.doc = None

    def submit_button_handler(self, stuff):
        """
        Handle the submit button by stopping the bokeh server, which
        will resume python execution in the DRAGONS primitive.

        Parameters
        ----------
        stuff
            passed by bokeh, but we do not use it

        Returns
        -------
        none
        """
        server.stop_server()

    def visualize(self, doc):
        """
        Perform the visualization.

        This is called via bkapp by the bokeh server and happens
        when the bokeh server is spun up to interact with the user.

        Subclasses should implement this method with their particular
        UI needs, but also should call super().visualize(doc) to
        listen for session terminations.

        Returns
        -------
        none
        """
        self.doc = doc
        doc.on_session_destroyed(self.submit_button_handler)

    def do_later(self, fn):
        if self.doc is None:
            if self.log is not None:
                self.log.warn("Call to do_later, but no document is set.  Does this PrimitiveVisualizer call "
                              "super().visualize(doc)?")
        else:
            self.doc.add_next_tick_callback(lambda: fn())

    def make_modal(self, widget, message):
        callback = CustomJS(args=dict(source=widget), code="""
            console.log("checking button state");
            if (source.disabled) {
                openModal('%s');
            } else {
                closeModal();
            }
        """ % message)
        widget.js_on_change('disabled', callback)


def build_text_slider(title, value, step, min_value, max_value, obj=None, attr=None, handler=None,
                      throttled=False):
    """
    Make a slider widget to use in the bokeh interface.

    This method handles some extra boilerplate logic for inspecting
    our primitive field configurations and determining sensible values
    for minimum, maximum, etc.

    Parameters
    ----------
    title : str
        Title for the slider
    value : int
        Value to initially set
    step : float
        Step size
    min_value : int
        Minimum slider value, or None defaults to min(value,0)
    max_value : int
        Maximum slider value, or None defaults to value*2
    obj : object
        Instance to modify the attribute of when slider changes
    attr : str
        Name of attribute in obj to be set with the new value
    handler : method
        Function to call after setting the attribute
    throttled : bool
        Set to `True` to limit handler calls to when the slider is released (default False)

    Returns
    -------
<<<<<<< HEAD
        :class:`bokeh.models.Slider` slider widget for bokeh interface
=======
        :class:`~Row` bokeh Row component with the interface inside
>>>>>>> 8e8cc4b1
    """
    start = min(value, min_value) if min_value else min(value, 0)
    end = max(value, max_value) if max_value else max(10, value*2)
    slider = Slider(start=start, end=end, value=value, step=step, title=title)
    slider.width = 256

    text_input = TextInput()
    text_input.width = 64
    text_input.value = str(value)
    component = row(slider, text_input)

    slider = slider
    text_input = text_input

    def update_slider(attrib, old, new):
        if old != new:
            ival = None
            try:
                ival = int(new)
            except ValueError:
                ival = float(new)
            if ival > slider.end and not max_value:
                slider.end = ival
            if 0 <= ival < slider.start and min_value is None:
                slider.start = ival
            if slider.start <= ival <= slider.end:
                slider.value = ival

    def update_text_input(attrib, old, new):
        if new != old:
            text_input.value = str(new)

    def handle_value(attrib, old, new):
        if isinstance(new, str):
            new = float(new)
        if obj and attr:
            obj.__setattr__(attr, new)
        if handler:
            handler()

    if throttled:
        # Since here the text_input calls handle_value, we don't
        # have to call it from the slider as it will happen as
        # a side-effect of update_text_input
        slider.on_change("value_throttled", update_text_input)
        text_input.on_change("value", update_slider, handle_value)
    else:
        slider.on_change("value", update_text_input, handle_value)
        # since slider is listening to value, this next line will cause the slider
        # to call the handle_value method and we don't need to do so explicitly
        text_input.on_change("value", update_slider)
    return component
<<<<<<< HEAD


# class GICoordsSource:
#     """
#     A source for coordinate data.
#
#     Downstream code can subscribe for updates on this to be notified when the
#     coordinates change for some reason.
#     """
#     def __init__(self):
#         self.listeners = list()
#
#     def add_coord_listener(self, coords_listener):
#         """
#         Add a listener - a function that will take x and y
#         arguments as lists of values.
#         """
#         if callable(coords_listener):
#             self.listeners.append(coords_listener)
#         else:
#             raise ValueError("Must pass a fn(x,y)")
#
#     def notify_coord_listeners(self, x_coords, y_coords):
#         """
#         Notify all registered users of the updated coordinagtes.
#
#         Coordinates are set as two separate arrays of `ndarray`
#         x and y coordinates.
#
#         Parameters
#         ----------
#         x_coords : ndarray
#             x coordinate array
#         y_coords : ndarray
#             y coordinate array
#
#         """
#         for l in self.listeners:
#             l(x_coords, y_coords)
=======
>>>>>>> 8e8cc4b1


class GIModelSource(object):
    """"
    An object for reporting updates to a model (such as a fit line).

    This is an interface for adding subscribers to model updates.  For
    example, you may have a best fit line model and you may want to
    have UI classes subscribe to it so they know when the fit line has
    changed.
    """
    def __init__(self):
        """
        Create the model source.
        """
        self.model_listeners = list()

    def add_model_listener(self, listener):
        """
        Add the listener.

        Parameters
        ----------
        listener : function
            The listener to notify when the model updates.  This should be
            a function with no arguments.
        """
        if not callable(listener):
            raise ValueError("GIModelSource expects a callable in add_listener")
        self.model_listeners.append(listener)

    def notify_model_listeners(self):
        """
        Call all listeners to let them know the model has changed.
        """
        for listener_fn in self.model_listeners:
            listener_fn()


class GIDifferencingModel(object):
    """
    A coordinate model for tracking the difference in x/y
    coordinates and what is calculated by a function(x).

    This is useful for plotting differences between the
    real coordinates and what a model function is predicting
    for the given x values.  It will listen to changes to
    both an underlying :class:`GICoordsSource` and a
    :class:`GIModelSource` and when either update, it
    recalculates the differences and sends out x, (y-fn(x))
    coordinates to any listeners.
    """
    def __init__(self, coords, cmodel, fn):
        """
        Create the differencing model.

        Parameters
        ----------
        coords : :class:`GICoordsSource`
            Coordinates to serve as basis for the difference
        cmodel : :class:`GIModelSource`
            The model source, to be notified when the model changes
        fn : function
            The function, related to the model, to call to get modelled y-values
        """
        super().__init__()
        # Separating the fn from the model source is a bit hacky.  I need to revisit this.
        # For now, Chebyshev1D and Spline are different enough that I am holding out for
        # more examples of models.
        # TODO merge fn concept into model source
        self.fn = fn
        self.data_x_coords = None
        self.data_y_coords = None
        coords.add_coord_listener(self.update_coords)
        cmodel.add_model_listener(self.update_model)
        self.coord_listeners = list()

    def add_coord_listener(self, l):
        self.coord_listeners.append(l)
        if self.data_x_coords is not None:
            l(self.data_x_coords, self.data_y_coords - self.fn(self.data_x_coords))

    def update_coords(self, x_coords, y_coords):
        """
        Handle an update to the coordinates.

        We respond to updates in the source coordinates by
        recalculating model outputs for the new x inputs
        and publishing to our listeners an updated set of
        x, (y-fn(x)) values.

        Parameters
        ----------
        x_coords : ndarray
            X coordinates
        y_coord : ndarray
            Y coordinatess

        """
        self.data_x_coords = x_coords
        self.data_y_coords = y_coords

    def update_model(self):
        """"
        Called by the :class:`GIModelSource` to let us know the model
        has been updated.

        We respond to a model update by recalculating the x, (y-fn(x))
        values and publishing them out to our subscribers.
        """
        x = self.data_x_coords
        y = self.data_y_coords - self.fn(x)
        for fn in self.coord_listeners:
            fn(x, y)


class GIMaskedSigmadCoords(object):
    """
    This is a helper class for handling masking of coordinate
    values.

    This class tracks an initial, static, set of x/y coordinates
    and a changeable list of masked coordinate indices.  Whenever
    the mask is updated, we publish the subset of the coordinates
    that pass the mask out to our listeners.

    A typical use for this would be to make 2 overlapping scatter
    plots.  One will be in a base color, such as black.  The other
    will be in a different color, such as blue.  The blue plot can
    be made using this coordinate source and the effect is a plot
    of all points, with the masked points in blue.  This is currently
    done in the Spline logic, for example.
    """
    def __init__(self, x_coords, y_coords):
        """
        Create the masked coords source with the given set of coordinates.

        Parameters
        ----------
        x_coords : ndarray
            x coordinates
        y_coords : ndarray
            y coordinates
        """
        super().__init__()
        self.x_coords = x_coords
        self.y_coords = y_coords
        # intially, all points are masked = included
        self.mask = [True] * len(x_coords)
        # initially, all points are not sigma = excluded
        self.sigma = [False] * len(x_coords)
        self.mask_listeners = list()
        self.sigma_listeners = list()
        self.coord_listeners = list()

    def set_coords(self, x_coords, y_coords):
        self.x_coords = x_coords
        self.y_coords = y_coords
        # intially, all points are masked = included
        self.mask = [True] * len(x_coords)
        # initially, all points are not sigma = excluded
        self.sigma = [False] * len(x_coords)
        self.notify_coord_listeners(self.x_coords, self.y_coords)
        for mask_listener in self.mask_listeners:
            mask_listener(self.x_coords[self.mask], self.y_coords[self.mask])
        for sigma_listener in self.sigma_listeners:
            sigma_listener([], [])

    def add_coord_listener(self, coords_listener):
        """
        Add a listener for updates.

        Since we have the coordinates at construction time, this call
        will also immediately notify the passed listener of the currently
        passing masked coordinates.

        Parameters
        ----------
        coords_listener : :class:`GICoordsListener` or function
            The listener to add

        """
        self.coord_listeners.append(coords_listener)
        coords_listener(self.x_coords, self.y_coords)

    def add_mask_listener(self, mask_listener: callable):
        if callable(mask_listener):
            self.mask_listeners.append(mask_listener)
            mask_listener(self.x_coords[self.mask], self.y_coords[self.mask])
        else:
            raise ValueError("add_mask_listener takes a callable function")

    def add_sigma_listener(self, sigma_listener: callable):
        if callable(sigma_listener):
            self.sigma_listeners.append(sigma_listener)
        else:
            raise ValueError("add_sigma_listener takes a callable function")

    def addmask(self, coords):
        """
        Set the given cooridnate indices as masked (so, visible)

        This also notifies all listeners of the updated set of passing
        coordinates.

        Parameters
        ----------
        coords : array of int
            List of coordinates to enable in the mask

        """
        for i in coords:
            self.mask[i] = False
        self.sigma = [False] * len(self.x_coords[self.mask])
        for fn in self.coord_listeners:
            fn(self.x_coords, self.y_coords)
        for mask_listener in self.mask_listeners:
            mask_listener(self.x_coords[self.mask], self.y_coords[self.mask])
        for sigma_listener in self.sigma_listeners:
            sigma_listener([], [])

    def unmask(self, coords):
        """
        Set the given coordinate indices as unmasked (so, not visible)

        This also notifies all listeners of the updated set of passing
        coordinates.

        Parameters
        ----------
        coords : array of int
            list of coordinate indices to hide

        """
        for i in coords:
            self.mask[i] = True
        self.sigma = [False] * len(self.x_coords[self.mask])
        for sigma_listener in self.sigma_listeners:
            sigma_listener([], [])
        for fn in self.coord_listeners:
            fn(self.x_coords, self.y_coords)
        for mask_listener in self.mask_listeners:
            mask_listener(self.x_coords[self.mask], self.y_coords[self.mask])

    def set_sigma(self, coords):
        """
        Set the given cooridnate indices as excluded by sigma (so, highlight accordingly)

        This also notifies all listeners of the updated set of passing
        coordinates.

        Parameters
        ----------
        coords : array of int
            List of coordinates to flag as sigma excluded

        """
        self.sigma = [False] * len(self.x_coords[self.mask])
        for i in coords:
            self.sigma[i] = True
        for sigma_listener in self.sigma_listeners:
            sigma_listener(self.x_coords[self.mask][self.sigma], self.y_coords[self.mask][self.sigma])


def build_figure(title='Plot',
                 plot_width=600, plot_height=500,
                 x_axis_label='X', y_axis_label='Y',
                 tools="pan,wheel_zoom,box_zoom,reset,lasso_select,box_select,tap",
                 band_model=None, aperture_model=None, x_range=None, y_range=None):
    # This wrapper around figure provides somewhat limited value, but for now I think it is
    # worth it.  It primarily does three things:
    #
    #  * allows alternate defaults for things like the list of tools and backend
    #  * integrates aperture and band information to reduce boilerplate in the visualizer code
    #  * wraps any bugfix hackery we need to do so it always happens and we don't have to remember it everywhere

    fig = figure(plot_width=plot_width, plot_height=plot_height, title=title, x_axis_label=x_axis_label,
                 y_axis_label=y_axis_label, tools=tools, output_backend="webgl", x_range=x_range,
                 y_range=y_range)

    # If we have bands or apertures to show, show them
    if band_model:
        bands = GIBandView(fig, band_model)
    if aperture_model:
        aperture_view = GIApertureView(aperture_model, fig)

    # This is a workaround for a bokeh bug.  Without this, things like the background shading used for
    # apertures and bands will not update properly after the figure is visible.
    fig.js_on_change('center', CustomJS(args=dict(plot=fig),
                                           code="plot.properties.renderers.change.emit()"))

    return fig


def build_cds(x_coords=[], y_coords=[]):
    if x_coords is None:
        x_coords = []
    if y_coords is None:
        y_coords = []
    return ColumnDataSource({'x': x_coords, 'y': y_coords})


def connect_update_coords(source):
    def update_coords(x_coords, y_coords):
        x, y = _dequantity(x_coords, y_coords)
        source.data = {'x': x, 'y': y}
    return update_coords


def clear_selection(source):
    source.selected.update(indices=[])


class GIMaskedSigmadScatter:
    def __init__(self, fig, coords, color="red",
                 masked_color="blue", sigma_color="orange", radius=5):
        """
        Masked/Sigmad Scatter plot

        Parameters
        ----------
        gifig : :class:`GIFigure`
            figure to plot in
        coords : :class:`GIMaskedSigmaCoords`
            coordinate holder that also tracks masking and sigma
        color : str
            color value for unselected points (initially none of them), default "red"
        masked_color : str
            color for masked (included) points, default "blue"
        sigma_color : str
            color for sigma-excluded points, default "orange"
        radius : int
            radius in pixels for the dots
        """
        if not isinstance(coords, GIMaskedSigmadCoords):
            raise ValueError("coords passed must be a GIMaskedSigmadCoords instance")
        x_coords = coords.x_coords
        y_coords = coords.y_coords
        self.source = ColumnDataSource({'x': x_coords, 'y': y_coords})
        self.masked_source = ColumnDataSource({'x': x_coords, 'y': y_coords})
        self.sigmad_source = ColumnDataSource({'x': [], 'y': []})
        self.scatter = fig.scatter(x='x', y='y', source=self.source, color=color, radius=radius)
        self.masked_scatter = fig.scatter(x='x', y='y', source=self.masked_source, color=masked_color, radius=radius)
        self.sigma_scatter = fig.scatter(x='x', y='y', source=self.sigmad_source, color=sigma_color, radius=radius)

        coords.add_coord_listener(connect_update_coords(self.source))
        coords.add_mask_listener(connect_update_coords(self.masked_source))
        coords.add_sigma_listener(connect_update_coords(self.sigmad_source))

    def clear_selection(self):
        """
        Clear the selection in the scatter plot.

        This is useful once we have applied the selection in some way,
        to reset the plot back to an unselected state.
        """
        self.source.selected.update(indices=[])
        self.masked_source.selected.update(indices=[])
        self.sigmad_source.selected.update(indices=[])


class GIPatch:
    def __init__(self, fig, x_coords=[], y_coords=[], color="blue"):
        if x_coords is None:
            x_coords = []
        if y_coords is None:
            y_coords = []
        self.patch_source = ColumnDataSource({'x': x_coords, 'y': y_coords})
        self.patch = fig.patch(x='x', y='y', source=self.patch_source, color=color)

    def update_coords(self, x_coords, y_coords):
        x, y = _dequantity(x_coords, y_coords)
        self.patch_source.data = {'x': x, 'y': y}


class GIBandListener(ABC):
    """
    interface for classes that want to listen for updates to a set of bands.
    """

    @abstractmethod
    def adjust_band(self, band_id, start, stop):
        pass

    @abstractmethod
    def delete_band(self, band_id):
        pass


class GIBandModel(object):
    """
    Model for tracking a set of bands.
    """
    def __init__(self):
        # Right now, the band model is effectively stateless, other
        # than maintaining the set of registered listeners.  That is
        # because the bands are not used for anything, so there is
        # no need to remember where they all are.  This is likely to
        # change in future and that information should likely be
        # kept in here.
        self.band_id = 1
        self.listeners = list()

    def add_listener(self, listener):
        """
        Add a listener to this band model.

        The listener can either be a :class:`GIBandListener` or
        it can be a function,  The function should expect as
        arguments, the `band_id`, and `start`, and `stop` x
        range values.

        Parameters
        ----------
        listener : :class:`GIBandListener` or function

        """
        if not isinstance(listener, GIBandListener):
            raise ValueError("must be a BandListener")
        self.listeners.append(listener)

    def adjust_band(self, band_id, start, stop):
        """
        Adjusts the given band ID to the specified X range.

        The band ID may refer to a brand new band ID as well.
        This method will call into all registered listeners
        with the updated information.

        Parameters
        ----------
        band_id : int
            ID fo the band to modify
        start : float
            Starting coordinate of the x range
        stop : float
            Ending coordinate of the x range

        """
        for listener in self.listeners:
            listener.adjust_band(band_id, start, stop)


class GIBandView(GIBandListener):
    """
    View for the set of bands to show then in a figure.
    """
    def __init__(self, fig, model):
        """
        Create the view for the set of bands managed in the given model
        to display them in a figure.

        Parameters
        ----------
        fig : :class:`GIFigure`
            the figure to display the bands in
        model : :class:`GIBandModel`
            the model for the band information (may be shared by multiple :class:`GIBandView`s)
        """
        self.model = model
        model.add_listener(self)
        self.bands = dict()
        self.fig = fig

    def adjust_band(self, band_id, start, stop):
        """
        Adjust a band by it's ID.

        This may also be a new band, if it is an ID we haven't
        seen before.  This call will create or adjust the glyphs
        in the figure to reflect the new data.

        Parameters
        ----------
        band_id : int
            id of band to create or adjust
        start : float
            start of the x range of the band
        stop : float
            end of the x range of the band
        """
        if band_id in self.bands:
            band = self.bands[band_id]
            band.left = start
            band.right = stop
        else:
            band = BoxAnnotation(left=start, right=stop, fill_alpha=0.1, fill_color='navy')
            self.fig.figure.add_layout(band)
            self.bands[band_id] = band

    def delete_band(self, band_id):
        """
        Delete a band by ID.

        If the view does not recognize the id, this is a no-op.
        Otherwise, all related glyphs are cleaned up from the figure.

        Parameters
        ----------
        band_id : int
            ID of band to remove

        """
        if band_id in self.bands:
            band = self.bands[band_id]
            # TODO remove it


class GIApertureModel(object):
    """
    Model for tracking the Apertures.

    This tracks the apertures and a list of subscribers
    to notify when there are any changes.
    """
    def __init__(self):
        """
        Create the apertures model
        """
        self.aperture_id = 1
        self.listeners = list()
        # spare_ids holds any IDs that were returned to
        # us via a delete, so we can re-use them for
        # new apertures
        self.spare_ids = list()

    def add_listener(self, listener):
        """
        Add a listener for update to the apertures.

        Parameters
        ----------
        listener : :class:`GIApertureListener` or function
            The listener to notify if there are any updates
        """
        self.listeners.append(listener)

    def add_aperture(self, start, end):
        """
        Add a new aperture, using the next available ID

        Parameters
        ----------
        start : float
            x coordinate the aperture starts at
        end : float
            x coordinate the aperture ends at

        Returns
        -------
            int id of the aperture
        """
        aperture_id = self.aperture_id
        self.aperture_id += 1
        self.adjust_aperture(aperture_id, start, end)
        return aperture_id

    def adjust_aperture(self, aperture_id, start, end):
        """
        Adjust an existing aperture by ID to a new range.
        This will alert all subscribed listeners.

        Parameters
        ----------
        aperture_id : int
            ID of the aperture to adjust
        start : float
            X coordinate of the new start of range
        end : float
            X coordiante of the new end of range

        """
        for l in self.listeners:
            l.handle_aperture(aperture_id, start, end)

    def delete_aperture(self, aperture_id):
        """
        Delete an aperture by ID.

        This will notify all subscribers of the removal
        of this aperture and return it's ID to the available
        pool.

        Parameters
        ----------
        aperture_id : int
            The ID of the aperture to delete

        Returns
        -------

        """
        for listener in self.listeners:
            listener.delete_aperture(aperture_id)
        self.aperture_id = self.aperture_id-1

    def clear_apertures(self):
        while self.aperture_id > 1:
            self.delete_aperture(self.aperture_id-1)


class GISingleApertureView(object):
    def __init__(self, fig, aperture_id, start, end):
        """
        Create a visible glyph-set to show the existance
        of an aperture on the given figure.  This display
        will update as needed in response to panning/zooming.

        Parameters
        ----------
        gifig : :class:`GIFigure`
            Figure to attach to
        aperture_id : int
            ID of the aperture (for displaying)
        start : float
            Start of the x-range for the aperture
        end : float
            End of the x-range for the aperture
        """
        self.aperture_id = aperture_id
        self.box = None
        self.label = None
        self.left_source = None
        self.left = None
        self.right_source = None
        self.right = None
        self.line_source = None
        self.line = None
        self.fig = None
        if fig.document:
            fig.document.add_next_tick_callback(lambda: self.build_ui(fig, aperture_id, start, end))
        else:
            self.build_ui(fig, aperture_id, start, end)

    def build_ui(self, fig, aperture_id, start, end):
        """
        Build the view in the figure.

        This call creates the UI elements for this aperture in the
        parent figure.  It also wires up event listeners to adjust
        the displayed glyphs as needed when the view changes.

        Parameters
        ----------
        fig : :class:`Figure`
            bokeh figure to attach glyphs to
        aperture_id : int
            ID of this aperture, displayed
        start : float
            Start of x-range of aperture
        end : float
            End of x-range of aperture

        """
        if fig.y_range.start is not None and fig.y_range.end is not None:
            ymin = fig.y_range.start
            ymax = fig.y_range.end
            ymid = (ymax-ymin)*.8+ymin
            ytop = ymid + 0.05*(ymax-ymin)
            ybottom = ymid - 0.05*(ymax-ymin)
        else:
            ymin=0
            ymax=0
            ymid=0
            ytop=0
            ybottom=0
        self.box = BoxAnnotation(left=start, right=end, fill_alpha=0.1, fill_color='green')
        fig.add_layout(self.box)
        self.label = Label(x=(start+end)/2-5, y=ymid, text="%s" % aperture_id)
        fig.add_layout(self.label)
        self.left_source = ColumnDataSource({'x': [start, start], 'y': [ybottom, ytop]})
        self.left = fig.line(x='x', y='y', source=self.left_source, color="purple")
        self.right_source = ColumnDataSource({'x': [end, end], 'y': [ybottom, ytop]})
        self.right = fig.line(x='x', y='y', source=self.right_source, color="purple")
        self.line_source = ColumnDataSource({'x': [start, end], 'y': [ymid, ymid]})
        self.line = fig.line(x='x', y='y', source=self.line_source, color="purple")

        self.fig = fig

        fig.y_range.on_change('start', lambda attr, old, new: self.update_viewport())
        fig.y_range.on_change('end', lambda attr, old, new: self.update_viewport())
        # feels like I need this to convince the aperture lines to update on zoom
        fig.y_range.js_on_change('end', CustomJS(args=dict(plot=fig),
                                                 code="plot.properties.renderers.change.emit()"))

    def update_viewport(self):
        """
        Update the view in the figure.

        This call is made whenever we detect a change in the display
        area of the view.  By redrawing, we ensure the lines and
        axis label are in view, at 80% of the way up the visible
        Y axis.

        """
        if self.fig.y_range.start is not None and self.fig.y_range.end is not None:
            ymin = self.fig.y_range.start
            ymax = self.fig.y_range.end
            ymid = (ymax-ymin)*.8+ymin
            ytop = ymid + 0.05*(ymax-ymin)
            ybottom = ymid - 0.05*(ymax-ymin)
            self.left_source.data = {'x': self.left_source.data['x'], 'y': [ybottom, ytop]}
            self.right_source.data = {'x': self.right_source.data['x'], 'y': [ybottom, ytop]}
            self.line_source.data = {'x':  self.line_source.data['x'], 'y': [ymid, ymid]}
            self.label.y = ymid

    def update(self, start, end):
        """
        Alter the coordinate range for this aperture.

        This will adjust the shaded area and the arrows/label for this aperture
        as displayed on the figure.

        Parameters
        ----------
        start : float
            new starting x coordinate
        end : float
            new ending x coordinate
        """
        self.box.left = start
        self.box.right = end
        self.left_source.data = {'x': [start, start], 'y': self.left_source.data['y']}
        self.right_source.data = {'x': [end, end], 'y': self.right_source.data['y']}
        self.line_source.data = {'x': [start, end], 'y': self.line_source.data['y']}
        self.label.x = (start+end)/2-5

    def delete(self):
        """
        Delete this aperture from it's view.
        """
        self.fig.renderers.remove(self.line)
        self.fig.renderers.remove(self.left)
        self.fig.renderers.remove(self.right)
        # TODO removing causes problems, because bokeh, sigh
        # TODO could create a list of disabled labels/boxes to reuse instead of making new ones
        #  (if we have one to recycle)
        self.label.text = ""
        self.box.fill_alpha = 0.0


class GIApertureSliders(object):
    def __init__(self, view, fig, model, aperture_id, start, end):
        self.view = view
        self.model = model
        self.aperture_id = aperture_id
        self.start = start
        self.end = end

        slider_start = fig.x_range.start
        slider_end = fig.x_range.end

        title = "<h3>Aperture %s</h3>" % aperture_id
        self.label = Div(text=title)
        self.lower_slider = build_text_slider("Start", start, 0.01, slider_start, slider_end,
                                              obj=self, attr="start", handler=self.do_update)
        self.upper_slider = build_text_slider("End", end, 0.01, slider_start, slider_end,
                                              obj=self, attr="end", handler=self.do_update)
        button = Button(label="Delete")
        button.on_click(self.delete_from_model)

        self.component = Column(self.label, self.lower_slider, self.upper_slider, button)

    def delete_from_model(self):
        self.model.delete_aperture(self.aperture_id)

    def update_viewport(self, start, end):
        if self.start < start or self.end > end:
            self.lower_slider.children[0].disabled = True
            self.lower_slider.children[1].disabled = True
        else:
            self.lower_slider.children[0].disabled = False
            self.lower_slider.children[1].disabled = False
            self.lower_slider.children[0].start = start
            self.lower_slider.children[0].end = end
        if self.upper_slider.children[0].value < start or self.upper_slider.children[0].value > end:
            self.upper_slider.children[0].disabled = True
            self.upper_slider.children[1].disabled = True
        else:
            self.upper_slider.children[0].disabled = False
            self.upper_slider.children[1].disabled = False
            self.upper_slider.children[0].start = start
            self.upper_slider.children[0].end = end

    def do_update(self):
        if self.start > self.end:
            self.model.adjust_aperture(self.aperture_id, self.end, self.start)
        else:
            self.model.adjust_aperture(self.aperture_id, self.start, self.end)


class GIApertureView(object):
    """
    UI elements for displaying the current set of apertures.

    This class manages a set of colored bands on a figure to
    show where the defined apertures are, along with a numeric
    ID for each.
    """
    def __init__(self, model, fig):
        """

        Parameters
        ----------
        model : :class:`GIApertureModel`
            Model for tracking the apertures, may be shared across multiple views
        fig : :class:`~Figure`
            bokeh plot for displaying the bands
        """
        self.aps = list()
        self.ap_sliders = list()

        self.fig = fig
        self.controls = column()
        self.model = model
        model.add_listener(self)

        self.view_start = fig.x_range.start
        self.view_end = fig.x_range.end

        # listen here because ap sliders can come and go, and we don't have to
        # convince the figure to release those references since it just ties to
        # this top-level container
        fig.x_range.on_change('start', lambda attr, old, new: self.update_viewport(new, self.view_end))
        fig.x_range.on_change('end', lambda attr, old, new: self.update_viewport(self.view_start, new))

    def update_viewport(self, start, end):
        self.view_start = start
        self.view_end = end
        for ap_slider in self.ap_sliders:
            ap_slider.update_viewport(start, end)

    def handle_aperture(self, aperture_id, start, end):
        """
        Handle an updated or added aperture.

        We either update an existing aperture if we recognize the `aperture_id`
        or we create a new one.

        Parameters
        ----------
        aperture_id : int
            ID of the aperture to update or create in the view
        start : float
            Start of the aperture in x coordinates
        end : float
            End of the aperture in x coordinates

        """
        if aperture_id <= len(self.aps):
            ap = self.aps[aperture_id-1]
            ap.update(start, end)
        else:
            ap = GISingleApertureView(self.fig, aperture_id, start, end)
            self.aps.append(ap)
            slider = GIApertureSliders(self, self.fig, self.model, aperture_id, start, end)
            self.ap_sliders.append(slider)
            self.controls.children.append(slider.component)

    def delete_aperture(self, aperture_id):
        """
        Remove an aperture by ID.  If the ID is not recognized, do nothing.

        Parameters
        ----------
        aperture_id : int
            ID of the aperture to remove

        Returns
        -------

        """
        if aperture_id <= len(self.aps):
            ap = self.aps[aperture_id-1]
            ap.delete()
            self.controls.children.remove(self.ap_sliders[aperture_id-1].component)
            del self.aps[aperture_id-1]
            del self.ap_sliders[aperture_id-1]
        for ap in self.aps[aperture_id-1:]:
            ap.aperture_id = ap.aperture_id-1
            ap.label.text = "%s" % ap.aperture_id
        for ap_slider in self.ap_sliders[aperture_id-1:]:
            ap_slider.aperture_id = ap_slider.aperture_id-1
            ap_slider.label.text = "<h3>Aperture %s</h3>" % ap_slider.aperture_id<|MERGE_RESOLUTION|>--- conflicted
+++ resolved
@@ -137,11 +137,7 @@
 
     Returns
     -------
-<<<<<<< HEAD
         :class:`bokeh.models.Slider` slider widget for bokeh interface
-=======
-        :class:`~Row` bokeh Row component with the interface inside
->>>>>>> 8e8cc4b1
     """
     start = min(value, min_value) if min_value else min(value, 0)
     end = max(value, max_value) if max_value else max(10, value*2)
@@ -194,48 +190,6 @@
         # to call the handle_value method and we don't need to do so explicitly
         text_input.on_change("value", update_slider)
     return component
-<<<<<<< HEAD
-
-
-# class GICoordsSource:
-#     """
-#     A source for coordinate data.
-#
-#     Downstream code can subscribe for updates on this to be notified when the
-#     coordinates change for some reason.
-#     """
-#     def __init__(self):
-#         self.listeners = list()
-#
-#     def add_coord_listener(self, coords_listener):
-#         """
-#         Add a listener - a function that will take x and y
-#         arguments as lists of values.
-#         """
-#         if callable(coords_listener):
-#             self.listeners.append(coords_listener)
-#         else:
-#             raise ValueError("Must pass a fn(x,y)")
-#
-#     def notify_coord_listeners(self, x_coords, y_coords):
-#         """
-#         Notify all registered users of the updated coordinagtes.
-#
-#         Coordinates are set as two separate arrays of `ndarray`
-#         x and y coordinates.
-#
-#         Parameters
-#         ----------
-#         x_coords : ndarray
-#             x coordinate array
-#         y_coords : ndarray
-#             y coordinate array
-#
-#         """
-#         for l in self.listeners:
-#             l(x_coords, y_coords)
-=======
->>>>>>> 8e8cc4b1
 
 
 class GIModelSource(object):

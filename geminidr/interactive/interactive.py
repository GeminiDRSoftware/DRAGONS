--- conflicted
+++ resolved
@@ -385,14 +385,11 @@
 
         self.visualize(doc)
 
-<<<<<<< HEAD
-=======
         if server.test_mode:
             # Simulate a click of the accept button
             self.do_later(lambda: self.session_ended(None, True))
             # self.do_later(self.submit_button_handler)
 
->>>>>>> 4212f263
         # Add a widget we can use for triggering a message
         # This is a workaround, since CustomJS calls can only
         # respond to DOM events.  We'll be able to trigger

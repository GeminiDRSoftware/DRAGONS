--- conflicted
+++ resolved
@@ -708,7 +708,6 @@
 
         return handler
 
-<<<<<<< HEAD
     def post_show(self):
         """
         Actions to take after showing the visualizer.
@@ -742,7 +741,7 @@
 
     def reset_all(self):
         self.load(self.reset_all_state)
-=======
+
     def select_handler_factory(self, key, reinit_live=False):
         """
         Returns a function that updates the `extras` attribute.
@@ -765,7 +764,6 @@
                 self.reconstruct_points()
 
         return handler
->>>>>>> d2e1b25b
 
 
 def build_text_slider(title, value, step, min_value, max_value, obj=None,

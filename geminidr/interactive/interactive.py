--- conflicted
+++ resolved
@@ -5,13 +5,8 @@
 
 from bokeh.core.property.instance import Instance
 from bokeh.layouts import column, row
-from bokeh.models import (BoxAnnotation, Button, CustomJS, Dropdown,
-<<<<<<< HEAD
-                          NumeralTickFormatter, Slider, TextInput, Div, NumericInput, PreText, Spacer, Select)
-=======
-                          NumeralTickFormatter, Slider, TextInput, Div, NumericInput, PreText, ColumnDataSource,
-                          Whisker)
->>>>>>> 1f20a3bd
+from bokeh.models import (BoxAnnotation, Button, CustomJS, NumeralTickFormatter, Slider, TextInput, Div,
+                          NumericInput, PreText, Spacer, Select, ColumnDataSource, Whisker)
 from bokeh import models as bm
 
 from geminidr.interactive import server

import re
from abc import ABC, abstractmethod
from copy import copy
from enum import Enum, auto
from functools import cmp_to_key

from bokeh.core.property.instance import Instance
from bokeh.layouts import column, row
from bokeh import models as bm
from bokeh.models import (
    BoxAnnotation,
    Button,
    CustomJS,
    NumeralTickFormatter,
    Slider,
    TextInput,
    Div,
    NumericInput,
    PreText,
    Spacer,
    Select,
    ColumnDataSource,
    Whisker,
)

from geminidr.interactive import server
from geminidr.interactive.styles import dragons_styles
from geminidr.interactive.fit.help import DEFAULT_HELP
from geminidr.interactive.server import register_callback
from gempy.library.astrotools import (
    cartesian_regions_to_slices,
    parse_user_regions,
)
from gempy.library.config import FieldValidationError, Config

# Singleton instance, there is only ever one of these
from gempy.utils import logutils


__all__ = [
    "FitQuality",
    "PrimitiveVisualizer",
    "build_text_slider",
    "connect_region_model",
    "GIRegionListener",
    "GIRegionModel",
    "RegionEditor",
    "TabsTurboInjector",
    "UIParameters",
    "do_later",
]


_visualizer = None


_log = logutils.get_logger(__name__)


def _title_from_field(field):
    """
    Extract a suitable UI Field Title from a Field instance

    Parameters
    ----------

    field : :class:`~gempy.library.config.config.Field`
        Field object to infer title for

    returns
    -------
        str : Title string for UI
    """
    if hasattr(field, "title"):
        title = field.title

    elif hasattr(field, "name"):
        title = field.name.replace("_", " ").title()

    else:
        raise ValueError(
            "Field has neither title nor name, unable to parse a title"
        )

    return title


class FitQuality(Enum):
    GOOD = auto()
    POOR = auto()
    BAD = auto()


class PrimitiveVisualizer(ABC):
    def __init__(
        self,
        title="",
        primitive_name="",
        filename_info="",
        template=None,
        help_text=None,
        ui_params=None,
        reinit_live=False,
    ):
        """
        Initialize a visualizer.

        This base class creates a submit button suitable for any subclass
        to use and it also listens for the UI window to close, executing a
        submit if that happens.  The submit button will cause the `bokeh`
        event loop to exit and the code will resume executing in whatever
        top level call you are visualizing from.

        Parameters
        ----------
        title : str
            Title fo the primitive for display, currently not used

        primitive_name : str
            Name of the primitive function related to this UI, used in the
            title bar

        filename_info : str
            Information about the file being operated on

        template : str
            Optional path to an html template to render against, if
            customization is desired

        reinit_live : bool
            If True, recalculate points on any change (default False). This is
            set in __init__ to PrimitiveVisualizer.reinit_live, but can be
            overridden by subclasses.
        """
        global _visualizer
        _visualizer = self

        # Reinitialization attr
        self.reinit_live = reinit_live

        # Make the widgets accessible from external code so we can update
        # their properties if the default setup isn't great
        self.widgets = {}

        # Placeholders for attrs that will be set by subclasses.
        self.tabs = None

        # Live Reinitialization attr
        self.reinit_live = reinit_live

        # set help to default, subclasses should override this with something
        # specific to them
        self.help_text = help_text if help_text else DEFAULT_HELP

        self.exited = False
        self.title = title
        self.filename_info = filename_info if filename_info else ""
        self.primitive_name = primitive_name if primitive_name else ""
        self.template = template
        self.extras = dict()
        self.ui_params = ui_params

        self.user_satisfied = False

        legend_html = (
            'Plot Tools<br/><img src="dragons/static/bokehlegend.png" />'
        )

        self.bokeh_legend = Div(
            text=legend_html,
            stylesheets=dragons_styles()
        )

        self.submit_button = Button(
            align="center",
            button_type="success",
            css_classes=["submit_btn"],
            label="Accept",
            name="submit_btn",
            height=55,
            stylesheets=dragons_styles(),
        )

        self.abort_button = Button(
            align="center",
            button_type="warning",
            css_classes=["submit_btn"],
            label="Abort",
            name="abort_btn",
            height=55,
            stylesheets=dragons_styles(),
        )

        # The submit_button_handler is only needed to flip the user_accepted
        # flag to True before the bokeh event loop terminates
        # self.submit_button.on_click(self.submit_button_handler) This window
        # closing will end the session.  That is what causes the bokeh event
        # look to terminate via session_ended().
        callback = CustomJS(
            code="""
            $.ajax('/shutdown').done(function()
                {
                    window.close();
                });
            """
        )

        # Listen to the disabled state and tweak that inside
        # submit_button_handler This allows us to execute a python callback to
        # the submit_button on click.  Then, if we decide to execute the
        # /shutdown via javascript, we can just 'disable' the submit button to
        # trigger that logic (DOM events are the only way to trigger JS
        # callbacks in bokeh)
        self.submit_button.on_click(self.submit_button_handler)
        self.submit_button.js_on_change("disabled", callback)

        abort_callback = CustomJS(
            code="""
            $.ajax('/shutdown?user_satisfied=false').done(function()
                {
                    window.close();
                });
            """
        )

        self.abort_button.on_click(self.abort_button_handler)
        self.abort_button.js_on_change("disabled", abort_callback)

        self.doc = None
        self._message_holder = None

        # callback for the new (buttonless) ok/cancel dialog.
        # This gets set just before the dialog is triggered
        self._ok_cancel_callback = None

        # Text widget for triggering ok/cancel via DOM text change event
        self._ok_cancel_holder = None

        self._reinit_params = {k: v for k, v in ui_params.values.items()}

        self.fits = []

    # noinspection PyProtectedMember
    def reset_reinit_panel(self, param=None):
        """
        Reset all the parameters in the Tracing TabPanel (leftmost column).
        If a param is provided, it resets only this parameter in particular.

        Parameters
        ----------
        param : str
            Parameter name
        """
        for fname in self.ui_params.reinit_params:
            if param is None or fname == param:
                reset_value = self._reinit_params[fname]
            else:
                continue

            # Handle CheckboxGroup widgets
            if hasattr(self.widgets[fname], "value"):
                attr = "value"

            else:
                attr = "active"
                reset_value = [0] if reset_value else []

            old = getattr(self.widgets[fname], attr)

            # Update widget value
            if reset_value is None:
                if not isinstance(self.widgets[fname], TextInput):
                    kwargs = {
                        attr: self.widgets[fname].start,
                        "show_value": False,
                    }

                else:
                    kwargs = {attr: ""}

            else:
                kwargs = {attr: reset_value}

            self.widgets[fname].update(**kwargs)

            # Update Text Field via callback function
            values = self.widgets[fname]._callbacks.get("value", [])
            for callback in values:
                callback("value", old=old, new=reset_value)

            throt = self.widgets[fname]._callbacks.get("value_throttled", [])
            for callback in throt:
                callback(attrib="value_throttled", old=old, new=reset_value)

    def build_reset_button(self, extra_handler_fn=None):
        reset_reinit_button = bm.Button(
            button_type="warning",
            height=35,
            label="Reset",
            width=202,
            stylesheets=dragons_styles(),
        )

        def reset_dialog_handler(result):
            # Turning off reinitialization so the calculation does not occur
            # many times. The handler restores the value of the flag after
            # recalculation has finished.
            reinit_live = self.reinit_live
            self.reinit_live = False

            try:
                if result:
                    self.reset_reinit_panel()
                    if extra_handler_fn:
                        extra_handler_fn()

            finally:
                self.reinit_live = reinit_live

        self.make_ok_cancel_dialog(
            btn=reset_reinit_button,
            message="Do you want to reset the input parameters?",
            callback=reset_dialog_handler,
        )

        return reset_reinit_button

    def make_ok_cancel_dialog(self, btn, message, callback):
        """
        Make an OK/Cancel dialog that will trigger when the given button `btn`
        is set disabled

        Note this method is superceded by :meth:`show_ok_cancel` which is not
        dependant on disabling buttons.  Avoid using this as it will be
        refactored out at some point.

        Parameters
        ----------
        btn : :class:`~bokeh.models.Button`
            bokeh Button to listen for disabled
        message : str
            String message to show in the ok/cancel dialog
        callback : function
            Function to call with True/False for the user selection of
            OK/Cancel
        """
        # This is an older version of ok/cancel that requires a button.  The
        # button is disabled to activate the dialog.  More recently, we needed
        # ok/cancel without disabling a button so that is also available.  See
        # `show_ok_cancel`
        # TODO refactor this out in favor of the other exclusively

        # This is a bit hacky, but bokeh makes it very difficult to bridge the
        # python-js gap.
        def _internal_handler(args):
            if callback:
                if args["result"] == [b"confirmed"]:
                    result = True
                else:
                    result = False
                self.do_later(lambda: callback(result))

        callback_name = register_callback(_internal_handler)

        js_confirm_callback = CustomJS(
            code="""
            cb_obj.name = '';
            var confirmed = confirm('%s');
            var cbid = '%s';
            if (confirmed) {
                $.ajax(
                    '/handle_callback?callback=' + cbid + '&result=confirmed'
                );
            } else {
                $.ajax(
                    '/handle_callback?callback=' + cbid + '&result=rejected'
                );
            }
            """
            % (message, callback_name)
        )

        btn.js_on_click(js_confirm_callback)

    def submit_button_handler(self):
        """
        Submit button handler.

        This handler checks the sanity of the fit(s) and considers three
        possibilities.

        1) The fit is good, we proceed ahead as normal
        2) The fit is bad, we pop up a message dialog for the user and they hit
        'OK' to return to the UI
        3) The fit is poor, we pop up an ok/cancel dialog for the user and
        continue or return to the UI as directed.
        """
        bad_fits = ", ".join(
            tab.title
            for fit, tab in zip(self.fits, self.tabs.tabs)
            if fit.quality == FitQuality.BAD
        )

        poor_fits = ", ".join(
            tab.title
            for fit, tab in zip(self.fits, self.tabs.tabs)
            if fit.quality == FitQuality.POOR
        )

        if bad_fits:
            # popup message
            self.show_user_message(
                f"Failed fit(s) on {bad_fits}. Please "
                "modify the parameters and try again."
            )

        elif poor_fits:
            def cb(accepted):
                if accepted:
                    # Trigger the exit/fit, otherwise we do nothing
                    self.submit_button.disabled = True

            self.show_ok_cancel(
                f"Poor quality fit(s)s on {poor_fits}. Click "
                "OK to proceed anyway, or Cancel to return to "
                "the fitter.",
                cb,
            )

        else:
            # Fit is good, we can exit
            # Trigger the submit callback via disabling the submit button
            self.submit_button.disabled = True

    def abort_button_handler(self):
        """
        Used by the abort button to provide a last ok/cancel dialog to the
        user before killing reduce.
        """

        def cb(accepted):
            if accepted:
                # Trigger the exit/fit, otherwise we do nothing
                _log.warning("Aborting reduction on user request")
                self.abort_button.disabled = True

        self.show_ok_cancel(
            "Are you sure you want to abort?  DRAGONS reduce "
            "will exit completely.",
            cb,
        )

    # pylint: disable=unused-argument
    def session_ended(self, sess_context, user_satisfied):
        """
        Handle the end of the session by stopping the bokeh server, which
        will resume python execution in the DRAGONS primitive.

        Parameters
        ----------
        sess_context : Any
            passed by bokeh, but we do not use it

        user_satisfied : bool
            True if the user was satisfied (i.e. we are responding to the
            submit button)

        Returns
        -------
        none
        """
        self.user_satisfied = user_satisfied
        if not self.exited:
            self.exited = True
            server.stop_server()

    def get_filename_div(self):
        """
        Returns a Div element that displays the current filename.
        """
        info_html = (
            f"<b>Current&nbsp;filename:&nbsp;</b>&nbsp;{self.filename_info}"
        )

        styles = {
            "color": "dimgray",
            "font-size": "16px",
            "float": "right",
        }

        div = Div(
            text=info_html,
            styles=styles,
            align="end",
            stylesheets=dragons_styles(),
        )
        return div

    @abstractmethod
    def visualize(self, doc):
        """
        Perform the visualization.

        This is called via bkapp by the bokeh server and happens
        when the bokeh server is spun up to interact with the user.

        Subclasses should implement this method with their particular
        UI needs, but also should call super().visualize(doc) to
        listen for session terminations.

        Parameters
        ----------
        doc : :class:`~bokeh.document.document.Document`
            Bokeh document, this is saved for later in
            :attr:`~geminidr.interactive.interactive.PrimitiveVisualizer.doc`
        """
        # This is now called via show() to make the code cleaner
        # with respect to some before/after boilerplate.  It also
        # reduces the chances someone will forget to super() call this

    def show(self, doc):
        """
        Show the interactive fitter.

        This is called via bkapp by the bokeh server and happens
        when the bokeh server is spun up to interact with the user.

        This method also detects if it is running in 'test' mode
        and will build the UI and automatically submit it with the
        input parameters.

        Parameters
        ----------
        doc : :class:`~bokeh.document.document.Document`
            Bokeh document, this is saved for later in
            :attr:`~geminidr.interactive.interactive.PrimitiveVisualizer.doc`
        """
        self.doc = doc
        doc.on_session_destroyed(
            lambda stuff: self.session_ended(stuff, False)
        )

        self.visualize(doc)

        if server.test_mode:
            # Simulate a click of the accept button
            self.do_later(lambda: self.submit_button_handler())

        # Add a widget we can use for triggering a message
        # This is a workaround, since CustomJS calls can only
        # respond to DOM events.  We'll be able to trigger
        # a Custom JS callback by modifying this widget
        self._message_holder = PreText(
            text="",
            css_classes=["hidden"],
            stylesheets=dragons_styles()
        )

        callback = CustomJS(args={}, code="alert(cb_obj.text);")
        self._message_holder.js_on_change("text", callback)

        # Add the invisible PreText element to drive message dialogs off
        # of.  We do this with a do_later so that it will happen after the
        # subclass implementation does all of it's document setup.  So,
        # this widget will be added at the end.
        self.do_later(
            lambda: doc.add_root(
                row(
                    self._message_holder,
                    stylesheets=dragons_styles()
                )
            )
        )

        # and we have to hide it, the css class isn't enough
        def _hide_message_holder():
            self._message_holder.visible = False

        self.do_later(_hide_message_holder)

        #################
        # OK/Cancel Setup
        #################
        # This is a workaround for bokeh so we can drive an ok/cancel dialog
        # box and have the response sent back down via a Tornado web endpoint.
        # This is not dependent on being tied to a button like the earlier
        # version.  It does, therefore, need it's own widget which we supply as
        # hidden and also double as the means for passing the text message to
        # the js
        def _internal_ok_cancel_handler(args):
            self.do_later(
                lambda: self._ok_cancel_callback(
                    args["result"] == [b"confirmed"]
                )
            )

        # callback_name is the unique ID that will be passed back in to the
        # /handle_callback endpoint so it will execute the python method
        # _internal_ok_cancel_handler
        callback_name = register_callback(_internal_ok_cancel_handler)

        # This JS callback will execute when the ok/cancel exits
        ok_cancel_callback = CustomJS(
            code="""
            cb_obj.name = '';
            var confirmed = confirm(cb_obj.text);
            var cbid = '%s';
            if (confirmed) {
                $.ajax(
                    '/handle_callback?callback=' + cbid + '&result=confirmed'
                );
            } else {
                $.ajax(
                    '/handle_callback?callback=' + cbid + '&result=rejected'
                );
            }
            """
            % (callback_name,)
        )

        # Add a widget we can use for triggering an ok/cancel
        # This is a workaround, since CustomJS calls can only
        # respond to DOM events.  We'll be able to trigger
        # a Custom JS callback by modifying this widget
        self._ok_cancel_holder = PreText(
            text="",
            css_classes=["hidden"],
            stylesheets=dragons_styles()
        )

        self._ok_cancel_holder.js_on_change("text", ok_cancel_callback)

        # Add the invisible PreText element to drive message dialogs off
        # of.  We do this with a do_later so that it will happen after the
        # subclass implementation does all of it's document setup.  So,
        # this widget will be added at the end.
        self.do_later(
            lambda: doc.add_root(
                row(
                    self._ok_cancel_holder,
                    stylesheets=dragons_styles()
                )
            )
        )

    def show_ok_cancel(self, message, callback):
        """
        New OK/Cancel dialog helper method.

        Use this in preference to the :meth:`make_ok_cancel_dialog` method
        which will be deprecated in future.

        Parameters
        ----------
        message : str
            Text message to show in the ok/cancel dialog
        callback : function
            Function to call with a bool of True if the user hit OK, or False
            for Cancel.
        """
        # This saves the `callback` in the `_ok_cancel_callback` field.  When
        # the callback comes back into the bokeh server, that is the function
        # that will be called with True (OK) or False (Cancel).
        # We wrap it in a do_later so it will execute on the UI thread.
        self._ok_cancel_callback = lambda x: self.do_later(lambda: callback(x))

        # modifying the text of this hidden widget will trigger the ok/cancel
        # dialog which will use the text value as it's message.  Then the
        # dialog will make an AJAX back in and call the `callback` method.
        if self._ok_cancel_holder.text == message:
            # needs to be different to trigger the javascript
            self._ok_cancel_holder.text = f"{message} "

        else:
            self._ok_cancel_holder.text = message

    def do_later(self, fn):
        """
        Perform an operation later, on the bokeh event loop.

        This call lets you stage a function to execute within the bokeh event
        loop.  This is necessary if you want to interact with the bokeh and you
        are not coming from code that is already executing in that context.
        Basically, this happens when the code is executing because a key press
        in the browser came in through the tornado server via the `handle_key`
        URL.

        Parameters
        ----------
        fn : function
            Function to execute in the bokeh loop (should not take required
            arguments)
        """
        if self.doc is None:
            log = getattr(self, "log", None)

            if log is not None:
                log.warning(
                    "Call to do_later, but no document is set.  "
                    "Does this PrimitiveVisualizer call "
                    "super().visualize(doc)?"
                )

            # no doc, probably ok to just execute
            fn()

        else:
            self.doc.add_next_tick_callback(fn)

    def make_modal(self, widget, message):
        """
        Make a modal dialog that activates whenever the widget is disabled.

        A bit of a hack, but this attaches a modal message that freezes the
        whole UI when a widget is disabled.  This is intended for long-running
        operations.  So, what you do is you set `widget.disabled=True` in your
        code and then use `do_later` to queue a long running bit of work.  When
        that work is finished, it should also do a `widget.disabled=False`.

        The reason the work has to be posted to the bokeh loop via `do_later`
        is to allow this modal dialog to execute first.

        Parameters
        ----------
        widget : :class:`~bokeh.models.widgets.widget.Widget`
            bokeh widget to watch for disable/enable
        message : str
            message to display in the popup modal
        """
        callback = CustomJS(
            args=dict(source=widget),
            code="""
            if (source.disabled) {
                openModal('%s');
            } else {
                closeModal();
            }
        """
            % message,
        )

        widget.js_on_change("disabled", callback)

    def show_user_message(self, message):
        """
        Make a modal message dialog to display to the user.

        Parameters
        ----------
        message : str
            message to display in the popup modal
        """
        # In the constructor, we setup this throwaway widget
        # so we could listen for changes in it's text field
        # and display those via an alert.  It's a workaround
        # so that here we can send messages to the user from
        # the bokeh server-side python.
        if self._message_holder.text == message:
            # need to trigger a change...
            self._message_holder.text = f"{message} "

        else:
            self._message_holder.text = message

    def make_widgets_from_parameters(
        self,
        params,
        slider_width: int = 256,
        add_spacer=False,
        hide_textbox=None,
        reinit_live=False
    ):
        """
        Makes appropriate widgets for all the parameters in params,
        using the config to determine the type. Also adds these widgets
        to a dict so they can be accessed from the calling primitive.

        Parameters
        ----------
        params : :class:`UIParameters`
            Parameters to make widgets for

        slider_width : int
            Width of the sliders

        add_spacer : bool
            If True, add a spacer between sliders and their text-boxes

        hide_textbox : list
            If set, a list of range field names for which we don't want a
            textbox

        Returns
        -------
        list : Returns a list of widgets to display in the UI.
        """
<<<<<<< HEAD
        self.reinit_live = reinit_live
=======
>>>>>>> 98192ef6

        widgets = []
        if hide_textbox is None:
            hide_textbox = []

        if params.reinit_params:
            for key in params.reinit_params:
                field = params.fields[key]

                if hasattr(field, "min"):
                    is_float = field.dtype is not int

                    # Step is handled in the slider factory.
                    step = None 

                    slider_handler = self.slider_handler_factory(key)

                    widget = build_text_slider(
                        params.titles[key],
                        params.values[key],
                        step,
                        field.min,
                        field.max,
                        obj=params.values,
                        attr=key,
                        slider_width=slider_width,
                        allow_none=field.optional,
                        throttled=True,
                        is_float=is_float,
                        handler=slider_handler,
                        add_spacer=add_spacer,
                        hide_textbox=key in hide_textbox,
                        fix_end_to_max=field.fix_end_to_max,
                        fix_start_to_min=field.fix_start_to_min,
                    )

                    self.widgets[key] = widget.children[0]
                    widgets.append(widget)

                elif hasattr(field, "allowed"):
                    # ChoiceField => drop-down menu
                    if key in params.titles:
                        title = params.titles[key]

                    else:
                        title = _title_from_field(field)

                    widget = Select(
                        width=96,
                        value=params.values[key],
                        options=list(field.allowed.keys()),
                        stylesheets=dragons_styles(),
                    )

                    def _select_handler(attr, old, new):
                        self.extras[key] = new
                        if self.reinit_live:
                            self.reconstruct_points()

                    widget.on_change("value", _select_handler)
                    self.widgets[key] = widget
                    widgets.append(
                        row(
                            [
                                Div(
                                    text=title,
                                    align="center",
                                    stylesheets=dragons_styles()
                                ),
                                widget
                            ],
                            stylesheets=dragons_styles(),
                        )
                    )

                elif field.dtype is bool:
                    widget = bm.CheckboxGroup(
                        labels=[" "],
                        active=[0] if params.values[key] else [],
                        width_policy="min",
                        stylesheets=dragons_styles(),
                    )

                    def _cb_handler(attr, old, new):
                        self.extras[key] = True if len(new) else False
                        if self.reinit_live:
                            self.reconstruct_points()

                    widget.on_change("active", _cb_handler)
                    self.widgets[key] = widget
                    widgets.append(
                        row(
                            [
                                Div(
                                    text=params.titles[key],
                                    align="start",
                                    stylesheets=dragons_styles()
                                ),
                                widget,
                            ],
                            stylesheets=dragons_styles(),
                        )
                    )

                else:
                    # Anything else
                    if key in params.titles:
                        title = params.titles[key]

                    else:
                        title = _title_from_field(field)

                    val = self.ui_params.values.get(key, "")
                    if val is None:
                        # TextInput can't handle None value
                        raise ValueError(f"None value cannot be expressed in UI and {key} parameter came in as None")
                    else:
                        widget = TextInput(
                            title=title,
                            min_width=100,
                            max_width=256,
                            width_policy="fit",
                            placeholder=params.placeholders.get(key, None),
                            value=val,
                            stylesheets=dragons_styles(),
                        )

                        class TextHandler:
                            def __init__(self, key, extras, fn, reinit_live):
                                self.key = key
                                self.extras = extras
                                self.fn = fn
                                self.reinit_live = reinit_live

                            def handler(self, name, old, new):
                                self.extras[self.key] = new
                                if self.reinit_live and self.fn is not None:
                                    self.fn()

                        widget.on_change(
                            "value",
                            TextHandler(
                                key,
                                self.extras,
                                self.reconstruct_points,
                                self.reinit_live
                            ).handler
                        )

                        self.widgets[key] = widget
                        widgets.append(widget)

        return widgets

    def slider_handler_factory(self, key):
        """
        Returns a function that updates the `extras` attribute.

        Parameters
        ----------
        key : str
            The parameter name to be updated.

        Returns
        -------
        function : callback called when we change the slider value.
        """

        def handler(val):
            self.extras[key] = val
            if self.reinit_live:
                self.reconstruct_points()

        return handler

    def select_handler_factory(self, key):
        """
        Returns a function that updates the `extras` attribute.

        Parameters
        ----------
        key : str
            The parameter name to be updated.

        Returns
        -------
        function : callback called when we change the slider value.
        """

        def handler(val):
            self.extras[key] = val
            if self.reinit_live:
                self.reconstruct_points()

        return handler

    def reconstruct_points(self):
        """Method used by derived classes to reconstruct the points."""
        # Raise NotImplementedError to make it clear there is no user-defined
        # method for this.
        class_name = self.__class__.__name__

        raise NotImplementedError(
            f"reconstruct_points() not implemented for {class_name}"
        )


def build_text_slider(
    title,
    value,
    step,
    min_value,
    max_value,
    obj=None,
    attr=None,
    handler=None,
    throttled=False,
    slider_width=256,
    config=None,
    allow_none=False,
    is_float=None,
    add_spacer=False,
    hide_textbox=False,
    *,
    fix_start_to_min=False,
    fix_end_to_max=False,
):
    """
    Make a slider widget to use in the bokeh interface.

    Parameters
    ----------
    title : str
        Title for the slider
    value : int
        Value to initially set
    step : float
        Step size
    min_value : int
        Minimum slider value, or None defaults to min(value,0)
    max_value : int
        Maximum slider value, or None defaults to value*2
    obj : object
        Instance to modify the attribute of when slider changes
    attr : str
        Name of attribute in obj to be set with the new value
    handler : method
        Function to call after setting the attribute
    throttled : bool
        Set to `True` to limit handler calls to when the slider is released
        (default False)
    allow_none : bool
        Set to `True` to allow an empty text entry to specify a `None` value
    is_float : bool
        nature of parameter (None => try to figure it out)
    add_spacer : bool
        Add a spacer element between the slider and the text input (default
        False)
    hide_textbox : bool
        If True, don't show a text box and just use a slider (default False)
    fix_start_to_min : bool, optional, keyword-only
        If True, the start value of the slider will be fixed to the min_value
        (default False).
    fix_end_to_max : bool, optional, keyword-only
        If True, the end value of the slider will be fixed to the max_value
        (default False).

    Returns
    -------
        :class:`~bokeh.models.layouts.Row` bokeh Row component with the
        interface inside

    """
    if min_value is None and config is not None:
        field = config._fields.get(attr, None)

        # If the field has no min, set to None.
        min_value = getattr(field, "min", None)

    if max_value is None and config is not None:
        field = config._fields.get(attr, None)

        # If the field has no max, set to None.
        max_value = getattr(field, "max", None)

    # Check that max_value is None or greater than 0.
    if max_value is not None and max_value <= 0:
        max_value = None
        _log.warning(
            msg="max_value must be greater than 0 or None. Setting to None."
        )

    # TODO: These probably shouldn't default to 10 for the max value.
    if value is None:
        # If the value is None/Falsey, set to a default value
        start = min_value or 0
        end = max_value or 10
        slider_kwargs = {"value": start, "show_value": False}

    else:
        # if min/max value is None/Falsey, use a default.
        start = min(value, min_value or 0)
        end = max(value, max_value or 2 * value, 10)
        slider_kwargs = {"value": value, "show_value": True}

    # Fix the start/end values to the min/max values if requested
    if fix_start_to_min:
        start = min_value

    if fix_end_to_max:
        end = max_value

    # trying to convince int-based sliders to behave
    if is_float is None:
        is_float = (
            (value is not None and not isinstance(value, int))
            or (min_value is not None and not isinstance(min_value, int))
            or (max_value is not None and not isinstance(max_value, int))
        )

    if step is None:
        if is_float:
            step = min(0.1, (end - start) / 100)
        else:
            step = 1

    fmt = None
    if not is_float:
        fmt = NumeralTickFormatter(format="0,0")

        slider = Slider(
            start=start,
            end=end,
            step=step,
            title=title,
            format=fmt,
            stylesheets=dragons_styles(),
            **slider_kwargs,
        )

    else:
        slider = Slider(
            start=start,
            end=end,
            step=step,
            title=title,
            stylesheets=dragons_styles(),
            **slider_kwargs
        )

    slider.width = slider_width

    # NOTE: although NumericInput can handle a high/low limit, it
    # offers no feedback to the user when it does.  Since some of our
    # inputs are capped and others open-ended, we use the js callbacks
    # below to enforce the range limits, if any.
    if not hide_textbox:
        text_input = NumericInput(
            width=64,
            value=value,
            mode="float" if is_float else "int",
            stylesheets=dragons_styles(),
        )

        # Custom range enforcement with alert messages
        if max_value is not None:
            text_input.js_on_change(
                "value",
                CustomJS(
                    args=dict(inp=text_input),
                    code="""
                    if (%s inp.value > %s) {
                        alert('Maximum is %s');
                        inp.value = %s;
                    }
                    """
                    % (
                        "inp.value != null && " if allow_none else "",
                        max_value,
                        max_value,
                        max_value,
                    ),
                ),
            )
        if min_value is not None:
            text_input.js_on_change(
                "value",
                CustomJS(
                    args=dict(inp=text_input),
                    code="""
                    if (%s inp.value < %s) {
                        alert('Minimum is %s');
                        inp.value = %s;
                    }
                    """
                    % (
                        "inp.value != null && " if allow_none else "",
                        min_value,
                        min_value,
                        min_value,
                    ),
                ),
            )

        if add_spacer:
            component = row(
                slider,
                Spacer(width_policy="max", stylesheets=dragons_styles()),
                text_input,
                css_classes=[
                    "text_slider_%s" % attr,
                ],
            )

        else:
            component = row(
                slider,
                text_input,
                css_classes=[
                    "text_slider_%s" % attr,
                ],
                stylesheets=dragons_styles(),
            )

    else:
        text_input = None
        component = row(
            slider,
            css_classes=[
                "text_slider_%s" % attr,
            ],
            stylesheets=dragons_styles(),
        )

    def _input_check(val):
        # Check if the value is viable as an int or float, according to our
        # type
        if ((not is_float) and isinstance(val, int)) or (
            is_float and isinstance(val, float)
        ):
            return True

        if val is None and not allow_none:
            return False

        if val is None and allow_none:
            return True

        try:
            if is_float:
                float(val)

            else:
                int(val)

            return True

        except ValueError:
            return False

    def update_slider(attrib, old, new):
        # Update the slider with the new value from the text input
        if text_input is not None and not _input_check(new):
            if _input_check(old):
                text_input.value = old

            return

        if new is not None and old != new:
            if is_float:
                ival = float(new)

            else:
                ival = int(new)

            if ival > slider.end and not max_value:
                slider.end = ival

            if ival < slider.end and end < slider.end:
                slider.end = max(end, ival)

            if 0 <= ival < slider.start and min_value is None:
                slider.start = ival

            if ival > slider.start and start > slider.start:
                slider.start = min(ival, start)

            if slider.start <= ival <= slider.end:
                slider.value = ival

            slider.show_value = True

        elif new is None:
            slider.show_value = False

    def update_text_input(attrib, old, new):
        # Update the text input
        if text_input is not None and new != old:
            text_input.value = new

    def handle_value(attrib, old, new):
        # Handle a new value and set the registered object/attribute
        # accordingly.  Also updates the slider and calls the registered
        # handler function, if any.
        if obj and attr:
            try:
                if not hasattr(obj, attr) and isinstance(obj, dict):
                    obj[attr] = new

                else:
                    obj.__setattr__(attr, new)

            except FieldValidationError:
                # reset textbox
                if text_input is not None:
                    text_input.remove_on_change("value", handle_value)
                    text_input.value = old
                    text_input.on_change("value", handle_value)

            else:
                update_slider(attrib, old, new)

        if handler:
            if new is not None:
                handler(new)

            else:
                handler(new)

    if throttled:
        # Since here the text_input calls handle_value, we don't
        # have to call it from the slider as it will happen as
        # a side-effect of update_text_input
        if text_input is not None:
            slider.on_change("value_throttled", update_text_input)
            text_input.on_change("value", handle_value)

        else:
            slider.on_change("value_throttled", handle_value)

    else:
        if text_input is not None:
            slider.on_change("value", update_text_input)
            # Since slider is listening to value, this next line will cause the
            # slider to call the handle_value method and we don't need to do so
            # explicitly.
            text_input.on_change("value", handle_value)

        else:
            slider.on_change("value", handle_value)

    return component


def connect_region_model(fig, region_model):
    """
    Connect a figure to an aperture and region model for rendering.

    This call will add extra visualizations to the bokeh figure to
    show the regions and apertures in the given models.  Either may
    be passed as None if not relevant.

    This call also does a fix to bokeh to work around a rendering bug.

    Parameters
    ----------
    fig : :class:`~bokeh.plotting.figure`
        bokeh Figure to add visualizations too
    region_model : :class:`~geminidr.interactive.interactive.GIRegionModel`
        Band model to add view for
    """
    # If we have regions or apertures to show, show them
    if region_model:
        GIRegionView(fig, region_model)

    # This is a workaround for a bokeh bug.  Without this, things like the
    # background shading used for apertures and regions will not update
    # properly after the figure is visible.
    fig.js_on_change(
        "center",
        CustomJS(
            args=dict(plot=fig), code="plot.properties.renderers.change.emit()"
        ),
    )


class GIRegionListener(ABC):
    """
    interface for classes that want to listen for updates to a set of regions.
    """

    @abstractmethod
    def adjust_region(self, region_id, start, stop):
        """
        Called when the model adjusted a region's range.

        Parameters
        ----------
        region_id : int
            ID of the region that was adjusted
        start : float
            New start of the range
        stop : float
            New end of the range
        """
        pass

    @abstractmethod
    def delete_region(self, region_id):
        """
        Called when the model deletes a region.

        Parameters
        ----------
        region_id : int
            ID of the region that was deleted
        """
        pass

    @abstractmethod
    def finish_regions(self):
        """
        Called by the model when a region update completes and any resulting
        region merges have already been done.
        """
        pass


class GIRegionModel:
    """
    Model for tracking a set of regions.

    Parameters
    ----------
    domain : None, or tuple of 2 ints
        range of supported values, or None
    support_adjacent : bool
        If True, enables adjacency mode where regions cannot overlap, but are
        made visually distinct as they can touch.
    """

    def __init__(self, domain=None, support_adjacent=False):
        self.region_id = 1
        self.support_adjacent = support_adjacent
        self.listeners = list()
        self.regions = dict()
        if domain:
            self.min_x = domain[0]
            self.max_x = domain[1]
        else:
            self.min_x = None
            self.max_x = None

    def add_listener(self, listener):
        """
        Add a listener to this region model.

        The listener can either be a :class:`GIRegionListener` or
        it can be a function,  The function should expect as
        arguments, the `region_id`, and `start`, and `stop` x
        range values.

        Parameters
        ----------
        listener : :class:`~geminidr.interactive.interactive.GIRegionListener`
        """
        if not isinstance(listener, GIRegionListener):
            raise ValueError("must be a BandListener")
        self.listeners.append(listener)

    def clear_regions(self):
        """
        Deletes all regions.
        """
        for region_id in self.regions.keys():
            for listener in self.listeners:
                listener.delete_region(region_id)
        self.regions = dict()

    def load_from_tuples(self, tuples):
        self.clear_regions()
        self.region_id = 1

        def constrain_min(val, min):
            if val is None:
                return min
            if min is None:
                return val
            return max(val, min)

        def constrain_max(val, max):
            if val is None:
                return max
            if max is None:
                return val
            return min(val, max)

        for tup in tuples:
            start = tup.start
            stop = tup.stop
            start = constrain_min(start, self.min_x)
            stop = constrain_max(stop, self.max_x)
            start = constrain_max(start, self.max_x)
            stop = constrain_min(stop, self.min_x)
            self.adjust_region(self.region_id, start, stop)
            self.region_id = self.region_id + 1
        self.finish_regions()

    def load_from_string(self, region_string):
        self.load_from_tuples(cartesian_regions_to_slices(region_string))

    def adjust_region(self, region_id, start, stop):
        """
        Adjusts the given region ID to the specified X range.

        The region ID may refer to a brand new region ID as well.
        This method will call into all registered listeners
        with the updated information.

        Parameters
        ----------
        region_id : int
            ID fo the region to modify
        start : float
            Starting coordinate of the x range
        stop : float
            Ending coordinate of the x range

        """
        if start is not None:
            start = int(start)
        if stop is not None:
            stop = int(stop)
        if start is not None and stop is not None and start > stop:
            start, stop = stop, start
        if self.support_adjacent:
            # We need to cap our range between existing regions
            for other_id, other_region in self.regions.items():
                if other_id != region_id:
                    # if this region would be fully inside other region, abort
                    if other_region[0] < start and other_region[1] > stop:
                        return
                    # if other region would be fully inside this region, cap
                    # depending on existing values
                    elif other_region[0] > start and other_region[1] < stop:
                        if start == self.regions[region_id][0]:
                            stop = other_region[0]
                        else:
                            start = other_region[1]
                    # if other region overlaps below, cap the start
                    elif other_region[1] < stop and other_region[1] > start:
                        start = other_region[1]
                    # if other region overlaps above, cap the stop
                    elif other_region[0] > start and other_region[0] < stop:
                        stop = other_region[0]

        self.regions[region_id] = [start, stop]
        for listener in self.listeners:
            listener.adjust_region(region_id, start, stop)

    def delete_region(self, region_id):
        """
        Delete a region by id

        Parameters
        ----------
        region_id : int
            ID of the region to delete

        """
        if self.regions[region_id]:
            del self.regions[region_id]
            for listener in self.listeners:
                listener.delete_region(region_id)

    def finish_regions(self):
        """
        Finish operating on the regions.

        This call is for when a region update is completed.  During normal
        mouse movement, we update the view to be interactive.  We do not
        do more expensive stuff like merging intersecting regions together
        or updating the mask and redoing the fit.  That is done here
        instead once the region is set.
        """
        # first we do a little consolidation, in case we have overlaps
        region_dump = list()
        for key, value in self.regions.items():
            region_dump.append([key, value])
        for i in range(len(region_dump) - 1):
            for j in range(i + 1, len(region_dump)):
                # check for overlap and delete/merge regions
                akey, aregion = region_dump[i]
                bkey, bregion = region_dump[j]
                if (
                    aregion[0] is None
                    or bregion[1] is None
                    or aregion[0] < bregion[1]
                ) and (
                    aregion[1] is None
                    or bregion[0] is None
                    or aregion[1] > bregion[0]
                ):
                    # full overlap?
                    if (
                        aregion[0] is None
                        or (
                            bregion[0] is not None and aregion[0] <= bregion[0]
                        )
                    ) and (
                        aregion[1] is None
                        or (bregion is not None and aregion[1] >= bregion[1])
                    ):
                        # remove bregion
                        self.delete_region(bkey)
                    elif (
                        bregion[0] is None
                        or (
                            aregion[0] is not None and aregion[0] >= bregion[0]
                        )
                    ) and (
                        bregion[1] is None
                        or (
                            aregion[1] is not None and aregion[1] <= bregion[1]
                        )
                    ):
                        # remove aregion
                        self.delete_region(akey)
                    else:
                        aregion[0] = (
                            None
                            if None in (aregion[0], bregion[0])
                            else min(aregion[0], bregion[0])
                        )
                        aregion[1] = (
                            None
                            if None in (aregion[1], bregion[1])
                            else max(aregion[1], bregion[1])
                        )
                        self.adjust_region(akey, aregion[0], aregion[1])
                        self.delete_region(bkey)
        for listener in self.listeners:
            listener.finish_regions()

    def find_region(self, x):
        """
        Find the first region that contains x in it's range, or return a tuple
        of None

        Parameters
        ----------
        x : float
            Find the first region that contains x, if any

        Returns
        -------
            tuple : (region id, start, stop) or (None, None, None) if no match
        """
        for region_id, region in self.regions.items():
            if (region[0] is None or region[0] <= x) and (
                region[1] is None or x <= region[1]
            ):
                return region_id, region[0], region[1]
        return None, None, None

    def closest_region(self, x):
        """
        Fid the region with an edge closest to x.

        Parameters
        ----------
        x : float
            x position to find closest edge to

        Returns
        -------
        int, float : int region id and float position of other edge or None,
        None if no regions exist
        """
        ret_region_id = None
        ret_region = None
        closest = None
        for region_id, region in self.regions.items():
            distance = None if region[1] is None else abs(region[1] - x)
            if closest is None or (
                distance is not None and distance < closest
            ):
                ret_region_id = region_id
                ret_region = region[0]
                closest = distance
            distance = None if region[0] is None else abs(region[0] - x)
            if closest is None or (
                distance is not None and distance < closest
            ):
                ret_region_id = region_id
                ret_region = region[1]
                closest = distance
        return ret_region_id, ret_region

    def contains(self, x):
        """
        Check if any of the regions contains point x

        Parameters
        ----------
        x : float
            point to check for region inclusion

        Returns
        -------
        bool : True if there are no regions defined, or if any region contains
        x in it's range
        """
        if len(self.regions.values()) == 0:
            return True
        for b in self.regions.values():
            if (b[0] is None or b[0] <= x) and (b[1] is None or x <= b[1]):
                return True
        return False

    def build_regions(self):
        def none_cmp(x, y):
            if x is None and y is None:
                return 0
            if x is None:
                return -1
            if y is None:
                return 1
            return x - y

        def region_sorter(a, b):
            retval = none_cmp(a[0], b[0])
            if retval == 0:
                retval = none_cmp(a[1], b[1])
            return retval

        def deNone(val, offset=0):
            return "" if val is None else val + offset

        if self.regions is None or len(self.regions.values()) == 0:
            return ""

        sorted_regions = list()
        sorted_regions.extend(self.regions.values())
        sorted_regions.sort(key=cmp_to_key(region_sorter))
        return ", ".join(
            [
                "{}:{}".format(deNone(b[0], offset=1), deNone(b[1]))
                for b in sorted_regions
            ]
        )


class RegionHolder:
    """
    Used by `~geminidr.interactive.interactive.GIRegionView` to track
    start/stop independently of the bokeh Annotation since we want to support
    `None`.

    We need to know if the start/stop values are a specific value or `None`
    which is open ended left/right.

    Not used outside the `interactive` module.
    """

    def __init__(self, annotation, whisker_id, start, stop, fill_color):
        self.annotation = annotation
        self.whisker_id = whisker_id
        self.start = start
        self.stop = stop
        self.fill_color = fill_color

    def update_fill_color(self, fill_color):
        if self.fill_color == fill_color:
            return
        self.fill_color = fill_color
        self.annotation.fill_color = fill_color


class GIRegionView(GIRegionListener):
    """
    View for the set of regions to show then in a figure.

    Not used outside the `interactive` module.
    """

    def __init__(self, fig, model):
        """
        Create the view for the set of regions managed in the given model
        to display them in a figure.

        Parameters
        ----------
        fig : :class:`~bokeh.plotting.figure`
            the figure to display the regions in
        model : :class:`~geminidr.interactive.interactive.GIRegionModel`
            the model for the region information (may be shared by multiple
            :class:`~geminidr.interactive.interactive.GIRegionView` instances)
        """
        self.fig = fig
        self.model = model
        model.add_listener(self)
        self.regions = dict()
        fig.y_range.on_change(
            "start", lambda attr, old, new: self.update_viewport()
        )
        fig.y_range.on_change(
            "end", lambda attr, old, new: self.update_viewport()
        )

        # The whisker is a single Bokeh glyph but it draws all of the range
        # bars for all regions.  These bars are drawn using coordinates in
        # self.whisker_data. The index is in the arrays if whisker data are a
        # field we track in the self.regions dict
        self.whisker_data = ColumnDataSource(
            data=dict(base=[], lower=[], upper=[])
        )
        self.whisker = Whisker(
            source=self.whisker_data,
            base="base",
            upper="upper",
            lower="lower",
            dimension="width",
            base_units="screen",
        )
        self.fig.add_layout(self.whisker)

    def adjust_region(self, region_id, start, stop):
        """
        Adjust a region by it's ID.

        This may also be a new region, if it is an ID we haven't
        seen before.  This call will create or adjust the glyphs
        in the figure to reflect the new data.

        Parameters
        ----------
        region_id : int
            id of region to create or adjust
        start : float
            start of the x range of the region
        stop : float
            end of the x range of the region
        """

        def fn():
            draw_start = start
            draw_stop = stop
            if draw_start is None:
                draw_start = self.fig.x_range.start - (
                    (self.fig.x_range.end - self.fig.x_range.start) / 10.0
                )
            if draw_stop is None:
                draw_stop = self.fig.x_range.end + (
                    (self.fig.x_range.end - self.fig.x_range.start) / 10.0
                )
            if region_id in self.regions:
                region = self.regions[region_id]
                region.start = start
                region.stop = stop
                region.annotation.left = draw_start
                region.annotation.right = draw_stop
                self.whisker_data.patch(
                    {
                        "base": [(region.whisker_id, 40)],
                        "lower": [(region.whisker_id, draw_start)],
                        "upper": [(region.whisker_id, draw_stop)],
                    }
                )
                self._stripe_regions()
            else:
                fill_color = "navy"
                # if self.model.support_adjacent and region_id % 2 == 1:
                #     fill_color = 'green'
                region = BoxAnnotation(
                    left=draw_start,
                    right=draw_stop,
                    fill_alpha=0.1,
                    fill_color=fill_color,
                )

                self.fig.add_layout(region)
                whisker_id = len(self.whisker_data.data["base"])
                self.whisker_data.stream(
                    {"base": [40], "upper": [draw_stop], "lower": [draw_start]}
                )
                self.regions[region_id] = RegionHolder(
                    region, whisker_id, start, stop, fill_color
                )
                self._stripe_regions()

        if self.fig.document is not None:
            self.fig.document.add_next_tick_callback(lambda: fn())
            pass
        else:
            # do it now
            fn()

    def _stripe_regions(self):
        if self.model.support_adjacent:
            # stripe the regions
            fill_color = "green"
            for reg in sorted(
                list(self.regions.values()), key=lambda r: r.start
            ):
                reg.update_fill_color(fill_color)
                fill_color = "navy" if fill_color == "green" else "green"

    def update_viewport(self):
        """
        Update the view in the figure.

        This call is made whenever we detect a change in the display
        area of the view.  By redrawing, we ensure the lines and
        axis label are in view, at 80% of the way up the visible
        Y axis.

        """
        if (
            self.fig.y_range.start is not None
            and self.fig.y_range.end is not None
        ):
            for region in self.regions.values():
                if region.start is None or region.stop is None:
                    draw_start = region.start
                    draw_stop = region.stop
                    if draw_start is None:
                        draw_start = self.fig.x_range.start - (
                            (self.fig.x_range.end - self.fig.x_range.start)
                            / 10.0
                        )
                    if draw_stop is None:
                        draw_stop = self.fig.x_range.end + (
                            (self.fig.x_range.end - self.fig.x_range.start)
                            / 10.0
                        )
                    region.annotation.left = draw_start
                    region.annotation.right = draw_stop

    def delete_region(self, region_id):
        """
        Delete a region by ID.

        If the view does not recognize the id, this is a no-op.
        Otherwise, all related glyphs are cleaned up from the figure.

        Parameters
        ----------
        region_id : int
            ID of region to remove

        """

        def fn():
            if region_id in self.regions:
                region = self.regions[region_id]
                region.annotation.left = 0
                region.annotation.right = 0
                region.start = 0
                region.stop = 0
                self.whisker_data.patch(
                    {
                        "base": [(region.whisker_id, None)],
                        "lower": [(region.whisker_id, None)],
                        "upper": [(region.whisker_id, None)],
                    }
                )
                # TODO remove it (impossible?)

        # We have to defer this as the delete may come via the keypress URL
        # But we aren't in the PrimitiveVisualizaer so we reference the
        # document and queue it directly
        self.fig.document.add_next_tick_callback(lambda: fn())

    def finish_regions(self):
        pass


class RegionEditor(GIRegionListener):
    """
    Widget used to create/edit fitting Regions.

    Parameters
    ----------
    region_model : GIRegionModel
        Class that connects this element to the regions on plots.
    """

    def __init__(self, region_model):
        title_str = (
            "Regions (i.e. 101:500,511:900,951: Press 'Enter' to apply):"
        )

        self.text_input = TextInput(
            title=title_str,
            max_width=600,
            sizing_mode="stretch_width",
            width_policy="max",
            stylesheets=dragons_styles(),
        )

        self.text_input.value = region_model.build_regions()
        self.region_model = region_model
        self.region_model.add_listener(self)
        self.text_input.on_change("value", self.handle_text_value)

        self.error_message = Div(
            text="<b> <span style='color:red'> "
            "  Please use comma separated : delimited "
            "  values (i.e. 101:500,511:900,951:). "
            " Negative values are not allowed."
            "</span></b>",
            stylesheets=dragons_styles(),
        )

        self.error_message.visible = False
        self.widget = column(
            self.text_input,
            self.error_message,
            stylesheets=dragons_styles()
        )

        self.handling = False

    def adjust_region(self, region_id, start, stop):
        pass

    def delete_region(self, region_id):
        self.text_input.value = self.region_model.build_regions()

    def finish_regions(self):
        self.text_input.value = self.region_model.build_regions()

    @staticmethod
    def standardize_region_text(region_text):
        """
        Remove spaces near commas separating values, and removes
        leading/trailing commas in string.

        Parameters
        ----------
        region_text : str
            Region text to clean up.

        Returns
        -------
        str : Clean region text.
        """
        # Handles when deleting last region
        region_text = "" if region_text is None else region_text

        # Replace " ," or ", " with ","
        region_text = re.sub(r"[ ,]+", ",", region_text)

        # Remove comma if region_text starts with ","
        region_text = re.sub(r"^,", "", region_text)

        # Remove comma if region_text ends with ","
        region_text = re.sub(r",$", "", region_text)

        return region_text

    def handle_text_value(self, attr, old, new):
        """
        Handles the new text value inside the Text Input field. The
        (attr, old, new) callback signature is a requirement from Bokeh.

        Parameters
        ----------
        attr :
            Attribute that would be changed. Not used here.
        old : str
            Old attribute value. Not used here.
        new : str
            New attribute value. Used to update regions.
        """
        if not self.handling:
            self.handling = True
            region_text = self.standardize_region_text(new)
            current = self.region_model.build_regions()

            # Clean up regions if text input is empty
            if not region_text or region_text.isspace():
                self.region_model.clear_regions()
                self.text_input.value = ""
                current = None
                region_text = None
                self.region_model.finish_regions()

            if current != region_text:
                unparseable = False
                try:
                    parse_user_regions(region_text)
                except ValueError:
                    unparseable = True
                if not unparseable and re.match(
                    r"^((\d+:|\d+:\d+|:\d+)(,\d+:|,\d+:\d+|,:\d+)*)$|^ *$",
                    region_text,
                ):
                    self.region_model.load_from_string(region_text)
                    self.text_input.value = self.region_model.build_regions()
                    self.error_message.visible = False
                else:
                    self.text_input.value = current
                    if "region_input_error" not in self.text_input.css_classes:
                        self.error_message.visible = True
            else:
                self.error_message.visible = False

            self.handling = False

    def get_widget(self):
        return self.widget


class TabsTurboInjector:
    """
    This helper class wraps a bokeh Tabs widget and improves performance by
    dynamically adding and removing children from the DOM as their tabs are
    un/selected.

    There is a moment when the new tab is visually blank before the contents
    pop in, but I think the tradeoff is worth it if you're finding your tabs
    unresponsive at scale.
    """

    def __init__(self, tabs: bm.layouts.Tabs):
        """
        Create a tabs turbo helper for the given bokeh Tabs.

        :param tabs: :class:`~bokeh.model.layout.Tabs`
            bokeh Tabs to manage
        """
        if tabs.tabs:
            raise ValueError("TabsTurboInjector expects an empty Tabs object")

        self.tabs = tabs
        self.tab_children = list()
        self.tab_dummy_children = list()

        for i, tab in enumerate(tabs.tabs):
            self.tabs.append(tab)
            self.tab_children.append(tab.child)
            self.tab_dummy_children.append(row(stylesheets=dragons_styles()))

            if i != tabs.active:
                tab.child = self.tab_dummy_children[i]

        tabs.on_change("active", self.tabs_callback)

    def add_tab(self, child: Instance(bm.layouts.LayoutDOM), title: str):
        """
        Add the given bokeh widget as a tab with the given title.

        This child widget will be tracked by the Turbo helper.  When the tab
        becomes active, the child will be placed into the tab.  When the
        tab is inactive, it will be cleared to improve performance.

        :param child:
        :class:~bokeh.core.properties.Instance(bokeh.models.layouts.LayoutDOM)
            Widget to add as a panel's contents
        :param title: str
            Title for the new tab
        """
        tab_dummy = row(
            Div(stylesheets=dragons_styles()),
            stylesheets=dragons_styles()
        )
        tab_child = child

        self.tab_children.append(child)
        self.tab_dummy_children.append(tab_dummy)

        if self.tabs.tabs:
            self.tabs.tabs.append(
                bm.TabPanel(
                    child=row(
                        tab_dummy,
                        stylesheets=dragons_styles(),
                        sizing_mode="stretch_width"
                    ),
                    title=title,
                )
            )

        else:
            self.tabs.tabs.append(
                bm.TabPanel(
                    child=row(
                        tab_child,
                        stylesheets=dragons_styles(),
                        sizing_mode="stretch_width"
                    ),
                    title=title,
                )
            )

    def tabs_callback(self, attr, old, new):
        """
        This callback will be used when the tab selection changes.  It will
        clear the DOM of the contents of the inactive tab and add back the new
        tab to the DOM.

        :param attr: str
            unused, will be ``active``
        :param old: int
            The old selection
        :param new: int
            The new selection
        """
        if old != new:

            def clear_old_tab():
                self.tabs.tabs[old].child.children[
                    0
                ] = self.tab_dummy_children[old]

            # clear the old tab via an event on the UI loop
            # we don't want to do it right now - wait until the tab change has
            # happened
            do_later(clear_old_tab)
            self.tabs.tabs[new].child.children[0] = self.tab_children[new]


class UIParameters:
    """
    Holder class for the set of UI-adjustable parameters
    """

    def __init__(
        self,
        config: Config = None,
        extras: dict = None,
        reinit_params: list = None,
        title_overrides: dict = None,
        placeholders: dict = None,
    ):
        """
        Create a UIParameters set of parameters for the UI.

        This object holds a collection of parameters.  These are used for the
        visualizer to provide user interactivity of the inputs.  Although we
        track a `value` here, note that in some cases the UI may provide
        multiple tabs with distinct inputs.  In that case, it is up to the
        visualizer to track changes to these inputs on a per tab basis itself.

        Parameters
        ----------
        :config: :class:`~gempy.library.config.Config`
            DRAGONS primitive configuration

        :extras: dict
            Dictionary of names to new Fields to track

        :reinit_params: list
            List of names of configuration fields to show in the reinit panel

        :title_overrides: dict
            Dictionary of overrides for labeling the fields in the UI

        :placeholders: dict
            Dictionary of placeholder text to use for text inputs
        """
        self.fields = dict()
        self.values = dict()
        self.reinit_params = reinit_params
        self.titles = dict()
        self.placeholders = dict()

        if config:
            for fname, field in config._fields.items():
                self.fields[fname] = copy(field)
                self.values[fname] = getattr(config, fname)

        if extras:
            for fname, field in extras.items():
                self.fields[fname] = copy(field)
                self.values[fname] = field.default

        if placeholders:
            self.placeholders = placeholders

        # Parse the titles once and be done, grab initial values
        for fname, field in self.fields.items():
            if title_overrides and fname in title_overrides:
                title = title_overrides[fname]

            else:
                title = field.doc.split("\n")[0]

            if not title:
                title = _title_from_field(field)

            self.titles[fname] = title

    def update_values(self, **kwargs):
        """
        Update values in the config from the supplied arguments
        """
        for k, v in kwargs.items():
            self.values[k] = v

    def __getattr__(self, attr):
        """
        Provides the same interface to get parameter values as Config

        Parameters
        ----------
        attr : str
            Name of config parameter to return the value of
        """
        try:
            return self.values[attr]

        # Catching RecusionError here in case of circular reference.
        except RecursionError:
            return object.__getattribute__(self, attr)

    def toDict(self):
        """
        Return a dict of field name: value

        """
        return self.values


def do_later(fn):
    """
    Helper method to queue work to be done on the bokeh UI thread.

    When actions happen as a result of a key press, for instance, this comes in
    on a different thread than bokeh UI is operating on.  Performing any UI
    impacting changes on this other thread can cause issues.  Instead, wrap
    the desired changes in a function and pass it in here to be run on the UI
    thread.

    This works by referencing the active singleton Visualizer, so that
    code doesn't have to all track the visualizer.

    :param fn:
    :return:
    """
    _visualizer.do_later(fn)<|MERGE_RESOLUTION|>--- conflicted
+++ resolved
@@ -135,9 +135,6 @@
         global _visualizer
         _visualizer = self
 
-        # Reinitialization attr
-        self.reinit_live = reinit_live
-
         # Make the widgets accessible from external code so we can update
         # their properties if the default setup isn't great
         self.widgets = {}
@@ -794,10 +791,6 @@
         -------
         list : Returns a list of widgets to display in the UI.
         """
-<<<<<<< HEAD
-        self.reinit_live = reinit_live
-=======
->>>>>>> 98192ef6
 
         widgets = []
         if hide_textbox is None:
@@ -811,7 +804,7 @@
                     is_float = field.dtype is not int
 
                     # Step is handled in the slider factory.
-                    step = None 
+                    step = None
 
                     slider_handler = self.slider_handler_factory(key)
 

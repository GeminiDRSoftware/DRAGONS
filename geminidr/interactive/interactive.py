import re
from abc import ABC, abstractmethod
from copy import copy
from enum import Enum
from functools import cmp_to_key

from bokeh.core.property.instance import Instance
from bokeh.layouts import column, row
from bokeh.models import (BoxAnnotation, Button, CustomJS, Dropdown,
                          NumeralTickFormatter, RangeSlider, Slider, TextInput, Div, NumericInput, PreText)
from bokeh import models as bm

from geminidr.interactive import server
from geminidr.interactive.fit.help import DEFAULT_HELP
from geminidr.interactive.server import register_callback
from gempy.library.astrotools import cartesian_regions_to_slices, parse_user_regions
from gempy.library.config import FieldValidationError, Config

# Singleton instance, there is only ever one of these
_visualizer = None


class PrimitiveVisualizer(ABC):
    def __init__(self, title='', primitive_name='',
                 filename_info='', template=None, help_text=None, ui_params=None):
        """
        Initialize a visualizer.

        This base class creates a submit button suitable for any subclass
        to use and it also listens for the UI window to close, executing a
        submit if that happens.  The submit button will cause the `bokeh`
        event loop to exit and the code will resume executing in whatever
        top level call you are visualizing from.

        Parameters
        ----------
        title : str
            Title fo the primitive for display, currently not used
        primitive_name : str
            Name of the primitive function related to this UI, used in the title bar
        filename_info : str
            Information about the file being operated on
        template : str
            Optional path to an html template to render against, if customization is desired
        """
        global _visualizer
        _visualizer = self

        # set help to default, subclasses should override this with something specific to them
        self.help_text = help_text if help_text else DEFAULT_HELP

        self.exited = False
        self.title = title
        self.filename_info = filename_info if filename_info else ''
        self.primitive_name = primitive_name if primitive_name else ''
        self.template = template
        self.extras = dict()
        self.ui_params = ui_params

        self.user_satisfied = False

        self.bokeh_legend = Div(text='Plot Tools<br/><img src="dragons/static/bokehlegend.png" />')
        self.submit_button = Button(align='center',
                                    button_type='success',
                                    css_classes=["submit_btn"],
                                    id="_submit_btn",
                                    label="Accept",
                                    name="submit_btn",
                                    width_policy='min',
                                    )

        # This now happens indirectly via the /shutdown ajax js callback
        # Remove this line if we stick with that
        # self.submit_button.on_click(self.submit_button_handler)
        callback = CustomJS(code="""
            $.ajax('/shutdown').done(function()
                {
                    window.close();
                });
        """)
        self.submit_button.js_on_click(callback)
        self.doc = None

    def make_ok_cancel_dialog(self, btn, message, callback):
        # This is a bit hacky, but bokeh makes it very difficult to bridge the python-js gap.
        def _internal_handler(args):
            if callback:
                if args['result'] == [b'confirmed']:
                    result = True
                else:
                    result = False
                self.do_later(lambda: callback(result))

        callback_name = register_callback(_internal_handler)

        js_confirm_callback = CustomJS(code="""
            cb_obj.name = '';
            var confirmed = confirm('%s');
            var cbid = '%s';
            if (confirmed) {
                $.ajax('/handle_callback?callback=' + cbid + '&result=confirmed');
            } else {
                $.ajax('/handle_callback?callback=' + cbid + '&result=rejected');
            }
            """ % (message, callback_name))
        btn.js_on_click(js_confirm_callback)

    def submit_button_handler(self, stuff):
        """
        Handle the submit button by stopping the bokeh server, which
        will resume python execution in the DRAGONS primitive.

        Parameters
        ----------
        stuff
            passed by bokeh, but we do not use it

        Returns
        -------
        none
        """
        if not self.exited:
            self.exited = True
            self.user_satisfied = True
            server.stop_server()

    def get_filename_div(self):
        """
        Returns a Div element that displays the current filename.
        """
        div = Div(text=f"<b>Current&nbsp;filename:&nbsp;</b>&nbsp;{self.filename_info}",
                  style={
                         "color": "dimgray",
                         "font-size": "16px",
                         "float": "right",
                  },
                  align="end",
                  )
        return div

    @abstractmethod
    def visualize(self, doc):
        """
        Perform the visualization.

        This is called via bkapp by the bokeh server and happens
        when the bokeh server is spun up to interact with the user.

        Subclasses should implement this method with their particular
        UI needs, but also should call super().visualize(doc) to
        listen for session terminations.

        Parameters
        ----------
        doc : :class:`~bokeh.document.document.Document`
            Bokeh document, this is saved for later in :attr:`~geminidr.interactive.interactive.PrimitiveVisualizer.doc`
        """
        # This is now called via show() to make the code cleaner
        # with respect to some before/after boilerplate.  It also
        # reduces the chances someone will forget to super() call this

    def show(self, doc):
        """
        Show the interactive fitter.

        This is called via bkapp by the bokeh server and happens
        when the bokeh server is spun up to interact with the user.

        This method also detects if it is running in 'test' mode
        and will build the UI and automatically submit it with the
        input parameters.

        Parameters
        ----------
        doc : :class:`~bokeh.document.document.Document`
            Bokeh document, this is saved for later in :attr:`~geminidr.interactive.interactive.PrimitiveVisualizer.doc`
        """
        self.doc = doc
        doc.on_session_destroyed(self.submit_button_handler)

        self.visualize(doc)

        if server.test_mode:
            # Simulate a click of the accept button
            self.do_later(lambda: self.submit_button_handler(None))

        # Add a widget we can use for triggering a message
        # This is a workaround, since CustomJS calls can only
        # respond to DOM events.  We'll be able to trigger
        # a Custom JS callback by modifying this widget
        self.message_holder = PreText(text='', css_classes=['hidden'])
        callback = CustomJS(args={}, code='alert(cb_obj.text);')
        self.message_holder.js_on_change('text', callback)

        # Add the invisible PreText element to drive message dialogs off
        # of.  We do this with a do_later so that it will hapen after the
        # subclass implementation does all of it's document setup.  So,
        # this widget will be added at the end.
        def add_msg_holder_hack():
            doc.add_root(row(self.message_holder,))
        self.do_later(add_msg_holder_hack)

    def do_later(self, fn):
        """
        Perform an operation later, on the bokeh event loop.

        This call lets you stage a function to execute within the bokeh event loop.
        This is necessary if you want to interact with the bokeh and you are not
        coming from code that is already executing in that context.  Basically,
        this happens when the code is executing because a key press in the browser
        came in through the tornado server via the `handle_key` URL.

        Parameters
        ----------
        fn : function
            Function to execute in the bokeh loop (should not take required arguments)
        """
        if self.doc is None:
            if hasattr(self, 'log') and self.log is not None:
                self.log.warn("Call to do_later, but no document is set.  Does this PrimitiveVisualizer call "
                              "super().visualize(doc)?")
            # no doc, probably ok to just execute
            fn()
        else:
            self.doc.add_next_tick_callback(fn)

    def make_modal(self, widget, message):
        """
        Make a modal dialog that activates whenever the widget is disabled.

        A bit of a hack, but this attaches a modal message that freezes
        the whole UI when a widget is disabled.  This is intended for long-running
        operations.  So, what you do is you set `widget.disabled=True` in your
        code and then use `do_later` to queue a long running bit of work.  When
        that work is finished, it should also do a `widget.disabled=False`.

        The reason the work has to be posted to the bokeh loop via `do_later`
        is to allow this modal dialog to execute first.

        Parameters
        ----------
        widget : :class:`~bokeh.models.widgets.widget.Widget`
            bokeh widget to watch for disable/enable
        message : str
            message to display in the popup modal
        """
        callback = CustomJS(args=dict(source=widget), code="""
            if (source.disabled) {
                openModal('%s');
            } else {
                closeModal();
            }
        """ % message)
        widget.js_on_change('disabled', callback)

    def show_user_message(self, message):
        """
        Make a modal message dialog to display to the user.

        Parameters
        ----------
        message : str
            message to display in the popup modal
        """
        # In the constructor, we setup this throwaway widget
        # so we could listen for changes in it's text field
        # and display those via an alert.  It's a workaround
        # so that here we can send messages to the user from
        # the bokeh server-side python.
        if self.message_holder.text == message:
            # need to trigger a change...
            self.message_holder.text = f"{message} "
        else:
            self.message_holder.text = message

    def make_widgets_from_parameters(self, params, reinit_live: bool = True,
                                 slider_width: int = 256):
        """
        Makes appropriate widgets for all the parameters in params,
        using the config to determine the type. Also adds these widgets
        to a dict so they can be accessed from the calling primitive.

        Parameters
        ----------
        params : :class:`UIParameters`
            Parameters to make widgets for
        reinit_live : bool
            True if recalcuating points is cheap, in which case we don't need a button and do it on any change.
            Currently only viable for text-slider style inputs
        slider_width : int
            Width of the sliders

        Returns
        -------
        list : Returns a list of widgets to display in the UI.
        """
        widgets = []
<<<<<<< HEAD
        if self.config is None:
            self.log.warn("No config, unable to make widgets")
            return widgets
        for pname, value in self.config.items():
            if pname not in params:
                continue
            field = self.config._fields[pname]
            # Do some inspection of the config to determine what sort of widget we want
            doc = field.doc.split('\n')[0]
            if hasattr(field, 'min'):
                # RangeField => Slider
                start, end = field.min, field.max
                # TODO: Be smarter here!
                if start is None:
                    start = -20
                if end is None:
                    end = 50
                step = start
                allow_none = field.optional

                widget = build_text_slider(
                    doc, value, step, start, end, obj=self.config, attr=pname,
                    handler=self.slider_handler_factory(
                        pname, reinit_live=reinit_live), throttled=True,
                    slider_width=slider_width, allow_none=allow_none)

                self.widgets[pname] = widget.children[0]
            elif hasattr(field, 'allowed'):
                # ChoiceField => drop-down menu
                widget = Dropdown(label=doc, menu=list(self.config.allowed.keys()))
            else:
                # Anything else
                widget = TextInput(label=doc)

            widgets.append(widget)
            # Complex multi-widgets will already have been added
            if pname not in self.widgets:
                self.widgets[pname] = widget

        for pname, field in extras.items():
            # Do some inspection of the config to determine what sort of widget we want
            doc = field.doc.split('\n')[0]
            if hasattr(field, 'min'):
                # RangeField => Slider
                start, end = field.min, field.max
                # TODO: Be smarter here!
                if start is None:
                    start = -20
                if end is None:
                    end = 50
                step = start
                allow_none = field.optional

                widget = build_text_slider(
                    doc, field.default, step, start, end, obj=self.extras,
                    attr=pname, handler=self.slider_handler_factory(
                        pname, reinit_live=reinit_live),
                    throttled=True, slider_width=slider_width,
                    allow_none=allow_none)

                self.widgets[pname] = widget.children[0]
                self.extras[pname] = field.default
            else:
                # Anything else
                widget = TextInput(label=doc)
                self.extras[pname] = ''

            widgets.append(widget)
            # Complex multi-widgets will already have been added
            if pname not in self.widgets:
                self.widgets[pname] = widget
=======
        if params.reinit_params:
            for key in params.reinit_params:
                field = params.fields[key]
                if field.default or field.default == 0:
                    if field.dtype == int:
                        step = 1
                    else:
                        step = 0.1
                    widget = build_text_slider(
                        params.titles[key], params.values[key], step, field.min, field.max, obj=params.values,
                        attr=key, slider_width=slider_width, allow_none=field.optional, throttled=True,
                        handler=self.slider_handler_factory(key, reinit_live=reinit_live))

                    self.widgets[key] = widget.children[0]
                elif field.allowed:
                    # ChoiceField => drop-down menu
                    widget = Dropdown(label=field.title, menu=list(field.allowed.keys()))
                    self.widgets[key] = widget
                else:
                    # Anything else
                    widget = TextInput(title=field.title)
                    self.widgets[key] = widget
>>>>>>> ed359981

                widgets.append(widget)
        return widgets

    def slider_handler_factory(self, key, reinit_live=False):
        """
        Returns a function that updates the `extras` attribute.

        Parameters
        ----------
        key : str
            The parameter name to be updated.
        reinit_live : bool, optional
            Update the reconstructed points on "real time".

        Returns
        -------
        function : callback called when we change the slider value.
        """

        def handler(val):
            self.extras[key] = val
            if reinit_live:
                self.reconstruct_points()

        return handler


def build_text_slider(title, value, step, min_value, max_value, obj=None,
                      attr=None, handler=None, throttled=False,
                      slider_width=256, config=None, allow_none=False):
    """
    Make a slider widget to use in the bokeh interface.

    Parameters
    ----------
    title : str
        Title for the slider
    value : int
        Value to initially set
    step : float
        Step size
    min_value : int
        Minimum slider value, or None defaults to min(value,0)
    max_value : int
        Maximum slider value, or None defaults to value*2
    obj : object
        Instance to modify the attribute of when slider changes
    attr : str
        Name of attribute in obj to be set with the new value
    handler : method
        Function to call after setting the attribute
    throttled : bool
        Set to `True` to limit handler calls to when the slider is released (default False)
    allow_none : bool
        Set to `True` to allow an empty text entry to specify a `None` value

    Returns
    -------
        :class:`~bokeh.models.layouts.Row` bokeh Row component with the interface inside

    """
    if min_value is None and config is not None:
        field = config._fields.get(attr, None)
        if field is not None:
            if hasattr(field, 'min'):
                min_value = field.min
    if max_value is None and config is not None:
        field = config._fields.get(attr, None)
        if field is not None:
            if hasattr(field, 'max'):
                max_value = field.max

    start = min(value, min_value) if min_value is not None else min(value, 0)
    end = max(value, max_value) if max_value is not None else max(10, value*2)

    # trying to convince int-based sliders to behave
    is_float = not isinstance(value, int) or \
               (min_value is not None and not isinstance(min_value, int)) or \
               (max_value is not None and not isinstance(max_value, int))
    if step is None:
        if is_float:
            step = 0.1
        else:
            step = 1
    fmt = None
    if not is_float:
        fmt = NumeralTickFormatter(format='0,0')
        slider = Slider(start=start, end=end, value=value, step=step,
                        title=title, format=fmt)
    else:
        slider = Slider(start=start, end=end, value=value, step=step,
                        title=title)

    slider.width = slider_width

    # NOTE: although NumericInput can handle a high/low limit, it
    # offers no feedback to the user when it does.  Since some of our
    # inputs are capped and others open-ended, we use the js callbacks
    # below to enforce the range limits, if any.
    text_input = NumericInput(width=64, value=value,
                              format=fmt,
                              mode='float' if is_float else 'int')

    # Custom range enforcement with alert messages
    if max_value is not None:
        text_input.js_on_change('value', CustomJS(
            args=dict(inp=text_input),
            code="""
                if (%s inp.value > %s) {
                    alert('Maximum is %s');
                    inp.value = %s;
                }
            """ % ("inp.value != null && " if allow_none else "", max_value, max_value, max_value)))
    if min_value is not None:
        text_input.js_on_change('value', CustomJS(
            args=dict(inp=text_input),
            code="""
                if (%s inp.value < %s) {
                    alert('Minimum is %s');
                    inp.value = %s;
                }
            """ % ("inp.value != null && " if allow_none else "", min_value, min_value, min_value)))

    component = row(slider, text_input, css_classes=["text_slider_%s" % attr, ])

    def _input_check(val):
        # Check if the value is viable as an int or float, according to our type
        if ((not is_float) and isinstance(val, int)) or (is_float and isinstance(val, float)):
            return True
        if val is None and not allow_none:
            return False
        if val is None and allow_none:
            return True
        try:
            if is_float:
                float(val)
            else:
                int(val)
            return True
        except ValueError:
            return False

    def update_slider(attrib, old, new):
        # Update the slider with the new value from the text input
        if not _input_check(new):
            if _input_check(old):
                text_input.value = old
            return
        if new is not None and old != new:
            if is_float:
                ival = float(new)
            else:
                ival = int(new)
            if ival > slider.end and not max_value:
                slider.end = ival
            if ival < slider.end and end < slider.end:
                slider.end = max(end, ival)
            if 0 <= ival < slider.start and min_value is None:
                slider.start = ival
            if ival > slider.start and start > slider.start:
                slider.start = min(ival, start)
            if slider.start <= ival <= slider.end:
                slider.value = ival
            slider.show_value = True
        elif new is None:
            slider.show_value = False

    def update_text_input(attrib, old, new):
        # Update the text input
        if new != old:
            text_input.value = new

    def handle_value(attrib, old, new):
        # Handle a new value and set the registered object/attribute accordingly
        # Also updates the slider and calls the registered handler function, if any
        if obj and attr:
            try:
                if not hasattr(obj, attr) and isinstance(obj, dict):
                    obj[attr] = new
                else:
                    obj.__setattr__(attr, new)
            except FieldValidationError:
                # reset textbox
                text_input.remove_on_change("value", handle_value)
                text_input.value = old
                text_input.on_change("value", handle_value)
            else:
                update_slider(attrib, old, new)
        if handler:
            if new is not None:
                handler(new)
            else:
                handler(new)

    if throttled:
        # Since here the text_input calls handle_value, we don't
        # have to call it from the slider as it will happen as
        # a side-effect of update_text_input
        slider.on_change("value_throttled", update_text_input)
        text_input.on_change("value", handle_value)
    else:
        slider.on_change("value", update_text_input)
        # since slider is listening to value, this next line will cause the slider
        # to call the handle_value method and we don't need to do so explicitly
        text_input.on_change("value", handle_value)
    return component


def build_range_slider(title, location, start, end, step, min_value, max_value, obj=None, location_attr=None,
                       start_attr=None, end_attr=None, handler=None, throttled=False):
    """
    Make a range slider widget to use in the bokeh interface.

    Parameters
    ----------
    title : str
        Title for the slider
    location : int or float
        Value for the location
    start : int or float
        Value to initially set for start
    end : int or float
        Value to initially set for end
    step : int or float
        Step size
    min_value : int or float
        Minimum slider value, or None defaults to min(start,0)
    max_value : int or float
        Maximum slider value, or None defaults to end*2
    obj : object
        Instance to modify the attribute of when slider changes
    start_attr : str
        Name of attribute in obj to be set with the new start value
    end_attr : str
        Name of the attribute on obj to be set with the new end value
    handler : method
        Function to call after setting the attribute
    throttled : bool
        Set to `True` to limit handler calls to when the slider is released (default False)

    Returns
    -------
        :class:`~bokeh.models.layouts.Row` bokeh Row component with the interface inside
    """
    # We track of this entry is working on int values or float.  This affects the
    # behavior and type conversion throughout the rest of the slider logic
    is_float = True
    if isinstance(start, int) and isinstance(end, int):
        is_float = False

    slider_start = min(start, min_value) if min_value else min(start, 0)
    slider_end = max(end, max_value) if max_value else max(10, end*2)
    slider = RangeSlider(start=slider_start, end=slider_end, value=(start, end), step=step, title=title)
    slider.width = 192

    start_text_input = TextInput()
    start_text_input.width = 64
    start_text_input.value = str(start)
    location_text_input = TextInput()
    location_text_input.width = 64
    location_text_input.value = str(location)
    end_text_input = TextInput()
    end_text_input.width = 64
    end_text_input.value = str(end)
    component = row(slider, start_text_input, location_text_input, end_text_input)

    def _input_check(val):
        """
        Check the validity of the input value, or reject

        Parameters
        ----------
        val : float or int

        Returns
        -------
            bool : True of the input is valid, False if not.  This may also be the case if a float is passed
            where int is expected
        """
        if ((not is_float) and isinstance(val[0], int) and isinstance(val[1], int)) \
                or (is_float and isinstance(val[0], float) and isinstance(val[1], float)):
            return True
        try:
            if is_float:
                if float(val[0]) > float(val[1]):
                    return False
            else:
                if int(val[0]) > int(val[1]):
                    return False
            if (slider.start > float(val[0]) > slider.end) or (slider.start > float(val[1]) > slider.end):
                # out of view
                return False
            return True
        except ValueError:
            return False

    def update_slider(attrib, old, new):
        """
        This performs an :meth:`~geminidr.interactive.interactive.build_range_slider._input_check`
        on the new value.  If it passes, it is converted and accepted into the slider.  If it
        is a bad value, the change is rolled back and we use the `old` value.

        Parameters
        ----------
        attrib : ignored
        old : tuple of int or float
            old value pair from the range slider
        new : tuple of int or float or str
            new value pair from the range slider/text fields.  This may be passes as a tuple of str from the text inputs
        """
        # Update the slider with a new (start, end) value
        if not _input_check(new):
            if _input_check(old):
                start_text_input.value = str(old[0])
                end_text_input.value = str(old[1])
            return
        if old != new:
            if is_float:
                start_val = float(new[0])
                end_val = float(new[1])
            else:
                start_val = int(new[0])
                end_val = int(new[1])
            if start_val > end_val:
                start_val, end_val = end_val, start_val
            if end_val > slider.end and not max_value:
                slider.end = end_val
            if 0 <= start_val < slider.start and min_value is None:
                slider.start = start_val
            if slider.start <= start_val <= end_val <= slider.end:
                slider.value = (start_val, end_val)

    def update_text_input(attrib, old, new):
        # Update the text inputs with the new (start, end) value for the slider
        if new != old:
            start_text_input.value = str(new[0])
            end_text_input.value = str(new[1])

    def handle_start_value(attrib, old, new):
        if new == old:
            return
        # called by the start text input.  We pull the end value and delegate to handle_value
        try:
            if slider.start <= float(new) <= slider.end:
                if float(new) > float(location_text_input.value):
                    location_text_input.value = new
                handle_value(attrib, (old, location_text_input.value, end_text_input.value),
                             [new, location_text_input.value, end_text_input.value])
                return
        except ValueError as ve:
            pass
        start_text_input.value = old

    def handle_location_value(attrib, old, new):
        if new == old:
            return
        # called by the location text input.  We pull the end value and delegate to handle_value
        try:
            if slider.start <= float(new) <= slider.end:
                handle_value(attrib, (slider.value[0], old, slider.value[1]),
                             [slider.value[0], new, str(slider.value[1])])
                return
        except ValueError:
            pass
        location_text_input.value = old

    def handle_end_value(attrib, old, new):
        if new == old:
            return
        # called by the end text input.  We pull the start value and delegate to handle_value
        try:
            if slider.start <= float(new) <= slider.end:
                if float(new) < float(location_text_input.value):
                    location_text_input.value = new
                handle_value(attrib, (start_text_input.value, location_text_input.value, old),
                             [start_text_input.value, location_text_input.value, new])
                return
        except ValueError:
            pass
        end_text_input.value = old

    def handle_value(attrib, old, new):
        if new == old:
            return
        # Handle a change in value.  Since this has a value that is
        # (start, end) we always end up working on both values.  This
        # is even though typically the user will only be changing one
        # or the other.
        if obj and start_attr and end_attr:
            if is_float:
                start_numeric_value = float(new[0])
                location_numeric_value = float(new[1])
                end_numeric_value = float(new[2])
            else:
                start_numeric_value = int(new[0])
                location_numeric_value = int(new[1])
                end_numeric_value = int(new[2])
            try:
                if start_numeric_value > end_numeric_value:
                    start_numeric_value, end_numeric_value = end_numeric_value, start_numeric_value
                    new[2], new[0] = new[0], new[2]
                if location_numeric_value > end_numeric_value:
                    location_numeric_value = end_numeric_value
                    location_text_input.remove_on_change("value", handle_location_value)
                    location_text_input.value = str(location_numeric_value)
                    location_text_input.on_change("value", handle_location_value)
                if location_numeric_value < start_numeric_value:
                    location_numeric_value = start_numeric_value
                    location_text_input.remove_on_change("value", handle_location_value)
                    location_text_input.value = str(location_numeric_value)
                    location_text_input.on_change("value", handle_location_value)
                obj.__setattr__(start_attr, start_numeric_value)
                obj.__setattr__(location_attr, location_numeric_value)
                obj.__setattr__(end_attr, end_numeric_value)
            except FieldValidationError:
                # reset textbox
                start_text_input.remove_on_change("value", handle_start_value)
                start_text_input.value = str(old[0])
                start_text_input.on_change("value", handle_start_value)
                end_text_input.remove_on_change("value", handle_end_value)
                end_text_input.value = str(old[2])
                end_text_input.on_change("value", handle_end_value)
                location_text_input.remove_on_change("value", handle_location_value)
                location_text_input.value = str(old[1])
                location_text_input.on_change("value", handle_location_value)
            else:
                update_slider(attrib, (old[0], old[2]), (new[0], new[2]))
        if handler:
            handler()

    if throttled:
        # Since here the text_input calls handle_value, we don't
        # have to call it from the slider as it will happen as
        # a side-effect of update_text_input
        slider.on_change("value_throttled", update_text_input)
    else:
        slider.on_change("value", update_text_input)
        # since slider is listening to value, this next line will cause the slider
        # to call the handle_value method and we don't need to do so explicitly
    start_text_input.on_change("value", handle_start_value)
    location_text_input.on_change("value", handle_location_value)
    end_text_input.on_change("value", handle_end_value)

    return component


def connect_figure_extras(fig, region_model):
    """
    Connect a figure to an aperture and region model for rendering.

    This call will add extra visualizations to the bokeh figure to
    show the regions and apertures in the given models.  Either may
    be passed as None if not relevant.

    This call also does a fix to bokeh to work around a rendering bug.

    Parameters
    ----------
    fig : :class:`~bokeh.plotting.Figure`
        bokeh Figure to add visualizations too
    aperture_model : :class:`~geminidr.interactive.interactive.GIApertureModel`
        Aperture model to add view for
    region_model : :class:`~geminidr.interactive.interactive.GIRegionModel`
        Band model to add view for
    """
    # If we have regions or apertures to show, show them
    if region_model:
        regions = GIRegionView(fig, region_model)

    # This is a workaround for a bokeh bug.  Without this, things like the background shading used for
    # apertures and regions will not update properly after the figure is visible.
    fig.js_on_change('center', CustomJS(args=dict(plot=fig),
                                        code="plot.properties.renderers.change.emit()"))


class GIRegionListener(ABC):
    """
    interface for classes that want to listen for updates to a set of regions.
    """

    @abstractmethod
    def adjust_region(self, region_id, start, stop):
        """
        Called when the model adjusted a region's range.

        Parameters
        ----------
        region_id : int
            ID of the region that was adjusted
        start : float
            New start of the range
        stop : float
            New end of the range
        """
        pass

    @abstractmethod
    def delete_region(self, region_id):
        """
        Called when the model deletes a region.

        Parameters
        ----------
        region_id : int
            ID of the region that was deleted
        """
        pass

    @abstractmethod
    def finish_regions(self):
        """
        Called by the model when a region update completes and any resulting
        region merges have already been done.
        """
        pass


class GIRegionModel:
    """
    Model for tracking a set of regions.
    """
    def __init__(self, domain=None):
        # Right now, the region model is effectively stateless, other
        # than maintaining the set of registered listeners.  That is
        # because the regions are not used for anything, so there is
        # no need to remember where they all are.  This is likely to
        # change in future and that information should likely be
        # kept in here.
        self.region_id = 1
        self.listeners = list()
        self.regions = dict()
        if domain:
            self.min_x = domain[0]
            self.max_x = domain[1]
        else:
            self.min_x = None
            self.max_x = None

    def add_listener(self, listener):
        """
        Add a listener to this region model.

        The listener can either be a :class:`GIRegionListener` or
        it can be a function,  The function should expect as
        arguments, the `region_id`, and `start`, and `stop` x
        range values.

        Parameters
        ----------
        listener : :class:`~geminidr.interactive.interactive.GIRegionListener`
        """
        if not isinstance(listener, GIRegionListener):
            raise ValueError("must be a BandListener")
        self.listeners.append(listener)

    def clear_regions(self):
        """
        Deletes all regions.
        """
        for region_id in self.regions.keys():
            for listener in self.listeners:
                listener.delete_region(region_id)
        self.regions = dict()

    def load_from_tuples(self, tuples):
        self.clear_regions()
        self.region_id = 1

        def constrain_min(val, min):
            if val is None:
                return min
            if min is None:
                return val
            return max(val, min)
        def constrain_max(val, max):
            if val is None:
                return max
            if max is None:
                return val
            return min(val, max)
        for tup in tuples:
            start = tup.start
            stop = tup.stop
            start = constrain_min(start, self.min_x)
            stop = constrain_max(stop, self.max_x)
            start = constrain_max(start, self.max_x)
            stop = constrain_min(stop, self.min_x)
            self.adjust_region(self.region_id, start, stop)
            self.region_id = self.region_id + 1
        self.finish_regions()

    def load_from_string(self, region_string):
        self.load_from_tuples(cartesian_regions_to_slices(region_string))

    def adjust_region(self, region_id, start, stop):
        """
        Adjusts the given region ID to the specified X range.

        The region ID may refer to a brand new region ID as well.
        This method will call into all registered listeners
        with the updated information.

        Parameters
        ----------
        region_id : int
            ID fo the region to modify
        start : float
            Starting coordinate of the x range
        stop : float
            Ending coordinate of the x range

        """
        if start is not None and stop is not None and start > stop:
            start, stop = stop, start
        if start is not None:
            start = int(start)
        if stop is not None:
            stop = int(stop)
        self.regions[region_id] = [start, stop]
        for listener in self.listeners:
            listener.adjust_region(region_id, start, stop)

    def delete_region(self, region_id):
        """
        Delete a region by id

        Parameters
        ----------
        region_id : int
            ID of the region to delete

        """
        if self.regions[region_id]:
            del self.regions[region_id]
            for listener in self.listeners:
                listener.delete_region(region_id)

    def finish_regions(self):
        """
        Finish operating on the regions.

        This call is for when a region update is completed.  During normal
        mouse movement, we update the view to be interactive.  We do not
        do more expensive stuff like merging intersecting regions together
        or updating the mask and redoing the fit.  That is done here
        instead once the region is set.
        """
        # first we do a little consolidation, in case we have overlaps
        region_dump = list()
        for key, value in self.regions.items():
            region_dump.append([key, value])
        for i in range(len(region_dump)-1):
            for j in range(i+1, len(region_dump)):
                # check for overlap and delete/merge regions
                akey, aregion = region_dump[i]
                bkey, bregion = region_dump[j]
                if (aregion[0] is None or bregion[1] is None or aregion[0] < bregion[1]) \
                        and (aregion[1] is None or bregion[0] is None or aregion[1] > bregion[0]):
                    # full overlap?
                    if (aregion[0] is None or (bregion[0] is not None and aregion[0] <= bregion[0])) \
                            and (aregion[1] is None or (bregion is not None and aregion[1] >= bregion[1])):
                        # remove bregion
                        self.delete_region(bkey)
                    elif (bregion[0] is None or (aregion[0] is not None and aregion[0] >= bregion[0])) \
                            and (bregion[1] is None or (aregion[1] is not None and aregion[1] <= bregion[1])):
                        # remove aregion
                        self.delete_region(akey)
                    else:
                        aregion[0] = None if None in (aregion[0], bregion[0]) else min(aregion[0], bregion[0])
                        aregion[1] = None if None in (aregion[1], bregion[1]) else max(aregion[1], bregion[1])
                        self.adjust_region(akey, aregion[0], aregion[1])
                        self.delete_region(bkey)
        for listener in self.listeners:
            listener.finish_regions()

    def find_region(self, x):
        """
        Find the first region that contains x in it's range, or return a tuple of None

        Parameters
        ----------
        x : float
            Find the first region that contains x, if any

        Returns
        -------
            tuple : (region id, start, stop) or (None, None, None) if there are no matches
        """
        for region_id, region in self.regions.items():
            if (region[0] is None or region[0] <= x) and (region[1] is None or x <= region[1]):
                return region_id, region[0], region[1]
        return None, None, None

    def closest_region(self, x):
        """
        Fid the region with an edge closest to x.

        Parameters
        ----------
        x : float
            x position to find closest edge to

        Returns
        -------
        int, float : int region id and float position of other edge or None, None if no regions exist
        """
        ret_region_id = None
        ret_region = None
        closest = None
        for region_id, region in self.regions.items():
            distance = None if region[1] is None else abs(region[1]-x)
            if closest is None or (distance is not None and distance < closest):
                ret_region_id = region_id
                ret_region = region[0]
                closest = distance
            distance = None if region[0] is None else abs(region[0] - x)
            if closest is None or (distance is not None and distance < closest):
                ret_region_id = region_id
                ret_region = region[1]
                closest = distance
        return ret_region_id, ret_region

    def contains(self, x):
        """
        Check if any of the regions contains point x

        Parameters
        ----------
        x : float
            point to check for region inclusion

        Returns
        -------
        bool : True if there are no regions defined, or if any region contains x in it's range
        """
        if len(self.regions.values()) == 0:
            return True
        for b in self.regions.values():
            if (b[0] is None or b[0] <= x) and (b[1] is None or x <= b[1]):
                return True
        return False

    def build_regions(self):

        def none_cmp(x, y):
            if x is None and y is None:
                return 0
            if x is None:
                return -1
            if y is None:
                return 1
            return x - y

        def region_sorter(a, b):
            retval = none_cmp(a[0], b[0])
            if retval == 0:
                retval = none_cmp(a[1], b[1])
            return retval

        def deNone(val, offset=0):
            return '' if val is None else val + offset

        if self.regions is None or len(self.regions.values()) == 0:
            return ''

        sorted_regions = list()
        sorted_regions.extend(self.regions.values())
        sorted_regions.sort(key=cmp_to_key(region_sorter))
        return ', '.join(['{}:{}'.format(deNone(b[0], offset=1), deNone(b[1]))
                          for b in sorted_regions])


class RegionHolder:
    """
    Used by `~geminidr.interactive.interactive.GIRegionView` to track start/stop
    independently of the bokeh Annotation since we want to support `None`.

    We need to know if the start/stop values are a specific value or `None`
    which is open ended left/right.
    """
    def __init__(self, annotation, start, stop):
        self.annotation = annotation
        self.start = start
        self.stop = stop


class GIRegionView(GIRegionListener):
    """
    View for the set of regions to show then in a figure.
    """
    def __init__(self, fig, model):
        """
        Create the view for the set of regions managed in the given model
        to display them in a figure.

        Parameters
        ----------
        fig : :class:`~bokeh.plotting.Figure`
            the figure to display the regions in
        model : :class:`~geminidr.interactive.interactive.GIRegionModel`
            the model for the region information (may be shared by multiple
            :class:`~geminidr.interactive.interactive.GIRegionView` instances)
        """
        self.fig = fig
        self.model = model
        model.add_listener(self)
        self.regions = dict()
        fig.y_range.on_change('start', lambda attr, old, new: self.update_viewport())
        fig.y_range.on_change('end', lambda attr, old, new: self.update_viewport())

    def adjust_region(self, region_id, start, stop):
        """
        Adjust a region by it's ID.

        This may also be a new region, if it is an ID we haven't
        seen before.  This call will create or adjust the glyphs
        in the figure to reflect the new data.

        Parameters
        ----------
        region_id : int
            id of region to create or adjust
        start : float
            start of the x range of the region
        stop : float
            end of the x range of the region
        """
        def fn():
            draw_start = start
            draw_stop = stop
            if draw_start is None:
                draw_start = self.fig.x_range.start - ((self.fig.x_range.end - self.fig.x_range.start) / 10.0)
            if draw_stop is None:
                draw_stop = self.fig.x_range.end + ((self.fig.x_range.end - self.fig.x_range.start) / 10.0)
            if region_id in self.regions:
                region = self.regions[region_id]
                region.start = start
                region.stop = stop
                region.annotation.left = draw_start
                region.annotation.right = draw_stop
            else:
                region = BoxAnnotation(left=draw_start, right=draw_stop, fill_alpha=0.1, fill_color='navy')
                self.fig.add_layout(region)
                self.regions[region_id] = RegionHolder(region, start, stop)
        if self.fig.document is not None:
            self.fig.document.add_next_tick_callback(lambda: fn())
        else:
            # do it now
            fn()

    def update_viewport(self):
        """
        Update the view in the figure.

        This call is made whenever we detect a change in the display
        area of the view.  By redrawing, we ensure the lines and
        axis label are in view, at 80% of the way up the visible
        Y axis.

        """
        if self.fig.y_range.start is not None and self.fig.y_range.end is not None:
            for region in self.regions.values():
                if region.start is None or region.stop is None:
                    draw_start = region.start
                    draw_stop = region.stop
                    if draw_start is None:
                        draw_start = self.fig.x_range.start - ((self.fig.x_range.end - self.fig.x_range.start) / 10.0)
                    if draw_stop is None:
                        draw_stop = self.fig.x_range.end + ((self.fig.x_range.end - self.fig.x_range.start) / 10.0)
                    region.annotation.left = draw_start
                    region.annotation.right = draw_stop

    def delete_region(self, region_id):
        """
        Delete a region by ID.

        If the view does not recognize the id, this is a no-op.
        Otherwise, all related glyphs are cleaned up from the figure.

        Parameters
        ----------
        region_id : int
            ID of region to remove

        """
        def fn():
            if region_id in self.regions:
                region = self.regions[region_id]
                region.annotation.left = 0
                region.annotation.right = 0
                region.start = 0
                region.stop = 0
                # TODO remove it (impossible?)
        # We have to defer this as the delete may come via the keypress URL
        # But we aren't in the PrimitiveVisualizaer so we reference the
        # document and queue it directly
        self.fig.document.add_next_tick_callback(lambda: fn())

    def finish_regions(self):
        pass


class RegionEditor(GIRegionListener):
    """
    Widget used to create/edit fitting Regions.

    Parameters
    ----------
    region_model : GIRegionModel
        Class that connects this element to the regions on plots.
    """
    def __init__(self, region_model):
        self.text_input = TextInput(
            title="Regions (i.e. 101:500,511:900,951: Press 'Enter' to apply):",
            max_width=600,
            sizing_mode="stretch_width",
            width_policy="max",
        )
        self.text_input.value = region_model.build_regions()
        self.region_model = region_model
        self.region_model.add_listener(self)
        self.text_input.on_change("value", self.handle_text_value)

        self.error_message = Div(text="<b> <span style='color:red'> "
                                      "  Please use comma separated : delimited "
                                      "  values (i.e. 101:500,511:900,951:). "
                                      " Negative values are not allowed."
                                      "</span></b>")

        self.error_message.visible = False
        self.widget = column(self.text_input, self.error_message)
        self.handling = False

    def adjust_region(self, region_id, start, stop):
        pass

    def delete_region(self, region_id):
        self.text_input.value = self.region_model.build_regions()

    def finish_regions(self):
        self.text_input.value = self.region_model.build_regions()

    @staticmethod
    def standardize_region_text(region_text):
        """
        Remove spaces near commas separating values, and removes
        leading/trailing commas in string.

        Parameters
        ----------
        region_text : str
            Region text to clean up.

        Returns
        -------
        str : Clean region text.
        """
        # Handles when deleting last region
        region_text = '' if region_text is None else region_text

        # Replace " ," or ", " with ","
        region_text = re.sub(r'[ ,]+', ',', region_text)

        # Remove comma if region_text starts with ","
        region_text = re.sub(r'^,', '', region_text)

        # Remove comma if region_text ends with ","
        region_text = re.sub(r',$', '', region_text)

        return region_text

    def handle_text_value(self, attr, old, new):
        """
        Handles the new text value inside the Text Input field. The
        (attr, old, new) callback signature is a requirement from Bokeh.

        Parameters
        ----------
        attr :
            Attribute that would be changed. Not used here.
        old : str
            Old attribute value. Not used here.
        new : str
            New attribute value. Used to update regions.
        """
        if not self.handling:
            self.handling = True
            region_text = self.standardize_region_text(new)
            current = self.region_model.build_regions()

            # Clean up regions if text input is empty
            if not region_text or region_text.isspace():
                self.region_model.clear_regions()
                self.text_input.value = ""
                current = None
                region_text = None
                self.region_model.finish_regions()

            if current != region_text:
                unparseable = False
                try:
                    parse_user_regions(region_text)
                except ValueError:
                    unparseable = True
                if not unparseable and re.match(r'^((\d+:|\d+:\d+|:\d+)(,\d+:|,\d+:\d+|,:\d+)*)$|^ *$', region_text):
                    self.region_model.load_from_string(region_text)
                    self.text_input.value = self.region_model.build_regions()
                    self.error_message.visible = False
                else:
                    self.text_input.value = current
                    if 'region_input_error' not in self.text_input.css_classes:
                        self.error_message.visible = True
            else:
                self.error_message.visible = False

            self.handling = False

    def get_widget(self):
        return self.widget


class TabsTurboInjector:
    """
    This helper class wraps a bokeh Tabs widget
    and improves performance by dynamically
    adding and removing children from the DOM
    as their tabs are un/selected.

    There is a moment when the new tab is visually
    blank before the contents pop in, but I think
    the tradeoff is worth it if you're finding your
    tabs unresponsive at scale.
    """
    def __init__(self, tabs: bm.layouts.Tabs):
        """
        Create a tabs turbo helper for the given bokeh Tabs.

        :param tabs: :class:`~bokeh.model.layout.Tabs`
            bokeh Tabs to manage
        """
        if tabs.tabs:
            raise ValueError("TabsTurboInjector expects an empty Tabs object")

        self.tabs = tabs
        self.tab_children = list()
        self.tab_dummy_children = list()

        for i, tab in enumerate(tabs.tabs):
            self.tabs.append(tab)
            self.tab_children.append(tab.child)
            self.tab_dummy_children.append(row())

            if i != tabs.active:
                tab.child = self.tab_dummy_children[i]

        tabs.on_change('active', self.tabs_callback)

    def add_tab(self, child: Instance(bm.layouts.LayoutDOM), title: str):
        """
        Add the given bokeh widget as a tab with the given title.

        This child widget will be tracked by the Turbo helper.  When the tab
        becomes active, the child will be placed into the tab.  When the
        tab is inactive, it will be cleared to improve performance.

        :param child: :class:~bokeh.core.properties.Instance(bokeh.models.layouts.LayoutDOM)
            Widget to add as a panel's contents
        :param title: str
            Title for the new tab
        """
        tab_dummy = row(Div(),)
        tab_child = child

        self.tab_children.append(child)
        self.tab_dummy_children.append(tab_dummy)

        if self.tabs.tabs:
            self.tabs.tabs.append(bm.Panel(child=row(tab_dummy,), title=title))
        else:
            self.tabs.tabs.append(bm.Panel(child=row(tab_child,), title=title))

    def tabs_callback(self, attr, old, new):
        """
        This callback will be used when the tab selection changes.  It will clear the DOM
        of the contents of the inactive tab and add back the new tab to the DOM.

        :param attr: str
            unused, will be ``active``
        :param old: int
            The old selection
        :param new: int
            The new selection
        """
        if old != new:
            self.tabs.tabs[old].child.children[0] = self.tab_dummy_children[old]
            self.tabs.tabs[new].child.children[0] = self.tab_children[new]


class UIParameters:
    """
    Holder class for the set of UI-adjustable parameters
    """
    def __init__(self, config: Config = None, extras: dict = None, reinit_params: list = None,
                 title_overrides: dict = None):
        """
        Create a UIParameters set of parameters for the UI.

        This object holds a collection of parameters.  These are used for the visualizer to
        provide user interactivity of the inputs.  Although we track a `value` here, note that
        in some cases the UI may provide multiple tabs with distinct inputs.  In that case,
        it is up to the visualizer to track changes to these inputs on a per tab basis itself.

        Parameters
        ----------
        :config: :class:`~gempy.library.config.Config`
            DRAGONS primitive configuration
        :extras: dict
            Dictionary of names to new Fields to track
        :reinit_params: list
            List of names of configuration fields to show in the reinit panel
        :titles_overrides: dict
            Dictionary of overrides for labeling the fields in the UI
        """
        self.fields = dict()
        self.values = dict()
        self.reinit_params = reinit_params
        self.titles = dict()

        if config:
            for fname, field in config._fields.items():
                self.fields[fname] = field
                self.values[fname] = getattr(config, fname)
        if extras:
            for fname, field in extras.items():
                self.fields[fname] = field
                self.values[fname] = field.default

        # Parse the titles once and be done, grab initial values
        for fname, field in self.fields.items():
            if title_overrides and fname in title_overrides:
                title = title_overrides[fname]
            else:
                title = field.doc.split('\n')[0]
            self.titles[fname] = title

    def update_values(self, **kwargs):
        for k, v in kwargs.items():
            self.values[k] = v


def do_later(fn):
    """
    Helper method to queue work to be done on the bokeh UI thread.

    When actiona happen as a result of a key press, for instance, this comes in
    on a different thread than bokeh UI is operating on.  Performing any UI
    impacting changes on this other thread can cause issues.  Instead, wrap
    the desired changes in a function and pass it in here to be run on the UI
    thread.

    This works by referencing the active singleton Visualizer, so that
    code doesn't have to all track the visualizer.

    :param fn:
    :return:
    """
    _visualizer.do_later(fn)<|MERGE_RESOLUTION|>--- conflicted
+++ resolved
@@ -295,84 +295,11 @@
         list : Returns a list of widgets to display in the UI.
         """
         widgets = []
-<<<<<<< HEAD
-        if self.config is None:
-            self.log.warn("No config, unable to make widgets")
-            return widgets
-        for pname, value in self.config.items():
-            if pname not in params:
-                continue
-            field = self.config._fields[pname]
-            # Do some inspection of the config to determine what sort of widget we want
-            doc = field.doc.split('\n')[0]
-            if hasattr(field, 'min'):
-                # RangeField => Slider
-                start, end = field.min, field.max
-                # TODO: Be smarter here!
-                if start is None:
-                    start = -20
-                if end is None:
-                    end = 50
-                step = start
-                allow_none = field.optional
-
-                widget = build_text_slider(
-                    doc, value, step, start, end, obj=self.config, attr=pname,
-                    handler=self.slider_handler_factory(
-                        pname, reinit_live=reinit_live), throttled=True,
-                    slider_width=slider_width, allow_none=allow_none)
-
-                self.widgets[pname] = widget.children[0]
-            elif hasattr(field, 'allowed'):
-                # ChoiceField => drop-down menu
-                widget = Dropdown(label=doc, menu=list(self.config.allowed.keys()))
-            else:
-                # Anything else
-                widget = TextInput(label=doc)
-
-            widgets.append(widget)
-            # Complex multi-widgets will already have been added
-            if pname not in self.widgets:
-                self.widgets[pname] = widget
-
-        for pname, field in extras.items():
-            # Do some inspection of the config to determine what sort of widget we want
-            doc = field.doc.split('\n')[0]
-            if hasattr(field, 'min'):
-                # RangeField => Slider
-                start, end = field.min, field.max
-                # TODO: Be smarter here!
-                if start is None:
-                    start = -20
-                if end is None:
-                    end = 50
-                step = start
-                allow_none = field.optional
-
-                widget = build_text_slider(
-                    doc, field.default, step, start, end, obj=self.extras,
-                    attr=pname, handler=self.slider_handler_factory(
-                        pname, reinit_live=reinit_live),
-                    throttled=True, slider_width=slider_width,
-                    allow_none=allow_none)
-
-                self.widgets[pname] = widget.children[0]
-                self.extras[pname] = field.default
-            else:
-                # Anything else
-                widget = TextInput(label=doc)
-                self.extras[pname] = ''
-
-            widgets.append(widget)
-            # Complex multi-widgets will already have been added
-            if pname not in self.widgets:
-                self.widgets[pname] = widget
-=======
         if params.reinit_params:
             for key in params.reinit_params:
                 field = params.fields[key]
                 if field.default or field.default == 0:
-                    if field.dtype == int:
+                    if hasattr(field, 'min'):
                         step = 1
                     else:
                         step = 0.1
@@ -390,7 +317,6 @@
                     # Anything else
                     widget = TextInput(title=field.title)
                     self.widgets[key] = widget
->>>>>>> ed359981
 
                 widgets.append(widget)
         return widgets

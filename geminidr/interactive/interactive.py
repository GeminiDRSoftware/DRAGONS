import re
from abc import ABC, abstractmethod
from copy import copy
from functools import cmp_to_key

from bokeh.layouts import column, row
from bokeh.models import (BoxAnnotation, Button, CustomJS, Dropdown,
                          NumeralTickFormatter, RangeSlider, Slider, TextInput, Div, NumericInput)

from geminidr.interactive import server
from geminidr.interactive.fit.help import DEFAULT_HELP
from geminidr.interactive.server import register_callback
from gempy.library.astrotools import cartesian_regions_to_slices
from gempy.library.config import FieldValidationError


class PrimitiveVisualizer(ABC):
    def __init__(self, config=None, title='', primitive_name='',
                 filename_info='', template=None, help_text=None):
        """
        Initialize a visualizer.

        This base class creates a submit button suitable for any subclass
        to use and it also listens for the UI window to close, executing a
        submit if that happens.  The submit button will cause the `bokeh`
        event loop to exit and the code will resume executing in whatever
        top level call you are visualizing from.

        Parameters
        ----------
        config : `~gempy.library.config.Config`
            DRAGONS primitive configuration data to work from
        title : str
            Title fo the primitive for display, currently not used
        primitive_name : str
            Name of the primitive function related to this UI, used in the title bar
        filename_info : str
            Information about the file being operated on
        template : str
            Optional path to an html template to render against, if customization is desired
        """
        # set help to default, subclasses should override this with something specific to them
        self.help_text = help_text if help_text else DEFAULT_HELP

        self.exited = False
        self.title = title
        self.filename_info = filename_info if filename_info else ''
        self.primitive_name = primitive_name if primitive_name else ''
        self.template = template
        self.extras = dict()
        if config is None:
            self.config = None
        else:
            self.config = copy(config)

        self.user_satisfied = False

        self.bokeh_legend = Div(text='Plot Tools<br/><img src="dragons/static/bokehlegend.png" />')
        self.submit_button = Button(align='center',
                                    button_type='success',
                                    css_classes=["submit_btn"],
                                    id="_submit_btn",
                                    label="Accept",
                                    name="submit_btn",
                                    width_policy='min')

        # This now happens indirectly via the /shutdown ajax js callback
        # Remove this line if we stick with that
        # self.submit_button.on_click(self.submit_button_handler)
        callback = CustomJS(code="""
            $.ajax('/shutdown').done(function() 
                {
                    window.close();
                });
        """)
        self.submit_button.js_on_click(callback)
        self.doc = None

    def make_ok_cancel_dialog(self, btn, message, callback):
        # This is a bit hacky, but bokeh makes it very difficult to bridge the python-js gap.
        def _internal_handler(args):
            if callback:
                if args['result'] == [b'confirmed']:
                    result = True
                else:
                    result = False
                self.do_later(lambda: callback(result))

        callback_name = register_callback(_internal_handler)

        js_confirm_callback = CustomJS(code="""
            cb_obj.name = '';
            var confirmed = confirm('%s');
            var cbid = '%s';
            if (confirmed) {
                $.ajax('/handle_callback?callback=' + cbid + '&result=confirmed');
            } else {
                $.ajax('/handle_callback?callback=' + cbid + '&result=rejected');
            }
            """ % (message, callback_name))
        btn.js_on_click(js_confirm_callback)

    def submit_button_handler(self, stuff):
        """
        Handle the submit button by stopping the bokeh server, which
        will resume python execution in the DRAGONS primitive.

        Parameters
        ----------
        stuff
            passed by bokeh, but we do not use it

        Returns
        -------
        none
        """
        if not self.exited:
            self.exited = True
            self.user_satisfied = True
            server.stop_server()

    def visualize(self, doc):
        """
        Perform the visualization.

        This is called via bkapp by the bokeh server and happens
        when the bokeh server is spun up to interact with the user.

        Subclasses should implement this method with their particular
        UI needs, but also should call super().visualize(doc) to
        listen for session terminations.

        Parameters
        ----------
        doc : :class:`~bokeh.document.document.Document`
            Bokeh document, this is saved for later in :attr:`~geminidr.interactive.interactive.PrimitiveVisualizer.doc`
        """
        self.doc = doc
        doc.on_session_destroyed(self.submit_button_handler)

        # doc.add_root(self._ok_cancel_dlg.layout)
        # Add an OK/Cancel dialog we can tap into later

    def do_later(self, fn):
        """
        Perform an operation later, on the bokeh event loop.

        This call lets you stage a function to execute within the bokeh event loop.
        This is necessary if you want to interact with the bokeh and you are not
        coming from code that is already executing in that context.  Basically,
        this happens when the code is executing because a key press in the browser
        came in through the tornado server via the `handle_key` URL.

        Parameters
        ----------
        fn : function
            Function to execute in the bokeh loop (should not take required arguments)
        """
        if self.doc is None:
            if hasattr(self, 'log') and self.log is not None:
                self.log.warn("Call to do_later, but no document is set.  Does this PrimitiveVisualizer call "
                              "super().visualize(doc)?")
            # no doc, probably ok to just execute
            fn()
        else:
            self.doc.add_next_tick_callback(lambda: fn())

    def make_modal(self, widget, message):
        """
        Make a modal dialog that activates whenever the widget is disabled.

        A bit of a hack, but this attaches a modal message that freezes
        the whole UI when a widget is disabled.  This is intended for long-running
        operations.  So, what you do is you set `widget.disabled=True` in your
        code and then use `do_later` to queue a long running bit of work.  When
        that work is finished, it should also do a `widget.disabled=False`.

        The reason the work has to be posted to the bokeh loop via `do_later`
        is to allow this modal dialog to execute first.

        Parameters
        ----------
        widget : :class:`~bokeh.models.widgets.widget.Widget`
            bokeh widget to watch for disable/enable
        message : str
            message to display in the popup modal
        """
        callback = CustomJS(args=dict(source=widget), code="""
            if (source.disabled) {
                openModal('%s');
            } else {
                closeModal();
            }
        """ % message)
        widget.js_on_change('disabled', callback)

    def make_widgets_from_config(self, params, extras, reinit_live,
                                 slider_width=256):
        """
        Makes appropriate widgets for all the parameters in params,
        using the config to determine the type. Also adds these widgets
        to a dict so they can be accessed from the calling primitive.

        Parameters
        ----------
        params : list of str
            which DRAGONS configuration fields to make a UI for
        extras : dict
            Dictionary of additional field definitions for anything not included in the primitive configuration
        reinit_live : bool
            True if recalcuating points is cheap, in which case we don't need a button and do it on any change.
            Currently only viable for text-slider style inputs
        slider_width : int (default: 256)
            Default width for sliders created here.

        Returns
        -------
        list : Returns a list of widgets to display in the UI.
        """
        extras = [] if extras is None else extras
        params = [] if params is None else params
        widgets = []
        if self.config is None:
            self.log.warn("No config, unable to make widgets")
            return widgets
        for pname, value in self.config.items():
            if pname not in params:
                continue
            field = self.config._fields[pname]
            # Do some inspection of the config to determine what sort of widget we want
            doc = field.doc.split('\n')[0]
            if hasattr(field, 'min'):
                # RangeField => Slider
                start, end = field.min, field.max
                # TODO: Be smarter here!
                if start is None:
                    start = -20
                if end is None:
                    end = 50
                step = start

                widget = build_text_slider(doc, value, step, start, end,
                                           obj=self.config, attr=pname,
                                           slider_width=slider_width)

                self.widgets[pname] = widget.children[0]
            elif hasattr(field, 'allowed'):
                # ChoiceField => drop-down menu
                widget = Dropdown(label=doc, menu=list(self.config.allowed.keys()))
            else:
                # Anything else
                widget = TextInput(label=doc)

            widgets.append(widget)
            # Complex multi-widgets will already have been added
            if pname not in self.widgets:
                self.widgets[pname] = widget

        for pname, field in extras.items():
            # Do some inspection of the config to determine what sort of widget we want
            doc = field.doc.split('\n')[0]
            if hasattr(field, 'min'):
                # RangeField => Slider
                start, end = field.min, field.max
                # TODO: Be smarter here!
                if start is None:
                    start = -20
                if end is None:
                    end = 50
                step = start

                widget = build_text_slider(
                    doc, field.default, step, start, end,
                    obj=self.extras, attr=pname,
                    handler=self.slider_handler_factory(
                        pname, reinit_live=reinit_live),
                    throttled=True,
                    slider_width=slider_width)

                self.widgets[pname] = widget.children[0]
                self.extras[pname] = field.default
            else:
                # Anything else
                widget = TextInput(label=doc)
                self.extras[pname] = ''

            widgets.append(widget)
            # Complex multi-widgets will already have been added
            if pname not in self.widgets:
                self.widgets[pname] = widget

        return widgets

    def slider_handler_factory(self, key, reinit_live=False):
        """
        Returns a function that updates the `extras` attribute.

        Parameters
        ----------
        key : str
            The parameter name to be updated.
        reinit_live : bool, optional
            Update the reconstructed points on "real time".

        Returns
        -------
        function : callback called when we change the slider value.
        """

        def handler(val):
            self.extras[key] = val
            if reinit_live:
                self.reconstruct_points()

        return handler


def build_text_slider(title, value, step, min_value, max_value, obj=None,
                      attr=None, handler=None, throttled=False,
                      slider_width=256):
    """
    Make a slider widget to use in the bokeh interface.

    Parameters
    ----------
    title : str
        Title for the slider
    value : int
        Value to initially set
    step : float
        Step size
    min_value : int
        Minimum slider value, or None defaults to min(value,0)
    max_value : int
        Maximum slider value, or None defaults to value*2
    obj : object
        Instance to modify the attribute of when slider changes
    attr : str
        Name of attribute in obj to be set with the new value
    handler : method
        Function to call after setting the attribute
    throttled : bool
        Set to `True` to limit handler calls to when the slider is released (default False)

    Returns
    -------
        :class:`~bokeh.models.layouts.Row` bokeh Row component with the interface inside

    """
    is_float = not isinstance(value, int)

    if min_value is not None and max_value is not None:
        title = '%s (min: %s, max: %s)' % (title, min_value, max_value)
    elif min_value is not None:
        title = '%s (min: %s)' % (title, min_value)
    elif max_value is not None:
        title = '%s (max: %s)' % (title, max_value)

    start = min(value, min_value) if min_value else min(value, 0)
    end = max(value, max_value) if max_value else max(10, value*2)

    # trying to convince int-based sliders to behave
    fmt = None
    if not is_float:
        fmt = NumeralTickFormatter(format='0,0')
        slider = Slider(start=start, end=end, value=value, step=step,
                        title=title, format=fmt)
    else:
        slider = Slider(start=start, end=end, value=value, step=step,
                        title=title)

    slider.width = slider_width

<<<<<<< HEAD
    text_input = TextInput(width=64, value=str(value))
    component = row(slider, text_input, css_classes=["text_slider_%s" % attr,])
=======
    text_input = NumericInput(width=64, value=value, low=min_value, high=max_value, format=fmt,
                              mode='float' if is_float else 'int')
    component = row(slider, text_input, css_classes=["text_sider_%s" % attr,])
>>>>>>> 95b0b703

    def _input_check(val):
        # Check if the value is viable as an int or float, according to our type
        if ((not is_float) and isinstance(val, int)) or (is_float and isinstance(val, float)):
            return True
        try:
            if is_float:
                float(val)
            else:
                int(val)
            return True
        except ValueError:
            return False

    def update_slider(attrib, old, new):
        # Update the slider with the new value from the text input
        if not _input_check(new):
            if _input_check(old):
                text_input.value = str(old)
            return
        if old != new:
            if is_float:
                ival = float(new)
            else:
                ival = int(new)
            if ival > slider.end and not max_value:
                slider.end = ival
            if 0 <= ival < slider.start and min_value is None:
                slider.start = ival
            if slider.start <= ival <= slider.end:
                slider.value = ival

    def update_text_input(attrib, old, new):
        # Update the text input
        if new != old:
            text_input.value = new

    def handle_value(attrib, old, new):
        # Handle a new value and set the registered object/attribute accordingly
        # Also updates the slider and calls the registered handler function, if any
<<<<<<< HEAD
        numeric_value = None
        if is_float:
            numeric_value = float(new)
        else:
            numeric_value = int(new)
        if (max_value is not None and numeric_value > max_value) or \
                (min_value is not None and numeric_value < min_value):
            text_input.remove_on_change("value", handle_value)
            text_input.value = str(old)
            text_input.on_change("value", handle_value)
            return
=======
>>>>>>> 95b0b703
        if obj and attr:
            try:
                if not hasattr(obj, attr) and isinstance(obj, dict):
                    obj[attr] = new
                else:
                    obj.__setattr__(attr, new)
            except FieldValidationError:
                # reset textbox
                text_input.remove_on_change("value", handle_value)
                text_input.value = str(old)
                text_input.on_change("value", handle_value)
            else:
                update_slider(attrib, old, new)
        if handler:
            if new is not None:
                handler(new)
            else:
                handler(new)

    if throttled:
        # Since here the text_input calls handle_value, we don't
        # have to call it from the slider as it will happen as
        # a side-effect of update_text_input
        slider.on_change("value_throttled", update_text_input)
        text_input.on_change("value", handle_value)
    else:
        slider.on_change("value", update_text_input)
        # since slider is listening to value, this next line will cause the slider
        # to call the handle_value method and we don't need to do so explicitly
        text_input.on_change("value", handle_value)
    return component


def build_range_slider(title, location, start, end, step, min_value, max_value, obj=None, location_attr=None,
                       start_attr=None, end_attr=None, handler=None, throttled=False):
    """
    Make a range slider widget to use in the bokeh interface.

    Parameters
    ----------
    title : str
        Title for the slider
    location : int or float
        Value for the location
    start : int or float
        Value to initially set for start
    end : int or float
        Value to initially set for end
    step : int or float
        Step size
    min_value : int or float
        Minimum slider value, or None defaults to min(start,0)
    max_value : int or float
        Maximum slider value, or None defaults to end*2
    obj : object
        Instance to modify the attribute of when slider changes
    start_attr : str
        Name of attribute in obj to be set with the new start value
    end_attr : str
        Name of the attribute on obj to be set with the new end value
    handler : method
        Function to call after setting the attribute
    throttled : bool
        Set to `True` to limit handler calls to when the slider is released (default False)

    Returns
    -------
        :class:`~bokeh.models.layouts.Row` bokeh Row component with the interface inside
    """
    # We track of this entry is working on int values or float.  This affects the
    # behavior and type conversion throughout the rest of the slider logic
    is_float = True
    if isinstance(start, int) and isinstance(end, int):
        is_float = False

    slider_start = min(start, min_value) if min_value else min(start, 0)
    slider_end = max(end, max_value) if max_value else max(10, end*2)
    slider = RangeSlider(start=slider_start, end=slider_end, value=(start, end), step=step, title=title)
    slider.width = 192

    start_text_input = TextInput()
    start_text_input.width = 64
    start_text_input.value = str(start)
    location_text_input = TextInput()
    location_text_input.width = 64
    location_text_input.value = str(location)
    end_text_input = TextInput()
    end_text_input.width = 64
    end_text_input.value = str(end)
    component = row(slider, start_text_input, location_text_input, end_text_input)

    def _input_check(val):
        """
        Check the validity of the input value, or reject

        Parameters
        ----------
        val : float or int

        Returns
        -------
            bool : True of the input is valid, False if not.  This may also be the case if a float is passed
            where int is expected
        """
        if ((not is_float) and isinstance(val[0], int) and isinstance(val[1], int)) \
                or (is_float and isinstance(val[0], float) and isinstance(val[1], float)):
            return True
        try:
            if is_float:
                if float(val[0]) > float(val[1]):
                    return False
            else:
                if int(val[0]) > int(val[1]):
                    return False
            if (slider.start > float(val[0]) > slider.end) or (slider.start > float(val[1]) > slider.end):
                # out of view
                return False
            return True
        except ValueError:
            return False

    def update_slider(attrib, old, new):
        """
        This performs an :meth:`~geminidr.interactive.interactive.build_range_slider._input_check`
        on the new value.  If it passes, it is converted and accepted into the slider.  If it
        is a bad value, the change is rolled back and we use the `old` value.

        Parameters
        ----------
        attrib : ignored
        old : tuple of int or float
            old value pair from the range slider
        new : tuple of int or float or str
            new value pair from the range slider/text fields.  This may be passes as a tuple of str from the text inputs
        """
        # Update the slider with a new (start, end) value
        if not _input_check(new):
            if _input_check(old):
                start_text_input.value = str(old[0])
                end_text_input.value = str(old[1])
            return
        if old != new:
            if is_float:
                start_val = float(new[0])
                end_val = float(new[1])
            else:
                start_val = int(new[0])
                end_val = int(new[1])
            if start_val > end_val:
                start_val, end_val = end_val, start_val
            if end_val > slider.end and not max_value:
                slider.end = end_val
            if 0 <= start_val < slider.start and min_value is None:
                slider.start = start_val
            if slider.start <= start_val <= end_val <= slider.end:
                slider.value = (start_val, end_val)

    def update_text_input(attrib, old, new):
        # Update the text inputs with the new (start, end) value for the slider
        if new != old:
            start_text_input.value = str(new[0])
            end_text_input.value = str(new[1])

    def handle_start_value(attrib, old, new):
        if new == old:
            return
        # called by the start text input.  We pull the end value and delegate to handle_value
        try:
            if slider.start <= float(new) <= slider.end:
                if float(new) > float(location_text_input.value):
                    location_text_input.value = new
                handle_value(attrib, (old, location_text_input.value, end_text_input.value),
                             [new, location_text_input.value, end_text_input.value])
                return
        except ValueError as ve:
            pass
        start_text_input.value = old

    def handle_location_value(attrib, old, new):
        if new == old:
            return
        # called by the location text input.  We pull the end value and delegate to handle_value
        try:
            if slider.start <= float(new) <= slider.end:
                handle_value(attrib, (slider.value[0], old, slider.value[1]),
                             [slider.value[0], new, str(slider.value[1])])
                return
        except ValueError:
            pass
        location_text_input.value = old

    def handle_end_value(attrib, old, new):
        if new == old:
            return
        # called by the end text input.  We pull the start value and delegate to handle_value
        try:
            if slider.start <= float(new) <= slider.end:
                if float(new) < float(location_text_input.value):
                    location_text_input.value = new
                handle_value(attrib, (start_text_input.value, location_text_input.value, old),
                             [start_text_input.value, location_text_input.value, new])
                return
        except ValueError:
            pass
        end_text_input.value = old

    def handle_value(attrib, old, new):
        if new == old:
            return
        # Handle a change in value.  Since this has a value that is
        # (start, end) we always end up working on both values.  This
        # is even though typically the user will only be changing one
        # or the other.
        if obj and start_attr and end_attr:
            if is_float:
                start_numeric_value = float(new[0])
                location_numeric_value = float(new[1])
                end_numeric_value = float(new[2])
            else:
                start_numeric_value = int(new[0])
                location_numeric_value = int(new[1])
                end_numeric_value = int(new[2])
            try:
                if start_numeric_value > end_numeric_value:
                    start_numeric_value, end_numeric_value = end_numeric_value, start_numeric_value
                    new[2], new[0] = new[0], new[2]
                if location_numeric_value > end_numeric_value:
                    location_numeric_value = end_numeric_value
                    location_text_input.remove_on_change("value", handle_location_value)
                    location_text_input.value = str(location_numeric_value)
                    location_text_input.on_change("value", handle_location_value)
                if location_numeric_value < start_numeric_value:
                    location_numeric_value = start_numeric_value
                    location_text_input.remove_on_change("value", handle_location_value)
                    location_text_input.value = str(location_numeric_value)
                    location_text_input.on_change("value", handle_location_value)
                obj.__setattr__(start_attr, start_numeric_value)
                obj.__setattr__(location_attr, location_numeric_value)
                obj.__setattr__(end_attr, end_numeric_value)
            except FieldValidationError:
                # reset textbox
                start_text_input.remove_on_change("value", handle_start_value)
                start_text_input.value = str(old[0])
                start_text_input.on_change("value", handle_start_value)
                end_text_input.remove_on_change("value", handle_end_value)
                end_text_input.value = str(old[2])
                end_text_input.on_change("value", handle_end_value)
                location_text_input.remove_on_change("value", handle_location_value)
                location_text_input.value = str(old[1])
                location_text_input.on_change("value", handle_location_value)
            else:
                update_slider(attrib, (old[0], old[2]), (new[0], new[2]))
        if handler:
            handler()

    if throttled:
        # Since here the text_input calls handle_value, we don't
        # have to call it from the slider as it will happen as
        # a side-effect of update_text_input
        slider.on_change("value_throttled", update_text_input)
    else:
        slider.on_change("value", update_text_input)
        # since slider is listening to value, this next line will cause the slider
        # to call the handle_value method and we don't need to do so explicitly
    start_text_input.on_change("value", handle_start_value)
    location_text_input.on_change("value", handle_location_value)
    end_text_input.on_change("value", handle_end_value)

    return component


def connect_figure_extras(fig, aperture_model, region_model):
    """
    Connect a figure to an aperture and region model for rendering.

    This call will add extra visualizations to the bokeh figure to
    show the regions and apertures in the given models.  Either may
    be passed as None if not relevant.

    This call also does a fix to bokeh to work around a rendering bug.

    Parameters
    ----------
    fig : :class:`~bokeh.plotting.Figure`
        bokeh Figure to add visualizations too
    aperture_model : :class:`~geminidr.interactive.interactive.GIApertureModel`
        Aperture model to add view for
    region_model : :class:`~geminidr.interactive.interactive.GIRegionModel`
        Band model to add view for
    """
    # If we have regions or apertures to show, show them
    if region_model:
        regions = GIRegionView(fig, region_model)
    # This no longer works as we now require holoviews
    # TODO remove from args to method
    # if aperture_model:
    #     aperture_view = GIApertureView(aperture_model, fig)

    # This is a workaround for a bokeh bug.  Without this, things like the background shading used for
    # apertures and regions will not update properly after the figure is visible.
    fig.js_on_change('center', CustomJS(args=dict(plot=fig),
                                        code="plot.properties.renderers.change.emit()"))


class GIRegionListener(ABC):
    """
    interface for classes that want to listen for updates to a set of regions.
    """

    @abstractmethod
    def adjust_region(self, region_id, start, stop):
        """
        Called when the model adjusted a region's range.

        Parameters
        ----------
        region_id : int
            ID of the region that was adjusted
        start : float
            New start of the range
        stop : float
            New end of the range
        """
        pass

    @abstractmethod
    def delete_region(self, region_id):
        """
        Called when the model deletes a region.

        Parameters
        ----------
        region_id : int
            ID of the region that was deleted
        """
        pass

    @abstractmethod
    def finish_regions(self):
        """
        Called by the model when a region update completes and any resulting
        region merges have already been done.
        """
        pass


class GIRegionModel:
    """
    Model for tracking a set of regions.
    """
    def __init__(self):
        # Right now, the region model is effectively stateless, other
        # than maintaining the set of registered listeners.  That is
        # because the regions are not used for anything, so there is
        # no need to remember where they all are.  This is likely to
        # change in future and that information should likely be
        # kept in here.
        self.region_id = 1
        self.listeners = list()
        self.regions = dict()

    def add_listener(self, listener):
        """
        Add a listener to this region model.

        The listener can either be a :class:`GIRegionListener` or
        it can be a function,  The function should expect as
        arguments, the `region_id`, and `start`, and `stop` x
        range values.

        Parameters
        ----------
        listener : :class:`~geminidr.interactive.interactive.GIRegionListener`
        """
        if not isinstance(listener, GIRegionListener):
            raise ValueError("must be a BandListener")
        self.listeners.append(listener)

    def load_from_tuples(self, tuples):
        region_ids = list(self.regions.keys())
        for region_id in region_ids:
            self.delete_region(region_id)
        self.region_id=1
        for tup in tuples:
            self.adjust_region(self.region_id, tup.start, tup.stop)
            self.region_id = self.region_id + 1
        self.finish_regions()

    def load_from_string(self, region_string):
        self.load_from_tuples(cartesian_regions_to_slices(region_string))

    def adjust_region(self, region_id, start, stop):
        """
        Adjusts the given region ID to the specified X range.

        The region ID may refer to a brand new region ID as well.
        This method will call into all registered listeners
        with the updated information.

        Parameters
        ----------
        region_id : int
            ID fo the region to modify
        start : float
            Starting coordinate of the x range
        stop : float
            Ending coordinate of the x range

        """
        if start is not None and stop is not None and start > stop:
            start, stop = stop, start
        if start is not None:
            start = int(start)
        if stop is not None:
            stop = int(stop)
        self.regions[region_id] = [start, stop]
        for listener in self.listeners:
            listener.adjust_region(region_id, start, stop)

    def delete_region(self, region_id):
        """
        Delete a region by id

        Parameters
        ----------
        region_id : int
            ID of the region to delete

        """
        del self.regions[region_id]
        for listener in self.listeners:
            listener.delete_region(region_id)

    def finish_regions(self):
        """
        Finish operating on the regions.

        This call is for when a region update is completed.  During normal
        mouse movement, we update the view to be interactive.  We do not
        do more expensive stuff like merging intersecting regions together
        or updating the mask and redoing the fit.  That is done here
        instead once the region is set.
        """
        # first we do a little consolidation, in case we have overlaps
        region_dump = list()
        for key, value in self.regions.items():
            region_dump.append([key, value])
        for i in range(len(region_dump)-1):
            for j in range(i+1, len(region_dump)):
                # check for overlap and delete/merge regions
                akey, aregion = region_dump[i]
                bkey, bregion = region_dump[j]
                if (aregion[0] is None or bregion[1] is None or aregion[0] < bregion[1]) \
                        and (aregion[1] is None or bregion[0] is None or aregion[1] > bregion[0]):
                    # full overlap?
                    if (aregion[0] is None or (bregion[0] is not None and aregion[0] <= bregion[0])) \
                            and (aregion[1] is None or (bregion is not None and aregion[1] >= bregion[1])):
                        # remove bregion
                        self.delete_region(bkey)
                    elif (bregion[0] is None or (aregion[0] is not None and aregion[0] >= bregion[0])) \
                            and (bregion[1] is None or (aregion[1] is not None and aregion[1] <= bregion[1])):
                        # remove aregion
                        self.delete_region(akey)
                    else:
                        aregion[0] = None if None in (aregion[0], bregion[0]) else min(aregion[0], bregion[0])
                        aregion[1] = None if None in (aregion[1], bregion[1]) else max(aregion[1], bregion[1])
                        self.adjust_region(akey, aregion[0], aregion[1])
                        self.delete_region(bkey)
        for listener in self.listeners:
            listener.finish_regions()

    def find_region(self, x):
        """
        Find the first region that contains x in it's range, or return a tuple of None

        Parameters
        ----------
        x : float
            Find the first region that contains x, if any

        Returns
        -------
            tuple : (region id, start, stop) or (None, None, None) if there are no matches
        """
        for region_id, region in self.regions.items():
            if (region[0] is None or region[0] <= x) and (region[1] is None or x <= region[1]):
                return region_id, region[0], region[1]
        return None, None, None

    def closest_region(self, x):
        """
        Fid the region with an edge closest to x.

        Parameters
        ----------
        x : float
            x position to find closest edge to

        Returns
        -------
        int, float : int region id and float position of other edge or None, None if no regions exist
        """
        ret_region_id = None
        ret_region = None
        closest = None
        for region_id, region in self.regions.items():
            distance = None if region[1] is None else abs(region[1]-x)
            if closest is None or (distance is not None and distance < closest):
                ret_region_id = region_id
                ret_region = region[0]
                closest = distance
            distance = None if region[0] is None else abs(region[0] - x)
            if closest is None or (distance is not None and distance < closest):
                ret_region_id = region_id
                ret_region = region[1]
                closest = distance
        return ret_region_id, ret_region

    def contains(self, x):
        """
        Check if any of the regions contains point x

        Parameters
        ----------
        x : float
            point to check for region inclusion

        Returns
        -------
        bool : True if there are no regions defined, or if any region contains x in it's range
        """
        if len(self.regions.values()) == 0:
            return True
        for b in self.regions.values():
            if (b[0] is None or b[0] < x) and (b[1] is None or x < b[1]):
                return True
        return False

    def build_regions(self):
        def none_cmp(x, y):
            if x is None and y is None:
                return 0
            if x is None:
                return -1
            if y is None:
                return 1
            return x - y
        def region_sorter(a, b):
            retval = none_cmp(a[0], b[0])
            if retval == 0:
                retval = none_cmp(a[1], b[1])
            return retval
        def deNone(val, offset=0):
            return '' if val is None else val + offset
        if self.regions is None or len(self.regions.values()) == 0:
            return None
        sorted_regions = list()
        sorted_regions.extend(self.regions.values())
        sorted_regions.sort(key=cmp_to_key(region_sorter))
        return ','.join(['{}:{}'.format(deNone(b[0],offset=1), deNone(b[1])) for b in sorted_regions])


class RegionHolder:
    """
    Used by `~geminidr.interactive.interactive.GIRegionView` to track start/stop
    independently of the bokeh Annotation since we want to support `None`.

    We need to know if the start/stop values are a specific value or `None`
    which is open ended left/right.
    """
    def __init__(self, annotation, start, stop):
        self.annotation = annotation
        self.start = start
        self.stop = stop


class GIRegionView(GIRegionListener):
    """
    View for the set of regions to show then in a figure.
    """
    def __init__(self, fig, model):
        """
        Create the view for the set of regions managed in the given model
        to display them in a figure.

        Parameters
        ----------
        fig : :class:`~bokeh.plotting.Figure`
            the figure to display the regions in
        model : :class:`~geminidr.interactive.interactive.GIRegionModel`
            the model for the region information (may be shared by multiple
            :class:`~geminidr.interactive.interactive.GIRegionView` instances)
        """
        self.fig = fig
        self.model = model
        model.add_listener(self)
        self.regions = dict()
        fig.y_range.on_change('start', lambda attr, old, new: self.update_viewport())
        fig.y_range.on_change('end', lambda attr, old, new: self.update_viewport())

    def adjust_region(self, region_id, start, stop):
        """
        Adjust a region by it's ID.

        This may also be a new region, if it is an ID we haven't
        seen before.  This call will create or adjust the glyphs
        in the figure to reflect the new data.

        Parameters
        ----------
        region_id : int
            id of region to create or adjust
        start : float
            start of the x range of the region
        stop : float
            end of the x range of the region
        """
        def fn():
            draw_start = start
            draw_stop = stop
            if draw_start is None:
                draw_start = self.fig.x_range.start - ((self.fig.x_range.end - self.fig.x_range.start) / 10.0)
            if draw_stop is None:
                draw_stop = self.fig.x_range.end + ((self.fig.x_range.end - self.fig.x_range.start) / 10.0)
            if region_id in self.regions:
                region = self.regions[region_id]
                region.start = start
                region.stop = stop
                region.annotation.left = draw_start
                region.annotation.right = draw_stop
            else:
                region = BoxAnnotation(left=draw_start, right=draw_stop, fill_alpha=0.1, fill_color='navy')
                self.fig.add_layout(region)
                self.regions[region_id] = RegionHolder(region, start, stop)
        if self.fig.document is not None:
            self.fig.document.add_next_tick_callback(lambda: fn())
        else:
            # do it now
            fn()

    def update_viewport(self):
        """
        Update the view in the figure.

        This call is made whenever we detect a change in the display
        area of the view.  By redrawing, we ensure the lines and
        axis label are in view, at 80% of the way up the visible
        Y axis.

        """
        if self.fig.y_range.start is not None and self.fig.y_range.end is not None:
            for region in self.regions.values():
                if region.start is None or region.stop is None:
                    draw_start = region.start
                    draw_stop = region.stop
                    if draw_start is None:
                        draw_start = self.fig.x_range.start - ((self.fig.x_range.end - self.fig.x_range.start) / 10.0)
                    if draw_stop is None:
                        draw_stop = self.fig.x_range.end + ((self.fig.x_range.end - self.fig.x_range.start) / 10.0)
                    region.annotation.left = draw_start
                    region.annotation.right = draw_stop

    def delete_region(self, region_id):
        """
        Delete a region by ID.

        If the view does not recognize the id, this is a no-op.
        Otherwise, all related glyphs are cleaned up from the figure.

        Parameters
        ----------
        region_id : int
            ID of region to remove

        """
        def fn():
            if region_id in self.regions:
                region = self.regions[region_id]
                region.annotation.left = 0
                region.annotation.right = 0
                region.start = 0
                region.stop = 0
                # TODO remove it (impossible?)
        # We have to defer this as the delete may come via the keypress URL
        # But we aren't in the PrimitiveVisualizaer so we reference the
        # document and queue it directly
        self.fig.document.add_next_tick_callback(lambda: fn())

    def finish_regions(self):
        pass


class RegionEditor(GIRegionListener):
    def __init__(self, region_model):
        self.text_input = TextInput(
            title="Regions (i.e. 100:500,510:900,950: Press 'Enter' to apply):",
            max_width=600,
            sizing_mode="stretch_width",
            width_policy="max",
        )
        self.text_input.value = region_model.build_regions()
        self.region_model = region_model
        self.region_model.add_listener(self)
        self.text_input.on_change("value", self.handle_text_value)
        self.error_message = Div(text="<b><span style='color:red'>please use comma separated : delimited values (i.e. 100:500,510:900,950:)</span></b>")
        self.error_message.visible = False
        self.widget = column(self.text_input, self.error_message)
        self.handling = False

    def adjust_region(self, region_id, start, stop):
        pass

    def delete_region(self, region_id):
        self.text_input.value = self.region_model.build_regions()

    def finish_regions(self):
        self.text_input.value = self.region_model.build_regions()

    def standardize_region_text(self, region_text):
        region_text = re.sub(r'[ ,]+', ',', region_text)
        region_text = re.sub(r'^,', '', region_text)
        region_text = re.sub(r',$', '', region_text)
        return region_text

    def handle_text_value(self, attr, old, new):
        if not self.handling:
            self.handling = True
            region_text = self.standardize_region_text(new)
            current = self.region_model.build_regions()
            if current != region_text:
                if re.match(r'^((\d+:|\d+:\d+|:\d+)(,\d+:|,\d+:\d+|,:\d+)*)$|^ *$', region_text):
                    self.region_model.load_from_string(region_text)
                    self.text_input.value = self.region_model.build_regions()
                    self.error_message.visible = False
                else:
                    if 'region_input_error' not in self.text_input.css_classes:
                        self.error_message.visible = True
            else:
                self.error_message.visible = False
            self.handling = False

    def get_widget(self):
        return self.widget<|MERGE_RESOLUTION|>--- conflicted
+++ resolved
@@ -371,14 +371,9 @@
 
     slider.width = slider_width
 
-<<<<<<< HEAD
-    text_input = TextInput(width=64, value=str(value))
-    component = row(slider, text_input, css_classes=["text_slider_%s" % attr,])
-=======
     text_input = NumericInput(width=64, value=value, low=min_value, high=max_value, format=fmt,
                               mode='float' if is_float else 'int')
-    component = row(slider, text_input, css_classes=["text_sider_%s" % attr,])
->>>>>>> 95b0b703
+    component = row(slider, text_input, css_classes=["text_slider_%s" % attr, ])
 
     def _input_check(val):
         # Check if the value is viable as an int or float, according to our type
@@ -419,20 +414,6 @@
     def handle_value(attrib, old, new):
         # Handle a new value and set the registered object/attribute accordingly
         # Also updates the slider and calls the registered handler function, if any
-<<<<<<< HEAD
-        numeric_value = None
-        if is_float:
-            numeric_value = float(new)
-        else:
-            numeric_value = int(new)
-        if (max_value is not None and numeric_value > max_value) or \
-                (min_value is not None and numeric_value < min_value):
-            text_input.remove_on_change("value", handle_value)
-            text_input.value = str(old)
-            text_input.on_change("value", handle_value)
-            return
-=======
->>>>>>> 95b0b703
         if obj and attr:
             try:
                 if not hasattr(obj, attr) and isinstance(obj, dict):

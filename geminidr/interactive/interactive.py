--- conflicted
+++ resolved
@@ -298,16 +298,9 @@
         if params.reinit_params:
             for key in params.reinit_params:
                 field = params.fields[key]
-<<<<<<< HEAD
-                if field.default or field.default == 0:
-                    if hasattr(field, 'min'):
-                        step = 1
-                    else:
-=======
                 if hasattr(field, 'min'):
                     is_float = field.dtype is not int
                     if is_float:
->>>>>>> 0e4a6038
                         step = 0.1
                     else:
                         step = 1

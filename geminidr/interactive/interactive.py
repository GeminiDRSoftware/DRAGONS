--- conflicted
+++ resolved
@@ -100,12 +100,8 @@
         template=None,
         help_text=None,
         ui_params=None,
-<<<<<<< HEAD
         reinit_live=False,
     ):
-=======
-        reinit_live=False):
->>>>>>> d95045ac
         """
         Initialize a visualizer.
 
@@ -311,18 +307,6 @@
             # recalculation has finished.
             reinit_live = self.reinit_live
             self.reinit_live = False
-<<<<<<< HEAD
-
-            try:
-                if result:
-                    self.reset_reinit_panel()
-                    if extra_handler_fn:
-                        extra_handler_fn()
-
-            finally:
-                self.reinit_live = reinit_live
-=======
->>>>>>> d95045ac
 
             try:
                 if result:
@@ -784,10 +768,7 @@
         slider_width: int = 256,
         add_spacer=False,
         hide_textbox=None,
-<<<<<<< HEAD
-=======
         reinit_live=False
->>>>>>> d95045ac
     ):
         """
         Makes appropriate widgets for all the parameters in params,

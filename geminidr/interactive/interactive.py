--- conflicted
+++ resolved
@@ -249,13 +249,8 @@
         else:
             self.message_holder.text = message
 
-<<<<<<< HEAD
     def make_widgets_from_config(self, params, extras, reinit_live,
                                  slider_width=256):
-=======
-    def make_widgets_from_parameters(self, params, reinit_live: bool = True,
-                                 slider_width: int = 256):
->>>>>>> 1b591a96
         """
         Makes appropriate widgets for all the parameters in params,
         using the config to determine the type. Also adds these widgets
@@ -276,92 +271,19 @@
         list : Returns a list of widgets to display in the UI.
         """
         widgets = []
-<<<<<<< HEAD
-        if self.config is None:
-            self.log.warn("No config, unable to make widgets")
-            return widgets
-        for pname, value in self.config.items():
-            if pname not in params:
-                continue
-            field = self.config._fields[pname]
-            # Do some inspection of the config to determine what sort of widget we want
-            doc = field.doc.split('\n')[0]
-            if hasattr(field, 'min'):
-                # RangeField => Slider
-                start, end = field.min, field.max
-                # TODO: Be smarter here!
-                if start is None:
-                    start = -20
-                if end is None:
-                    end = 50
-                step = start
-                allow_none = field.optional
-                is_float = field.dtype is not int
-
-                widget = build_text_slider(
-                    doc, value, step, start, end, obj=self.config, attr=pname,
-                    slider_width=slider_width, allow_none=allow_none,
-                    is_float=is_float)
-
-                self.widgets[pname] = widget.children[0]
-            elif hasattr(field, 'allowed'):
-                # ChoiceField => drop-down menu
-                widget = Dropdown(label=doc, menu=list(self.config.allowed.keys()))
-            else:
-                # Anything else
-                print("FIELD", pname)
-                widget = TextInput(title=doc)
-
-            widgets.append(widget)
-            # Complex multi-widgets will already have been added
-            if pname not in self.widgets:
-                self.widgets[pname] = widget
-
-        for pname, field in extras.items():
-            # Do some inspection of the config to determine what sort of widget we want
-            doc = field.doc.split('\n')[0]
-            if hasattr(field, 'min'):
-                # RangeField => Slider
-                start, end = field.min, field.max
-                # TODO: Be smarter here!
-                if start is None:
-                    start = -20
-                if end is None:
-                    end = 50
-                step = start
-                allow_none = field.optional
-                is_float = field.dtype is not int
-
-                widget = build_text_slider(
-                    doc, field.default, step, start, end, obj=self.extras,
-                    attr=pname, handler=self.slider_handler_factory(
-                        pname, reinit_live=reinit_live),
-                    throttled=True, slider_width=slider_width,
-                    allow_none=allow_none, is_float=is_float)
-
-                self.widgets[pname] = widget.children[0]
-                self.extras[pname] = field.default
-            else:
-                # Anything else
-                widget = TextInput(title=doc)
-                self.extras[pname] = ''
-
-            widgets.append(widget)
-            # Complex multi-widgets will already have been added
-            if pname not in self.widgets:
-                self.widgets[pname] = widget
-=======
         if params.reinit_params:
             for key in params.reinit_params:
                 field = params.fields[key]
-                if field.default or field.default == 0:
-                    if field.dtype == int:
+                if hasattr(field, 'min'):
+                    is_float = field.dtype is not int
+                    if is_float:
+                        step = 0.1
+                    else:
                         step = 1
-                    else:
-                        step = 0.1
                     widget = build_text_slider(
                         params.titles[key], params.values[key], step, field.min, field.max, obj=params.values,
                         attr=key, slider_width=slider_width, allow_none=field.optional, throttled=True,
+                        is_float=is_float,
                         handler=self.slider_handler_factory(key, reinit_live=reinit_live))
 
                     self.widgets[key] = widget.children[0]
@@ -373,7 +295,6 @@
                     # Anything else
                     widget = TextInput(title=field.title)
                     self.widgets[key] = widget
->>>>>>> 1b591a96
 
                 widgets.append(widget)
         return widgets

import re
from abc import ABC, abstractmethod
from copy import copy
from enum import Enum, auto
from functools import cmp_to_key

from bokeh.core.property.instance import Instance
from bokeh.io import show
from bokeh.layouts import column, row
<<<<<<< HEAD
from bokeh.models import (BoxAnnotation, Button, CustomJS, Dropdown,
                          NumeralTickFormatter, Slider, TextInput, Div, NumericInput, PreText, Panel)
=======
from bokeh.models import (BoxAnnotation, Button, CustomJS, NumeralTickFormatter, Slider, TextInput, Div,
                          NumericInput, PreText, Spacer, Select, ColumnDataSource, Whisker)
>>>>>>> 4a5b3424
from bokeh import models as bm

from geminidr.interactive import server
from geminidr.interactive.fit.help import DEFAULT_HELP
from geminidr.interactive.jupyter import jupyter_mode, EMBEDDED_SERVER_MODE
from geminidr.interactive.server import register_callback, using_jupyter
from gempy.library.astrotools import cartesian_regions_to_slices, parse_user_regions
from gempy.library.config import FieldValidationError, Config

# Singleton instance, there is only ever one of these
from gempy.utils import logutils


__all__ = ["FitQuality", "PrimitiveVisualizer", "build_text_slider", "connect_region_model",
           "GIRegionListener", "GIRegionModel", "RegionEditor", "TabsTurboInjector", "UIParameters",
           "do_later"]


_visualizer = None


_log = logutils.get_logger(__name__)


def _title_from_field(field):
    """
    Extract a suitable UI Field Title from a Field instance

    Parameters
    ----------

    field : :class:`~gempy.library.config.config.Field`
        Field object to infer title for

    returns
    -------
        str : Title string for UI
    """
    if hasattr(field, 'title'):
        title = field.title
    elif hasattr(field, 'name'):
        title = field.name.replace('_', ' ').title()
    else:
        raise ValueError("Field has neither title nor name, unable to parse a title")


class FitQuality(Enum):
    GOOD = auto()
    POOR = auto()
    BAD = auto()


class PrimitiveVisualizer(ABC):
    def __init__(self, title='', primitive_name='',
                 filename_info='', template=None, help_text=None, ui_params=None):
        """
        Initialize a visualizer.

        This base class creates a submit button suitable for any subclass
        to use and it also listens for the UI window to close, executing a
        submit if that happens.  The submit button will cause the `bokeh`
        event loop to exit and the code will resume executing in whatever
        top level call you are visualizing from.

        Parameters
        ----------
        title : str
            Title fo the primitive for display, currently not used
        primitive_name : str
            Name of the primitive function related to this UI, used in the title bar
        filename_info : str
            Information about the file being operated on
        template : str
            Optional path to an html template to render against, if customization is desired
        """
        global _visualizer
        _visualizer = self

        # Make the widgets accessible from external code so we can update
        # their properties if the default setup isn't great
        self.widgets = {}

        # set help to default, subclasses should override this with something specific to them
        self.help_text = help_text if help_text else DEFAULT_HELP

        self.exited = False
        self.title = title
        self.filename_info = filename_info if filename_info else ''
        self.primitive_name = primitive_name if primitive_name else ''
        self.template = template
        self.extras = dict()
        self.ui_params = ui_params

        self.user_satisfied = False

        self.bokeh_legend = Div(text='Plot Tools<br/><img src="dragons/static/bokehlegend.png" />')
        self.submit_button = Button(align='center',
                                    button_type='success',
                                    css_classes=["submit_btn"],
                                    id="_submit_btn",
                                    label="Accept",
                                    name="submit_btn",
                                    )
        self.abort_button = Button(align='center',
                                   button_type='warning',
                                   css_classes=["submit_btn"],
                                   id="_warning_btn",
                                   label="Abort",
                                   name="abort_btn",
                                   )
        # The submit_button_handler is only needed to flip the user_accepted flag to True before
        # the bokeh event loop terminates
        # self.submit_button.on_click(self.submit_button_handler)
        # This window closing will end the session.  That is what
        # causes the bokeh event look to terminate via session_ended().
        callback = CustomJS(code="""
            $.ajax('/shutdown').done(function()
                {
                    window.close();
                });
        """)

        # Listen to the disabled state and tweak that inside submit_button_handler
        # This allows us to execute a python callback to the submit_button on click.  Then,
        # if we decide to execute the /shutdown via javascript, we can just 'disable' the
        # submit button to trigger that logic (DOM events are the only way to trigger
        # JS callbacks in bokeh)
        self.submit_button.on_click(self.submit_button_handler)
        self.submit_button.js_on_change('disabled', callback)

        abort_callback = CustomJS(code="""
            $.ajax('/shutdown?user_satisfied=false').done(function()
                {
                    window.close();
                });
        """)
        self.abort_button.on_click(self.abort_button_handler)
        self.abort_button.js_on_change('disabled', abort_callback)

        self.doc = None
        self._message_holder = None
        # callback for the new (buttonless) ok/cancel dialog.
        # This gets set just before the dialog is triggered
        self._ok_cancel_callback = None
        # Text widget for triggering ok/cancel via DOM text change event
        self._ok_cancel_holder = None

        self._reinit_params = {k: v for k, v in ui_params.values.items()}

        self.fits = []

    # noinspection PyProtectedMember
    def reset_reinit_panel(self, param=None):
        """
        Reset all the parameters in the Tracing Panel (leftmost column).
        If a param is provided, it resets only this parameter in particular.

        Parameters
        ----------
        param : str
            Parameter name
        """
        for fname in self.ui_params.reinit_params:
            if param is None or fname == param:
                reset_value = self._reinit_params[fname]
            else:
                continue

            # Handle CheckboxGroup widgets
            if hasattr(self.widgets[fname], "value"):
                attr = "value"
            else:
                attr = "active"
                reset_value = [0] if reset_value else []
            old = getattr(self.widgets[fname], attr)

            # Update widget value
            if reset_value is None:
                if not isinstance(self.widgets[fname], TextInput):
                    kwargs = {attr: self.widgets[fname].start, "show_value": False}
                else:
                    kwargs = {attr: ""}
            else:
                kwargs = {attr: reset_value}
            self.widgets[fname].update(**kwargs)

            # Update Text Field via callback function
            if 'value' in self.widgets[fname]._callbacks:
                for callback in self.widgets[fname]._callbacks['value']:
                    callback('value', old=old, new=reset_value)
            if 'value_throttled' in self.widgets[fname]._callbacks:
                for callback in self.widgets[fname]._callbacks['value_throttled']:
                    callback(attrib='value_throttled', old=old, new=reset_value)

    def build_reset_button(self):
        reset_reinit_button = bm.Button(
            button_type='warning',
            height=35,
            id='reset-reinit-pars',
            label="Reset",
            width=202)

        def reset_dialog_handler(result):
            if result:
                self.reset_reinit_panel()

        self.make_ok_cancel_dialog(
            btn=reset_reinit_button,
            message='Do you want to reset the input parameters?',
            callback=reset_dialog_handler)
        return reset_reinit_button

    def make_ok_cancel_dialog(self, btn, message, callback):
        """
        Make an OK/Cancel dialog that will trigger when the given button `btn` is set disabled

        Note this method is superceded by :meth:`show_ok_cancel` which is not dependant on
        disabling buttons.  Avoid using this as it will be refactored out at some point.

        Parameters
        ----------
        btn : :class:`~bokeh.models.Button`
            bokeh Button to listen for disabled
        message : str
            String message to show in the ok/cancel dialog
        callback : function
            Function to call with True/False for the user selection of OK/Cancel
        """
        # This is an older version of ok/cancel that requires a button.  The button is
        # disabled to activate the dialog.  More recently, we needed ok/cancel without
        # disabling a button so that is also available.  See `show_ok_cancel`
        # TODO refactor this out in favor of the other exclusively

        # This is a bit hacky, but bokeh makes it very difficult to bridge the python-js gap.
        def _internal_handler(args):
            if callback:
                if args['result'] == [b'confirmed']:
                    result = True
                else:
                    result = False
                self.do_later(lambda: callback(result))

        callback_name = register_callback(_internal_handler)

        js_confirm_callback = CustomJS(code="""
            cb_obj.name = '';
            var confirmed = confirm('%s');
            var cbid = '%s';
            if (confirmed) {
                $.ajax('/handle_callback?callback=' + cbid + '&result=confirmed');
            } else {
                $.ajax('/handle_callback?callback=' + cbid + '&result=rejected');
            }
            """ % (message, callback_name))
        btn.js_on_click(js_confirm_callback)

    def submit_button_handler(self):
        """
        Submit button handler.

        This handler checks the sanity of the fit(s) and considers three possibilities.

        1) The fit is good, we proceed ahead as normal
        2) The fit is bad, we pop up a message dialog for the user and they hit 'OK' to return to the UI
        3) The fit is poor, we pop up an ok/cancel dialog for the user and continue or return to the UI as directed.
        """
        bad_fits = ", ".join(tab.title for fit, tab in zip(self.fits, self.tabs.tabs)
                             if fit.quality == FitQuality.BAD)
        poor_fits = ", ".join(tab.title for fit, tab in zip(self.fits, self.tabs.tabs)
                              if fit.quality == FitQuality.POOR)
        if bad_fits:
            # popup message
            self.show_user_message(f"Failed fit(s) on {bad_fits}. Please "
                                   "modify the parameters and try again.")
        elif poor_fits:
            def cb(accepted):
                if accepted:
                    # Trigger the exit/fit, otherwise we do nothing
                    self.submit_button.disabled = True
            self.show_ok_cancel(f"Poor quality fit(s)s on {poor_fits}. Click "
                                "OK to proceed anyway, or Cancel to return to "
                                "the fitter.", cb)
        else:
            # Fit is good, we can exit
            # Trigger the submit callback via disabling the submit button
            self.submit_button.disabled = True
            if using_jupyter:
                self.session_ended(None, user_satisfied=True)
                self.doc.clear()

    def abort_button_handler(self):
        """
        Used by the abort button to provide a last ok/cancel dialog to the
        user before killing reduce.
        """
        def cb(accepted):
            if accepted:
                # Trigger the exit/fit, otherwise we do nothing
                _log.warn("Aborting reduction on user request")
                self.abort_button.disabled = True
                if using_jupyter:
                    self.session_ended(None, user_satisfied=False)
                    self.doc.clear()

        self.show_ok_cancel(f"Are you sure you want to abort?  DRAGONS reduce will exit completely.", cb)

    def session_ended(self, sess_context, user_satisfied):
        """
        Handle the end of the session by stopping the bokeh server, which
        will resume python execution in the DRAGONS primitive.

        Parameters
        ----------
        sess_context : Any
            passed by bokeh, but we do not use it

        user_satisfied : bool
            True if the user was satisfied (i.e. we are responding to the submit button)

        Returns
        -------
        none
        """
        self.user_satisfied = user_satisfied
        if not self.exited:
            self.exited = True
            server.stop_server()

    def get_filename_div(self):
        """
        Returns a Div element that displays the current filename.
        """
        div = Div(text=f"<b>Current&nbsp;filename:&nbsp;</b>&nbsp;{self.filename_info}",
                  style={
                         "color": "dimgray",
                         "font-size": "16px",
                         "float": "right",
                  },
                  align="end",
                  )
        return div

    @abstractmethod
    def visualize(self, doc):
        """
        Perform the visualization.

        This is called via bkapp by the bokeh server and happens
        when the bokeh server is spun up to interact with the user.

        Subclasses should implement this method with their particular
        UI needs, but also should call super().visualize(doc) to
        listen for session terminations.

        Parameters
        ----------
        doc : :class:`~bokeh.document.document.Document`
            Bokeh document, this is saved for later in :attr:`~geminidr.interactive.interactive.PrimitiveVisualizer.doc`
        """
        # This is now called via show() to make the code cleaner
        # with respect to some before/after boilerplate.  It also
        # reduces the chances someone will forget to super() call this

    def show(self, doc):
        """
        Show the interactive fitter.

        This is called via bkapp by the bokeh server and happens
        when the bokeh server is spun up to interact with the user.

        This method also detects if it is running in 'test' mode
        and will build the UI and automatically submit it with the
        input parameters.

        Parameters
        ----------
        doc : :class:`~bokeh.document.document.Document`
            Bokeh document, this is saved for later in :attr:`~geminidr.interactive.interactive.PrimitiveVisualizer.doc`
        """
        self.doc = doc

        # wrap the UI setup in a function.  We will callt his directly unless we are
        # running in a Jupyter context, in which we need to post it to the document to
        # execute in that event loop

        def ui_setup():
            doc.on_session_destroyed(lambda stuff: self.session_ended(stuff, False))

            self.visualize(doc)

            if server.test_mode:
                # Simulate a click of the accept button
                self.do_later(lambda: self.submit_button_handler(None))

            # Add a widget we can use for triggering a message
            # This is a workaround, since CustomJS calls can only
            # respond to DOM events.  We'll be able to trigger
            # a Custom JS callback by modifying this widget
            self._message_holder = PreText(text='', css_classes=['hidden'])
            callback = CustomJS(args={}, code='alert(cb_obj.text);')
            self._message_holder.js_on_change('text', callback)

            # Add the invisible PreText element to drive message dialogs off
            # of.  We do this with a do_later so that it will happen after the
            # subclass implementation does all of it's document setup.  So,
            # this widget will be added at the end.
            self.do_later(lambda: doc.add_root(row(self._message_holder, )))

            # and we have to hide it, the css class isn't enough
            def _hide_message_holder():
                self._message_holder.visible = False
            self.do_later(_hide_message_holder)

            #################
            # OK/Cancel Setup
            #################
            # This is a workaround for bokeh so we can drive an ok/cancel dialog box
            # and have the response sent back down via a Tornado web endpoint.  This
            # is not dependent on being tied to a button like the earlier version.
            # It does, therefore, need it's own widget which we supply as hidden
            # and also double as the means for passing the text message to the js
            def _internal_ok_cancel_handler(args):
                if args['result'] == [b'confirmed']:
                    result = True
                else:
                    result = False
                self.do_later(lambda: self._ok_cancel_callback(result))

            # callback_name is the unique ID that will be passed back in to the /handle_callback endpoint
            # so it will execute the python method _internal_ok_cancel_handler
            callback_name = register_callback(_internal_ok_cancel_handler)

            # This JS callback will execute when the ok/cancel exits
            ok_cancel_callback = CustomJS(code="""
                cb_obj.name = '';
                var confirmed = confirm(cb_obj.text);
                var cbid = '%s';
                if (confirmed) {
                    $.ajax('/handle_callback?callback=' + cbid + '&result=confirmed');
                } else {
                    $.ajax('/handle_callback?callback=' + cbid + '&result=rejected');
                }
                """ % (callback_name,))

            # Add a widget we can use for triggering an ok/cancel
            # This is a workaround, since CustomJS calls can only
            # respond to DOM events.  We'll be able to trigger
            # a Custom JS callback by modifying this widget
            self._ok_cancel_holder = PreText(text='', css_classes=['hidden'])
            self._ok_cancel_holder.js_on_change('text', ok_cancel_callback)

            # Add the invisible PreText element to drive message dialogs off
            # of.  We do this with a do_later so that it will happen after the
            # subclass implementation does all of it's document setup.  So,
            # this widget will be added at the end.
            self.do_later(lambda: doc.add_root(row(self._ok_cancel_holder, )))

        if using_jupyter and not jupyter_mode == EMBEDDED_SERVER_MODE:
            doc.add_next_tick_callback(ui_setup)
        else:
            ui_setup()

    def show_jupyter(self):
        """
        Show the interactive fitter.

        This is called via bkapp by the bokeh server and happens
        when the bokeh server is spun up to interact with the user.

        This method also detects if it is running in 'test' mode
        and will build the UI and automatically submit it with the
        input parameters.

        Parameters
        ----------
        doc : :class:`~bokeh.document.document.Document`
            Bokeh document, this is saved for later in :attr:`~geminidr.interactive.interactive.PrimitiveVisualizer.doc`
        """

        # wrap the UI setup in a function.  We will callt his directly unless we are
        # running in a Jupyter context, in which we need to post it to the document to
        # execute in that event loop
        p = column()

        self.visualize(p)

        if server.test_mode:
            # Simulate a click of the accept button
            self.do_later(lambda: self.submit_button_handler(None))

        # Add a widget we can use for triggering a message
        # This is a workaround, since CustomJS calls can only
        # respond to DOM events.  We'll be able to trigger
        # a Custom JS callback by modifying this widget
        self._message_holder = PreText(text='', css_classes=['hidden'])
        callback = CustomJS(args={}, code='alert(cb_obj.text);')
        self._message_holder.js_on_change('text', callback)

        # Add the invisible PreText element to drive message dialogs off
        # of.  We do this with a do_later so that it will happen after the
        # subclass implementation does all of it's document setup.  So,
        # this widget will be added at the end.
        # self.do_later(lambda: doc.add_root(row(self._message_holder, )))

        # and we have to hide it, the css class isn't enough
        # def _hide_message_holder():
        #     self._message_holder.visible = False
        # self.do_later(_hide_message_holder)

        #################
        # OK/Cancel Setup
        #################
        # This is a workaround for bokeh so we can drive an ok/cancel dialog box
        # and have the response sent back down via a Tornado web endpoint.  This
        # is not dependent on being tied to a button like the earlier version.
        # It does, therefore, need it's own widget which we supply as hidden
        # and also double as the means for passing the text message to the js
        def _internal_ok_cancel_handler(args):
            if args['result'] == [b'confirmed']:
                result = True
            else:
                result = False
            self.do_later(lambda: self._ok_cancel_callback(result))

        # callback_name is the unique ID that will be passed back in to the /handle_callback endpoint
        # so it will execute the python method _internal_ok_cancel_handler
        callback_name = register_callback(_internal_ok_cancel_handler)

        # This JS callback will execute when the ok/cancel exits
        ok_cancel_callback = CustomJS(code="""
            cb_obj.name = '';
            var confirmed = confirm(cb_obj.text);
            var cbid = '%s';
            if (confirmed) {
                $.ajax('/handle_callback?callback=' + cbid + '&result=confirmed');
            } else {
                $.ajax('/handle_callback?callback=' + cbid + '&result=rejected');
            }
            """ % (callback_name,))

        # Add a widget we can use for triggering an ok/cancel
        # This is a workaround, since CustomJS calls can only
        # respond to DOM events.  We'll be able to trigger
        # a Custom JS callback by modifying this widget
        self._ok_cancel_holder = PreText(text='', css_classes=['hidden'])
        self._ok_cancel_holder.js_on_change('text', ok_cancel_callback)

        # Add the invisible PreText element to drive message dialogs off
        # of.  We do this with a do_later so that it will happen after the
        # subclass implementation does all of it's document setup.  So,
        # this widget will be added at the end.
        # self.do_later(lambda: doc.add_root(row(self._ok_cancel_holder, )))
        show(p)

    def show_ok_cancel(self, message, callback):
        """
        New OK/Cancel dialog helper method.

        Use this in preference to the :meth:`make_ok_cancel_dialog` method
        which will be deprecated in future.

        Parameters
        ----------
        message : str
            Text message to show in the ok/cancel dialog
        callback : function
            Function to call with a bool of True if the user hit OK, or False for Cancel
        """
        # This saves the `callback` in the `_ok_cancel_callback` field.  When
        # the callback comes back into the bokeh server, that is the function
        # that will be called with True (OK) or False (Cancel).
        # We wrap it in a do_later so it will execute on the UI thread.
        self._ok_cancel_callback = lambda x: self.do_later(lambda: callback(x))

        # modifying the text of this hidden widget will trigger the ok/cancel dialog
        # which will use the text value as it's message.  Then the dialog will
        # make an AJAX back in and call the `callback` method.
        if self._ok_cancel_holder.text == message:
            # needs to be different to trigger the javascript
            self._ok_cancel_holder.text = f"{message} "
        else:
            self._ok_cancel_holder.text = message

    def do_later(self, fn):
        """
        Perform an operation later, on the bokeh event loop.

        This call lets you stage a function to execute within the bokeh event loop.
        This is necessary if you want to interact with the bokeh and you are not
        coming from code that is already executing in that context.  Basically,
        this happens when the code is executing because a key press in the browser
        came in through the tornado server via the `handle_key` URL.

        Parameters
        ----------
        fn : function
            Function to execute in the bokeh loop (should not take required arguments)
        """
        if self.doc is None:
            if hasattr(self, 'log') and self.log is not None:
                self.log.warn("Call to do_later, but no document is set.  Does this PrimitiveVisualizer call "
                              "super().visualize(doc)?")
            # no doc, probably ok to just execute
            fn()
        else:
            self.doc.add_next_tick_callback(fn)

    def make_modal(self, widget, message):
        """
        Make a modal dialog that activates whenever the widget is disabled.

        A bit of a hack, but this attaches a modal message that freezes
        the whole UI when a widget is disabled.  This is intended for long-running
        operations.  So, what you do is you set `widget.disabled=True` in your
        code and then use `do_later` to queue a long running bit of work.  When
        that work is finished, it should also do a `widget.disabled=False`.

        The reason the work has to be posted to the bokeh loop via `do_later`
        is to allow this modal dialog to execute first.

        Parameters
        ----------
        widget : :class:`~bokeh.models.widgets.widget.Widget`
            bokeh widget to watch for disable/enable
        message : str
            message to display in the popup modal
        """
        callback = CustomJS(args=dict(source=widget), code="""
            if (source.disabled) {
                openModal('%s');
            } else {
                closeModal();
            }
        """ % message)
        widget.js_on_change('disabled', callback)

    def show_user_message(self, message):
        """
        Make a modal message dialog to display to the user.

        Parameters
        ----------
        message : str
            message to display in the popup modal
        """
        # In the constructor, we setup this throwaway widget
        # so we could listen for changes in it's text field
        # and display those via an alert.  It's a workaround
        # so that here we can send messages to the user from
        # the bokeh server-side python.
        if self._message_holder.text == message:
            # need to trigger a change...
            self._message_holder.text = f"{message} "
        else:
            self._message_holder.text = message

    def make_widgets_from_parameters(self, params, reinit_live: bool = True,
                                     slider_width: int = 256, add_spacer=False,
                                     hide_textbox=None):
        """
        Makes appropriate widgets for all the parameters in params,
        using the config to determine the type. Also adds these widgets
        to a dict so they can be accessed from the calling primitive.

        Parameters
        ----------
        params : :class:`UIParameters`
            Parameters to make widgets for
        reinit_live : bool
            True if recalcuating points is cheap, in which case we don't need a button and do it on any change.
            Currently only viable for text-slider style inputs
        slider_width : int
            Width of the sliders
        add_spacer : bool
            If True, add a spacer between sliders and their text-boxes
        hide_textbox : list
            If set, a list of range field names for which we don't want a textbox

        Returns
        -------
        list : Returns a list of widgets to display in the UI.
        """
        widgets = []
        if hide_textbox is None:
            hide_textbox = []
        if params.reinit_params:
            for key in params.reinit_params:
                field = params.fields[key]
                if hasattr(field, 'min'):
                    is_float = field.dtype is not int
                    if is_float:
                        step = 0.1
                    else:
                        step = 1
                    widget = build_text_slider(
                        params.titles[key], params.values[key], step, field.min, field.max, obj=params.values,
                        attr=key, slider_width=slider_width, allow_none=field.optional, throttled=True,
                        is_float=is_float,
                        handler=self.slider_handler_factory(key, reinit_live=reinit_live),
                        add_spacer=add_spacer, hide_textbox=key in hide_textbox)

                    self.widgets[key] = widget.children[0]
                    widgets.append(widget)
                elif hasattr(field, 'allowed'):
                    # ChoiceField => drop-down menu
                    if key in params.titles:
                        title = params.titles[key]
                    else:
                        title = _title_from_field(field)
                    widget = Select(width=96,
                                    value=params.values[key], options=list(field.allowed.keys()))
                    def _select_handler(attr, old, new):
                        self.extras[key] = new
                        if reinit_live:
                            self.reconstruct_points()
                    widget.on_change('value', _select_handler)
                    self.widgets[key] = widget
                    widgets.append(row([Div(text=title, align='center'), widget]))
                elif field.dtype is bool:
                    widget = bm.CheckboxGroup(labels=[" "],
                                              active=[0] if params.values[key] else [],
                                              width_policy="min")
                    cb_key = key
                    def _cb_handler(cbkey, val):
                        self.extras[cbkey] = True if len(val) else False
                        if reinit_live:
                            self.reconstruct_points()
                    widget.on_click(lambda v: _cb_handler(cb_key, v))
                    self.widgets[key] = widget
                    widgets.append(row([Div(text=params.titles[key], align='start'), widget]))
                else:
                    # Anything else
                    if key in params.titles:
                        title = params.titles[key]
                    else:
                        title = _title_from_field(field)
                    widget = TextInput(title=title,
                                       min_width=100,
                                       max_width=256,
                                       width_policy="fit",
                                       placeholder=params.placeholders[key]
                                       if key in params.placeholders else None)
                    self.widgets[key] = widget
                    widgets.append(widget)
        return widgets

    def slider_handler_factory(self, key, reinit_live=False):
        """
        Returns a function that updates the `extras` attribute.

        Parameters
        ----------
        key : str
            The parameter name to be updated.
        reinit_live : bool, optional
            Update the reconstructed points on "real time".

        Returns
        -------
        function : callback called when we change the slider value.
        """

        def handler(val):
            self.extras[key] = val
            if reinit_live:
                self.reconstruct_points()

        return handler

    def select_handler_factory(self, key, reinit_live=False):
        """
        Returns a function that updates the `extras` attribute.

        Parameters
        ----------
        key : str
            The parameter name to be updated.
        reinit_live : bool, optional
            Update the reconstructed points on "real time".

        Returns
        -------
        function : callback called when we change the slider value.
        """

        def handler(val):
            self.extras[key] = val
            if reinit_live:
                self.reconstruct_points()

        return handler


def build_text_slider(title, value, step, min_value, max_value, obj=None,
                      attr=None, handler=None, throttled=False,
                      slider_width=256, config=None, allow_none=False,
                      is_float=None, add_spacer=False, hide_textbox=False):
    """
    Make a slider widget to use in the bokeh interface.

    Parameters
    ----------
    title : str
        Title for the slider
    value : int
        Value to initially set
    step : float
        Step size
    min_value : int
        Minimum slider value, or None defaults to min(value,0)
    max_value : int
        Maximum slider value, or None defaults to value*2
    obj : object
        Instance to modify the attribute of when slider changes
    attr : str
        Name of attribute in obj to be set with the new value
    handler : method
        Function to call after setting the attribute
    throttled : bool
        Set to `True` to limit handler calls to when the slider is released (default False)
    allow_none : bool
        Set to `True` to allow an empty text entry to specify a `None` value
    is_float : bool
        nature of parameter (None => try to figure it out)
    add_spacer : bool
        Add a spacer element between the slider and the text input (default False)
    hide_textbox : bool
        If True, don't show a text box and just use a slider (default False)

    Returns
    -------
        :class:`~bokeh.models.layouts.Row` bokeh Row component with the interface inside

    """
    if min_value is None and config is not None:
        field = config._fields.get(attr, None)
        if field is not None:
            if hasattr(field, 'min'):
                min_value = field.min
    if max_value is None and config is not None:
        field = config._fields.get(attr, None)
        if field is not None:
            if hasattr(field, 'max'):
                max_value = field.max

    if value is None:
        start = min_value if min_value is not None else 0
        end = max_value if max_value is not None else 10
        slider_kwargs = {"value": start, "show_value": False}
    else:
        start = min(value, min_value) if min_value is not None else min(value, 0)
        end = max(value, max_value) if max_value is not None else max(10, value*2)
        slider_kwargs = {"value": value, "show_value": True}

    # trying to convince int-based sliders to behave
    if is_float is None:
        is_float = ((value is not None and not isinstance(value, int)) or
                    (min_value is not None and not isinstance(min_value, int)) or
                    (max_value is not None and not isinstance(max_value, int)))
    if step is None:
        if is_float:
            step = 0.1
        else:
            step = 1
    fmt = None
    if not is_float:
        fmt = NumeralTickFormatter(format='0,0')
        slider = Slider(start=start, end=end, step=step, title=title,
                        format=fmt, **slider_kwargs)
    else:
        slider = Slider(start=start, end=end, step=step, title=title,
                        **slider_kwargs)

    slider.width = slider_width

    # NOTE: although NumericInput can handle a high/low limit, it
    # offers no feedback to the user when it does.  Since some of our
    # inputs are capped and others open-ended, we use the js callbacks
    # below to enforce the range limits, if any.
    if not hide_textbox:
        text_input = NumericInput(width=64, value=value,
                                  format=fmt,
                                  mode='float' if is_float else 'int')

        # Custom range enforcement with alert messages
        if max_value is not None:
            text_input.js_on_change('value', CustomJS(
                args=dict(inp=text_input),
                code="""
                    if (%s inp.value > %s) {
                        alert('Maximum is %s');
                        inp.value = %s;
                    }
                """ % ("inp.value != null && " if allow_none else "", max_value, max_value, max_value)))
        if min_value is not None:
            text_input.js_on_change('value', CustomJS(
                args=dict(inp=text_input),
                code="""
                    if (%s inp.value < %s) {
                        alert('Minimum is %s');
                        inp.value = %s;
                    }
                """ % ("inp.value != null && " if allow_none else "", min_value, min_value, min_value)))

        if add_spacer:
            component = row(slider, Spacer(width_policy='max'), text_input, css_classes=["text_slider_%s" % attr, ])
        else:
            component = row(slider, text_input, css_classes=["text_slider_%s" % attr, ])
    else:
        text_input = None
        component = row(slider, css_classes=["text_slider_%s" % attr, ])

    def _input_check(val):
        # Check if the value is viable as an int or float, according to our type
        if ((not is_float) and isinstance(val, int)) or (is_float and isinstance(val, float)):
            return True
        if val is None and not allow_none:
            return False
        if val is None and allow_none:
            return True
        try:
            if is_float:
                float(val)
            else:
                int(val)
            return True
        except ValueError:
            return False

    def update_slider(attrib, old, new):
        # Update the slider with the new value from the text input
        if text_input is not None and not _input_check(new):
            if _input_check(old):
                text_input.value = old
            return
        if new is not None and old != new:
            if is_float:
                ival = float(new)
            else:
                ival = int(new)
            if ival > slider.end and not max_value:
                slider.end = ival
            if ival < slider.end and end < slider.end:
                slider.end = max(end, ival)
            if 0 <= ival < slider.start and min_value is None:
                slider.start = ival
            if ival > slider.start and start > slider.start:
                slider.start = min(ival, start)
            if slider.start <= ival <= slider.end:
                slider.value = ival
            slider.show_value = True
        elif new is None:
            slider.show_value = False

    def update_text_input(attrib, old, new):
        # Update the text input
        if text_input is not None and new != old:
            text_input.value = new

    def handle_value(attrib, old, new):
        # Handle a new value and set the registered object/attribute accordingly
        # Also updates the slider and calls the registered handler function, if any
        if obj and attr:
            try:
                if not hasattr(obj, attr) and isinstance(obj, dict):
                    obj[attr] = new
                else:
                    obj.__setattr__(attr, new)
            except FieldValidationError:
                # reset textbox
                if text_input is not None:
                    text_input.remove_on_change("value", handle_value)
                    text_input.value = old
                    text_input.on_change("value", handle_value)
            else:
                update_slider(attrib, old, new)
        if handler:
            if new is not None:
                handler(new)
            else:
                handler(new)

    if throttled:
        # Since here the text_input calls handle_value, we don't
        # have to call it from the slider as it will happen as
        # a side-effect of update_text_input
        if text_input is not None:
            slider.on_change("value_throttled", update_text_input)
            text_input.on_change("value", handle_value)
        else:
            slider.on_change("value_throttled", handle_value)
    else:
        if text_input is not None:
            slider.on_change("value", update_text_input)
            # since slider is listening to value, this next line will cause the slider
            # to call the handle_value method and we don't need to do so explicitly
            text_input.on_change("value", handle_value)
        else:
            slider.on_change("value", handle_value)
    return component


def connect_region_model(fig, region_model):
    """
    Connect a figure to an aperture and region model for rendering.

    This call will add extra visualizations to the bokeh figure to
    show the regions and apertures in the given models.  Either may
    be passed as None if not relevant.

    This call also does a fix to bokeh to work around a rendering bug.

    Parameters
    ----------
    fig : :class:`~bokeh.plotting.Figure`
        bokeh Figure to add visualizations too
    region_model : :class:`~geminidr.interactive.interactive.GIRegionModel`
        Band model to add view for
    """
    # If we have regions or apertures to show, show them
    if region_model:
        GIRegionView(fig, region_model)

    # This is a workaround for a bokeh bug.  Without this, things like the background shading used for
    # apertures and regions will not update properly after the figure is visible.
    fig.js_on_change('center', CustomJS(args=dict(plot=fig),
                                        code="plot.properties.renderers.change.emit()"))


class GIRegionListener(ABC):
    """
    interface for classes that want to listen for updates to a set of regions.
    """

    @abstractmethod
    def adjust_region(self, region_id, start, stop):
        """
        Called when the model adjusted a region's range.

        Parameters
        ----------
        region_id : int
            ID of the region that was adjusted
        start : float
            New start of the range
        stop : float
            New end of the range
        """
        pass

    @abstractmethod
    def delete_region(self, region_id):
        """
        Called when the model deletes a region.

        Parameters
        ----------
        region_id : int
            ID of the region that was deleted
        """
        pass

    @abstractmethod
    def finish_regions(self):
        """
        Called by the model when a region update completes and any resulting
        region merges have already been done.
        """
        pass


class GIRegionModel:
    """
    Model for tracking a set of regions.

    Parameters
    ----------
    domain : None, or tuple of 2 ints
        range of supported values, or None
    support_adjacent : bool
        If True, enables adjacency mode where regions cannot overlap, but are made visually distinct as they can touch.
    """
    def __init__(self, domain=None, support_adjacent=False):
        self.region_id = 1
        self.support_adjacent = support_adjacent
        self.listeners = list()
        self.regions = dict()
        if domain:
            self.min_x = domain[0]
            self.max_x = domain[1]
        else:
            self.min_x = None
            self.max_x = None

    def add_listener(self, listener):
        """
        Add a listener to this region model.

        The listener can either be a :class:`GIRegionListener` or
        it can be a function,  The function should expect as
        arguments, the `region_id`, and `start`, and `stop` x
        range values.

        Parameters
        ----------
        listener : :class:`~geminidr.interactive.interactive.GIRegionListener`
        """
        if not isinstance(listener, GIRegionListener):
            raise ValueError("must be a BandListener")
        self.listeners.append(listener)

    def clear_regions(self):
        """
        Deletes all regions.
        """
        for region_id in self.regions.keys():
            for listener in self.listeners:
                listener.delete_region(region_id)
        self.regions = dict()

    def load_from_tuples(self, tuples):
        self.clear_regions()
        self.region_id = 1

        def constrain_min(val, min):
            if val is None:
                return min
            if min is None:
                return val
            return max(val, min)
        def constrain_max(val, max):
            if val is None:
                return max
            if max is None:
                return val
            return min(val, max)
        for tup in tuples:
            start = tup.start
            stop = tup.stop
            start = constrain_min(start, self.min_x)
            stop = constrain_max(stop, self.max_x)
            start = constrain_max(start, self.max_x)
            stop = constrain_min(stop, self.min_x)
            self.adjust_region(self.region_id, start, stop)
            self.region_id = self.region_id + 1
        self.finish_regions()

    def load_from_string(self, region_string):
        self.load_from_tuples(cartesian_regions_to_slices(region_string))

    def adjust_region(self, region_id, start, stop):
        """
        Adjusts the given region ID to the specified X range.

        The region ID may refer to a brand new region ID as well.
        This method will call into all registered listeners
        with the updated information.

        Parameters
        ----------
        region_id : int
            ID fo the region to modify
        start : float
            Starting coordinate of the x range
        stop : float
            Ending coordinate of the x range

        """
        if start is not None:
            start = int(start)
        if stop is not None:
            stop = int(stop)
        if start is not None and stop is not None and start > stop:
            start, stop = stop, start
        if self.support_adjacent:
            # We need to cap our range between existing regions
            for other_id, other_region in self.regions.items():
                if other_id != region_id:
                    # if this region would be fully inside other region, abort
                    if other_region[0] < start and other_region[1] > stop:
                        return
                    # if other region would be fully inside this region, cap depending on existing values
                    elif other_region[0] > start and other_region[1] < stop:
                        if start == self.regions[region_id][0]:
                            stop = other_region[0]
                        else:
                            start = other_region[1]
                    # if other region overlaps below, cap the start
                    elif other_region[1] < stop and other_region[1] > start:
                        start = other_region[1]
                    # if other region overlaps above, cap the stop
                    elif other_region[0] > start and other_region[0] < stop:
                        stop = other_region[0]

        self.regions[region_id] = [start, stop]
        for listener in self.listeners:
            listener.adjust_region(region_id, start, stop)

    def delete_region(self, region_id):
        """
        Delete a region by id

        Parameters
        ----------
        region_id : int
            ID of the region to delete

        """
        if self.regions[region_id]:
            del self.regions[region_id]
            for listener in self.listeners:
                listener.delete_region(region_id)

    def finish_regions(self):
        """
        Finish operating on the regions.

        This call is for when a region update is completed.  During normal
        mouse movement, we update the view to be interactive.  We do not
        do more expensive stuff like merging intersecting regions together
        or updating the mask and redoing the fit.  That is done here
        instead once the region is set.
        """
        # first we do a little consolidation, in case we have overlaps
        region_dump = list()
        for key, value in self.regions.items():
            region_dump.append([key, value])
        for i in range(len(region_dump)-1):
            for j in range(i+1, len(region_dump)):
                # check for overlap and delete/merge regions
                akey, aregion = region_dump[i]
                bkey, bregion = region_dump[j]
                if (aregion[0] is None or bregion[1] is None or aregion[0] < bregion[1]) \
                        and (aregion[1] is None or bregion[0] is None or aregion[1] > bregion[0]):
                    # full overlap?
                    if (aregion[0] is None or (bregion[0] is not None and aregion[0] <= bregion[0])) \
                            and (aregion[1] is None or (bregion is not None and aregion[1] >= bregion[1])):
                        # remove bregion
                        self.delete_region(bkey)
                    elif (bregion[0] is None or (aregion[0] is not None and aregion[0] >= bregion[0])) \
                            and (bregion[1] is None or (aregion[1] is not None and aregion[1] <= bregion[1])):
                        # remove aregion
                        self.delete_region(akey)
                    else:
                        aregion[0] = None if None in (aregion[0], bregion[0]) else min(aregion[0], bregion[0])
                        aregion[1] = None if None in (aregion[1], bregion[1]) else max(aregion[1], bregion[1])
                        self.adjust_region(akey, aregion[0], aregion[1])
                        self.delete_region(bkey)
        for listener in self.listeners:
            listener.finish_regions()

    def find_region(self, x):
        """
        Find the first region that contains x in it's range, or return a tuple of None

        Parameters
        ----------
        x : float
            Find the first region that contains x, if any

        Returns
        -------
            tuple : (region id, start, stop) or (None, None, None) if there are no matches
        """
        for region_id, region in self.regions.items():
            if (region[0] is None or region[0] <= x) and (region[1] is None or x <= region[1]):
                return region_id, region[0], region[1]
        return None, None, None

    def closest_region(self, x):
        """
        Fid the region with an edge closest to x.

        Parameters
        ----------
        x : float
            x position to find closest edge to

        Returns
        -------
        int, float : int region id and float position of other edge or None, None if no regions exist
        """
        ret_region_id = None
        ret_region = None
        closest = None
        for region_id, region in self.regions.items():
            distance = None if region[1] is None else abs(region[1]-x)
            if closest is None or (distance is not None and distance < closest):
                ret_region_id = region_id
                ret_region = region[0]
                closest = distance
            distance = None if region[0] is None else abs(region[0] - x)
            if closest is None or (distance is not None and distance < closest):
                ret_region_id = region_id
                ret_region = region[1]
                closest = distance
        return ret_region_id, ret_region

    def contains(self, x):
        """
        Check if any of the regions contains point x

        Parameters
        ----------
        x : float
            point to check for region inclusion

        Returns
        -------
        bool : True if there are no regions defined, or if any region contains x in it's range
        """
        if len(self.regions.values()) == 0:
            return True
        for b in self.regions.values():
            if (b[0] is None or b[0] <= x) and (b[1] is None or x <= b[1]):
                return True
        return False

    def build_regions(self):

        def none_cmp(x, y):
            if x is None and y is None:
                return 0
            if x is None:
                return -1
            if y is None:
                return 1
            return x - y

        def region_sorter(a, b):
            retval = none_cmp(a[0], b[0])
            if retval == 0:
                retval = none_cmp(a[1], b[1])
            return retval

        def deNone(val, offset=0):
            return '' if val is None else val + offset

        if self.regions is None or len(self.regions.values()) == 0:
            return ''

        sorted_regions = list()
        sorted_regions.extend(self.regions.values())
        sorted_regions.sort(key=cmp_to_key(region_sorter))
        return ', '.join(['{}:{}'.format(deNone(b[0], offset=1), deNone(b[1]))
                          for b in sorted_regions])


class RegionHolder:
    """
    Used by `~geminidr.interactive.interactive.GIRegionView` to track start/stop
    independently of the bokeh Annotation since we want to support `None`.

    We need to know if the start/stop values are a specific value or `None`
    which is open ended left/right.

    Not used outside the `interactive` module.
    """
    def __init__(self, annotation, whisker_id, start, stop, fill_color):
        self.annotation = annotation
        self.whisker_id = whisker_id
        self.start = start
        self.stop = stop
        self.fill_color = fill_color

    def update_fill_color(self, fill_color):
        if self.fill_color == fill_color:
            return
        self.fill_color = fill_color
        self.annotation.fill_color = fill_color


class GIRegionView(GIRegionListener):
    """
    View for the set of regions to show then in a figure.

    Not used outside the `interactive` module.
    """
    def __init__(self, fig, model):
        """
        Create the view for the set of regions managed in the given model
        to display them in a figure.

        Parameters
        ----------
        fig : :class:`~bokeh.plotting.Figure`
            the figure to display the regions in
        model : :class:`~geminidr.interactive.interactive.GIRegionModel`
            the model for the region information (may be shared by multiple
            :class:`~geminidr.interactive.interactive.GIRegionView` instances)
        """
        self.fig = fig
        self.model = model
        model.add_listener(self)
        self.regions = dict()
        fig.y_range.on_change('start', lambda attr, old, new: self.update_viewport())
        fig.y_range.on_change('end', lambda attr, old, new: self.update_viewport())

        # The whisker is a single Bokeh glyph but it draws all of the range bars for all regions.
        # These bars are drawn using coordinates in self.whisker_data
        # The index in the arrays if whisker data are a field we track in the self.regions dict
        self.whisker_data = ColumnDataSource(data=dict(base=[], lower=[], upper=[]))
        self.whisker = Whisker(source=self.whisker_data, base="base", upper="upper", lower="lower", dimension='width',
                               base_units="screen")
        self.fig.add_layout(
            self.whisker
        )

    def adjust_region(self, region_id, start, stop):
        """
        Adjust a region by it's ID.

        This may also be a new region, if it is an ID we haven't
        seen before.  This call will create or adjust the glyphs
        in the figure to reflect the new data.

        Parameters
        ----------
        region_id : int
            id of region to create or adjust
        start : float
            start of the x range of the region
        stop : float
            end of the x range of the region
        """
        def fn():
            draw_start = start
            draw_stop = stop
            if draw_start is None:
                draw_start = self.fig.x_range.start - ((self.fig.x_range.end - self.fig.x_range.start) / 10.0)
            if draw_stop is None:
                draw_stop = self.fig.x_range.end + ((self.fig.x_range.end - self.fig.x_range.start) / 10.0)
            if region_id in self.regions:
                region = self.regions[region_id]
                region.start = start
                region.stop = stop
                region.annotation.left = draw_start
                region.annotation.right = draw_stop
                self.whisker_data.patch({'base': [(region.whisker_id, 40)], 'lower': [(region.whisker_id, draw_start)], 'upper': [(region.whisker_id, draw_stop)]})
                self._stripe_regions()
            else:
                fill_color = 'navy'
                # if self.model.support_adjacent and region_id % 2 == 1:
                #     fill_color = 'green'
                region = BoxAnnotation(left=draw_start, right=draw_stop, fill_alpha=0.1, fill_color=fill_color)
                self.fig.add_layout(region)
                whisker_id = len(self.whisker_data.data['base'])
                self.whisker_data.stream({'base': [40], 'upper': [draw_stop], 'lower': [draw_start]})
                self.regions[region_id] = RegionHolder(region, whisker_id, start, stop, fill_color)
                self._stripe_regions()
        if self.fig.document is not None:
            self.fig.document.add_next_tick_callback(lambda: fn())
            pass
        else:
            # do it now
            fn()

    def _stripe_regions(self):
        if self.model.support_adjacent:
            # stripe the regions
            fill_color = 'green'
            for reg in sorted(list(self.regions.values()), key=lambda r: r.start):
                reg.update_fill_color(fill_color)
                fill_color = 'navy' if fill_color == 'green' else 'green'

    def update_viewport(self):
        """
        Update the view in the figure.

        This call is made whenever we detect a change in the display
        area of the view.  By redrawing, we ensure the lines and
        axis label are in view, at 80% of the way up the visible
        Y axis.

        """
        if self.fig.y_range.start is not None and self.fig.y_range.end is not None:
            for region in self.regions.values():
                if region.start is None or region.stop is None:
                    draw_start = region.start
                    draw_stop = region.stop
                    if draw_start is None:
                        draw_start = self.fig.x_range.start - ((self.fig.x_range.end - self.fig.x_range.start) / 10.0)
                    if draw_stop is None:
                        draw_stop = self.fig.x_range.end + ((self.fig.x_range.end - self.fig.x_range.start) / 10.0)
                    region.annotation.left = draw_start
                    region.annotation.right = draw_stop

    def delete_region(self, region_id):
        """
        Delete a region by ID.

        If the view does not recognize the id, this is a no-op.
        Otherwise, all related glyphs are cleaned up from the figure.

        Parameters
        ----------
        region_id : int
            ID of region to remove

        """
        def fn():
            if region_id in self.regions:
                region = self.regions[region_id]
                region.annotation.left = 0
                region.annotation.right = 0
                region.start = 0
                region.stop = 0
                # TODO remove it (impossible?)
        # We have to defer this as the delete may come via the keypress URL
        # But we aren't in the PrimitiveVisualizaer so we reference the
        # document and queue it directly
        self.fig.document.add_next_tick_callback(lambda: fn())

    def finish_regions(self):
        pass


class RegionEditor(GIRegionListener):
    """
    Widget used to create/edit fitting Regions.

    Parameters
    ----------
    region_model : GIRegionModel
        Class that connects this element to the regions on plots.
    """
    def __init__(self, region_model):
        self.text_input = TextInput(
            title="Regions (i.e. 101:500,511:900,951: Press 'Enter' to apply):",
            max_width=600,
            sizing_mode="stretch_width",
            width_policy="max",
        )
        self.text_input.value = region_model.build_regions()
        self.region_model = region_model
        self.region_model.add_listener(self)
        self.text_input.on_change("value", self.handle_text_value)

        self.error_message = Div(text="<b> <span style='color:red'> "
                                      "  Please use comma separated : delimited "
                                      "  values (i.e. 101:500,511:900,951:). "
                                      " Negative values are not allowed."
                                      "</span></b>")

        self.error_message.visible = False
        self.widget = column(self.text_input, self.error_message)
        self.handling = False

    def adjust_region(self, region_id, start, stop):
        pass

    def delete_region(self, region_id):
        self.text_input.value = self.region_model.build_regions()

    def finish_regions(self):
        self.text_input.value = self.region_model.build_regions()

    @staticmethod
    def standardize_region_text(region_text):
        """
        Remove spaces near commas separating values, and removes
        leading/trailing commas in string.

        Parameters
        ----------
        region_text : str
            Region text to clean up.

        Returns
        -------
        str : Clean region text.
        """
        # Handles when deleting last region
        region_text = '' if region_text is None else region_text

        # Replace " ," or ", " with ","
        region_text = re.sub(r'[ ,]+', ',', region_text)

        # Remove comma if region_text starts with ","
        region_text = re.sub(r'^,', '', region_text)

        # Remove comma if region_text ends with ","
        region_text = re.sub(r',$', '', region_text)

        return region_text

    def handle_text_value(self, attr, old, new):
        """
        Handles the new text value inside the Text Input field. The
        (attr, old, new) callback signature is a requirement from Bokeh.

        Parameters
        ----------
        attr :
            Attribute that would be changed. Not used here.
        old : str
            Old attribute value. Not used here.
        new : str
            New attribute value. Used to update regions.
        """
        if not self.handling:
            self.handling = True
            region_text = self.standardize_region_text(new)
            current = self.region_model.build_regions()

            # Clean up regions if text input is empty
            if not region_text or region_text.isspace():
                self.region_model.clear_regions()
                self.text_input.value = ""
                current = None
                region_text = None
                self.region_model.finish_regions()

            if current != region_text:
                unparseable = False
                try:
                    parse_user_regions(region_text)
                except ValueError:
                    unparseable = True
                if not unparseable and re.match(r'^((\d+:|\d+:\d+|:\d+)(,\d+:|,\d+:\d+|,:\d+)*)$|^ *$', region_text):
                    self.region_model.load_from_string(region_text)
                    self.text_input.value = self.region_model.build_regions()
                    self.error_message.visible = False
                else:
                    self.text_input.value = current
                    if 'region_input_error' not in self.text_input.css_classes:
                        self.error_message.visible = True
            else:
                self.error_message.visible = False

            self.handling = False

    def get_widget(self):
        return self.widget


class TabsTurboInjector:
    """
    This helper class wraps a bokeh Tabs widget
    and improves performance by dynamically
    adding and removing children from the DOM
    as their tabs are un/selected.

    There is a moment when the new tab is visually
    blank before the contents pop in, but I think
    the tradeoff is worth it if you're finding your
    tabs unresponsive at scale.
    """
    def __init__(self, tabs: bm.layouts.Tabs):
        """
        Create a tabs turbo helper for the given bokeh Tabs.

        :param tabs: :class:`~bokeh.model.layout.Tabs`
            bokeh Tabs to manage
        """
        if tabs.tabs:
            raise ValueError("TabsTurboInjector expects an empty Tabs object")

        self.tabs = tabs
        self.tab_children = list()
        self.tab_dummy_children = list()

        for i, tab in enumerate(tabs.tabs):
            self.tabs.append(tab)
            self.tab_children.append(tab.child)
            self.tab_dummy_children.append(row())

            if i != tabs.active:
                tab.child = self.tab_dummy_children[i]

        tabs.on_change('active', self.tabs_callback)

    def add_tab(self, child: Instance(bm.layouts.LayoutDOM), title: str):
        """
        Add the given bokeh widget as a tab with the given title.

        This child widget will be tracked by the Turbo helper.  When the tab
        becomes active, the child will be placed into the tab.  When the
        tab is inactive, it will be cleared to improve performance.

        :param child: :class:~bokeh.core.properties.Instance(bokeh.models.layouts.LayoutDOM)
            Widget to add as a panel's contents
        :param title: str
            Title for the new tab
        """
        tab_dummy = row(Div(),)
        tab_child = child

        self.tab_children.append(child)
        self.tab_dummy_children.append(tab_dummy)

        if self.tabs.tabs:
            self.tabs.tabs.append(bm.Panel(child=row(tab_dummy,), title=title))
        else:
            self.tabs.tabs.append(bm.Panel(child=row(tab_child,), title=title))

    def tabs_callback(self, attr, old, new):
        """
        This callback will be used when the tab selection changes.  It will clear the DOM
        of the contents of the inactive tab and add back the new tab to the DOM.

        :param attr: str
            unused, will be ``active``
        :param old: int
            The old selection
        :param new: int
            The new selection
        """
        if old != new:
            def clear_old_tab():
                self.tabs.tabs[old].child.children[0] = self.tab_dummy_children[old]
            # clear the old tab via an event on the UI loop
            # we don't want to do it right now - wait until the tab change has happened
            do_later(clear_old_tab)
            self.tabs.tabs[new].child.children[0] = self.tab_children[new]


class UIParameters:
    """
    Holder class for the set of UI-adjustable parameters
    """
    def __init__(self, config: Config = None, extras: dict = None, reinit_params: list = None,
                 title_overrides: dict = None, placeholders: dict = None):
        """
        Create a UIParameters set of parameters for the UI.

        This object holds a collection of parameters.  These are used for the visualizer to
        provide user interactivity of the inputs.  Although we track a `value` here, note that
        in some cases the UI may provide multiple tabs with distinct inputs.  In that case,
        it is up to the visualizer to track changes to these inputs on a per tab basis itself.

        Parameters
        ----------
        :config: :class:`~gempy.library.config.Config`
            DRAGONS primitive configuration
        :extras: dict
            Dictionary of names to new Fields to track
        :reinit_params: list
            List of names of configuration fields to show in the reinit panel
        :titles_overrides: dict
            Dictionary of overrides for labeling the fields in the UI
        :placeholders: dict
            Dictionary of placeholder text to use for text inputs
        """
        self.fields = dict()
        self.values = dict()
        self.reinit_params = reinit_params
        self.titles = dict()
        self.placeholders = dict()

        if config:
            for fname, field in config._fields.items():
                self.fields[fname] = copy(field)
                self.values[fname] = getattr(config, fname)
        if extras:
            for fname, field in extras.items():
                self.fields[fname] = copy(field)
                self.values[fname] = field.default

        if placeholders:
            self.placeholders = placeholders

        # Parse the titles once and be done, grab initial values
        for fname, field in self.fields.items():
            if title_overrides and fname in title_overrides:
                title = title_overrides[fname]
            else:
                title = field.doc.split('\n')[0]
            if not title:
                title = _title_from_field(field)
            self.titles[fname] = title

    def update_values(self, **kwargs):
        """
        Update values in the config from the supplied arguments
        """
        for k, v in kwargs.items():
            self.values[k] = v

    def __getattr__(self, attr):
        """
        Provides the same interface to get parameter values as Config

        Parameters
        ----------
        attr : str
            Name of config parameter to return the value of
        """
        try:
            return self.values[attr]
        except:
            return object.__getattribute__(self, attr)


def do_later(fn):
    """
    Helper method to queue work to be done on the bokeh UI thread.

    When actiona happen as a result of a key press, for instance, this comes in
    on a different thread than bokeh UI is operating on.  Performing any UI
    impacting changes on this other thread can cause issues.  Instead, wrap
    the desired changes in a function and pass it in here to be run on the UI
    thread.

    This works by referencing the active singleton Visualizer, so that
    code doesn't have to all track the visualizer.

    :param fn:
    :return:
    """
    _visualizer.do_later(fn)<|MERGE_RESOLUTION|>--- conflicted
+++ resolved
@@ -7,13 +7,9 @@
 from bokeh.core.property.instance import Instance
 from bokeh.io import show
 from bokeh.layouts import column, row
-<<<<<<< HEAD
-from bokeh.models import (BoxAnnotation, Button, CustomJS, Dropdown,
-                          NumeralTickFormatter, Slider, TextInput, Div, NumericInput, PreText, Panel)
-=======
-from bokeh.models import (BoxAnnotation, Button, CustomJS, NumeralTickFormatter, Slider, TextInput, Div,
-                          NumericInput, PreText, Spacer, Select, ColumnDataSource, Whisker)
->>>>>>> 4a5b3424
+from bokeh.models import (BoxAnnotation, Button, CustomJS, Dropdown, 
+                          NumeralTickFormatter, Slider, TextInput, Div, NumericInput, PreText, Panel,
+                          Spacer, Select, ColumnDataSource, Whisker)
 from bokeh import models as bm
 
 from geminidr.interactive import server

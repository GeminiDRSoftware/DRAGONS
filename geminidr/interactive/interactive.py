--- conflicted
+++ resolved
@@ -36,7 +36,6 @@
 
         self.user_satisfied = False
 
-<<<<<<< HEAD
         self.bokeh_legend = Div(text='Plot Tools<br/><img src="dragons/static/bokehlegend.png" />')
         self.submit_button = Button(align='center',
                                     button_type='success',
@@ -45,17 +44,10 @@
                                     label="Accept",
                                     name="submit_btn",
                                     width_policy='min')
-        self.submit_button.on_click(self.submit_button_handler)
-=======
-        self.submit_button = Button(
-            label="Accept (click here if you are done)",
-            button_type='success',
-        )
 
         # This now happens indirectly via the /shutdown ajax js callback
         # Remove this line if we stick with that
         # self.submit_button.on_click(self.submit_button_handler)
->>>>>>> f18dbd06
         callback = CustomJS(code="""
             $.ajax('/shutdown').done(function() 
                 {
@@ -669,8 +661,10 @@
     # If we have regions or apertures to show, show them
     if region_model:
         regions = GIRegionView(fig, region_model)
-    if aperture_model:
-        aperture_view = GIApertureView(aperture_model, fig)
+    # This no longer works as we now require holoviews
+    # TODO remove from args to method
+    # if aperture_model:
+    #     aperture_view = GIApertureView(aperture_model, fig)
 
     # This is a workaround for a bokeh bug.  Without this, things like the background shading used for
     # apertures and regions will not update properly after the figure is visible.

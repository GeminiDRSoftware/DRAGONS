import re
from abc import ABC, abstractmethod
from enum import Enum, auto
from functools import cmp_to_key

from bokeh.core.property.instance import Instance
from bokeh.layouts import column, row
from bokeh.models import (BoxAnnotation, Button, CustomJS, Dropdown,
                          NumeralTickFormatter, Slider, TextInput, Div, NumericInput, PreText)
from bokeh import models as bm

from geminidr.interactive import server
from geminidr.interactive.fit.help import DEFAULT_HELP
from geminidr.interactive.server import register_callback
from gempy.library.astrotools import cartesian_regions_to_slices, parse_user_regions
from gempy.library.config import FieldValidationError, Config

# Singleton instance, there is only ever one of these
from gempy.utils import logutils


__all__ = ["FitQuality", "PrimitiveVisualizer", "build_text_slider", "connect_region_model",
           "GIRegionListener", "GIRegionModel", "RegionEditor", "TabsTurboInjector", "UIParameters",
           "do_later"]


_visualizer = None


_log = logutils.get_logger(__name__)


class FitQuality(Enum):
    GOOD = auto()
    POOR = auto()
    BAD = auto()


class PrimitiveVisualizer(ABC):
    def __init__(self, title='', primitive_name='',
                 filename_info='', template=None, help_text=None, ui_params=None):
        """
        Initialize a visualizer.

        This base class creates a submit button suitable for any subclass
        to use and it also listens for the UI window to close, executing a
        submit if that happens.  The submit button will cause the `bokeh`
        event loop to exit and the code will resume executing in whatever
        top level call you are visualizing from.

        Parameters
        ----------
        title : str
            Title fo the primitive for display, currently not used
        primitive_name : str
            Name of the primitive function related to this UI, used in the title bar
        filename_info : str
            Information about the file being operated on
        template : str
            Optional path to an html template to render against, if customization is desired
        """
        global _visualizer
        _visualizer = self

        # set help to default, subclasses should override this with something specific to them
        self.help_text = help_text if help_text else DEFAULT_HELP

        self.exited = False
        self.title = title
        self.filename_info = filename_info if filename_info else ''
        self.primitive_name = primitive_name if primitive_name else ''
        self.template = template
        self.extras = dict()
        self.ui_params = ui_params

        self.user_satisfied = False

        self.bokeh_legend = Div(text='Plot Tools<br/><img src="dragons/static/bokehlegend.png" />')
        self.submit_button = Button(align='center',
                                    button_type='success',
                                    css_classes=["submit_btn"],
                                    id="_submit_btn",
                                    label="Accept",
                                    name="submit_btn",
                                    )
        self.abort_button = Button(align='center',
                                   button_type='warning',
                                   css_classes=["submit_btn"],
                                   id="_warning_btn",
                                   label="Abort",
                                   name="abort_btn",
                                   )
        # The submit_button_handler is only needed to flip the user_accepted flag to True before
        # the bokeh event loop terminates
        # self.submit_button.on_click(self.submit_button_handler)
        # This window closing will end the session.  That is what
        # causes the bokeh event look to terminate via session_ended().
        callback = CustomJS(code="""
            $.ajax('/shutdown').done(function()
                {
                    window.close();
                });
        """)

        # Listen to the disabled state and tweak that inside submit_button_handler
        # This allows us to execute a python callback to the submit_button on click.  Then,
        # if we decide to execute the /shutdown via javascript, we can just 'disable' the
        # submit button to trigger that logic (DOM events are the only way to trigger
        # JS callbacks in bokeh)
        self.submit_button.on_click(self.submit_button_handler)
        self.submit_button.js_on_change('disabled', callback)
        # self.submit_button.js_on_click(callback)

        abort_callback = CustomJS(code="""
            $.ajax('/shutdown?user_satisfied=false').done(function()
                {
                    window.close();
                });
        """)
        self.abort_button.on_click(self.abort_button_handler)
        self.abort_button.js_on_change('disabled', abort_callback)

        self.doc = None
        self._message_holder = None
        # callback for the new (buttonless) ok/cancel dialog.
        # This gets set just before the dialog is triggered
        self._ok_cancel_callback = None
        # Text widget for triggering ok/cancel via DOM text change event
        self._ok_cancel_holder = None

        self.fits = []

    def make_ok_cancel_dialog(self, btn, message, callback):
        """
        Make an OK/Cancel dialog that will trigger when the given button `btn` is set disabled

        Note this method is superceded by :meth:`show_ok_cancel` which is not dependant on
        disabling buttons.  Avoid using this as it will be refactored out at some point.

        Parameters
        ----------
        btn : :class:`~bokeh.models.Button`
            bokeh Button to listen for disabled
        message : str
            String message to show in the ok/cancel dialog
        callback : function
            Function to call with True/False for the user selection of OK/Cancel
        """
        # This is an older version of ok/cancel that requires a button.  The button is
        # disabled to activate the dialog.  More recently, we needed ok/cancel without
        # disabling a button so that is also available.  See `show_ok_cancel`
        # TODO refactor this out in favor of the other exclusively

        # This is a bit hacky, but bokeh makes it very difficult to bridge the python-js gap.
        def _internal_handler(args):
            if callback:
                if args['result'] == [b'confirmed']:
                    result = True
                else:
                    result = False
                self.do_later(lambda: callback(result))

        callback_name = register_callback(_internal_handler)

        js_confirm_callback = CustomJS(code="""
            cb_obj.name = '';
            var confirmed = confirm('%s');
            var cbid = '%s';
            if (confirmed) {
                $.ajax('/handle_callback?callback=' + cbid + '&result=confirmed');
            } else {
                $.ajax('/handle_callback?callback=' + cbid + '&result=rejected');
            }
            """ % (message, callback_name))
        btn.js_on_click(js_confirm_callback)

    def submit_button_handler(self):
        """
        Submit button handler.

        This handler checks the sanity of the fit(s) and considers three possibilities.

        1) The fit is good, we proceed ahead as normal
        2) The fit is bad, we pop up a message dialog for the user and they hit 'OK' to return to the UI
        3) The fit is poor, we pop up an ok/cancel dialog for the user and continue or return to the UI as directed.
        """
        bad_fits = ", ".join(tab.title for fit, tab in zip(self.fits, self.tabs.tabs)
                             if fit.quality == FitQuality.BAD)
        poor_fits = ", ".join(tab.title for fit, tab in zip(self.fits, self.tabs.tabs)
                              if fit.quality == FitQuality.POOR)
        if bad_fits:
            # popup message
            self.show_user_message(f"Failed fit(s) on {bad_fits}. Please "
                                   "modify the parameters and try again.")
        elif poor_fits:
            def cb(accepted):
                if accepted:
                    # Trigger the exit/fit, otherwise we do nothing
                    self.submit_button.disabled = True
            self.show_ok_cancel(f"Poor quality fit(s)s on {poor_fits}. Click "
                                "OK to proceed anyway, or Cancel to return to "
                                "the fitter.", cb)
        else:
            # Fit is good, we can exit
            # Trigger the submit callback via disabling the submit button
            self.submit_button.disabled = True

    def abort_button_handler(self):
        """
        Used by the abort button to provide a last ok/cancel dialog to the
        user before killing reduce.
        """
        def cb(accepted):
            if accepted:
                # Trigger the exit/fit, otherwise we do nothing
                _log.warn("Aborting reduction on user request")
                self.abort_button.disabled = True

        self.show_ok_cancel(f"Are you sure you want to abort?  DRAGONS reduce will exit completely.", cb)

    def session_ended(self, sess_context, user_satisfied):
        """
        Handle the end of the session by stopping the bokeh server, which
        will resume python execution in the DRAGONS primitive.

        Parameters
        ----------
        sess_context : Any
            passed by bokeh, but we do not use it

        user_satisfied : bool
            True if the user was satisfied (i.e. we are responding to the submit button)

        Returns
        -------
        none
        """
        self.user_satisfied = user_satisfied
        if not self.exited:
            self.exited = True
            server.stop_server()

    def get_filename_div(self):
        """
        Returns a Div element that displays the current filename.
        """
        div = Div(text=f"<b>Current&nbsp;filename:&nbsp;</b>&nbsp;{self.filename_info}",
                  style={
                         "color": "dimgray",
                         "font-size": "16px",
                         "float": "right",
                  },
                  align="end",
                  )
        return div

    @abstractmethod
    def visualize(self, doc):
        """
        Perform the visualization.

        This is called via bkapp by the bokeh server and happens
        when the bokeh server is spun up to interact with the user.

        Subclasses should implement this method with their particular
        UI needs, but also should call super().visualize(doc) to
        listen for session terminations.

        Parameters
        ----------
        doc : :class:`~bokeh.document.document.Document`
            Bokeh document, this is saved for later in :attr:`~geminidr.interactive.interactive.PrimitiveVisualizer.doc`
        """
        # This is now called via show() to make the code cleaner
        # with respect to some before/after boilerplate.  It also
        # reduces the chances someone will forget to super() call this

    def show(self, doc):
        """
        Show the interactive fitter.

        This is called via bkapp by the bokeh server and happens
        when the bokeh server is spun up to interact with the user.

        This method also detects if it is running in 'test' mode
        and will build the UI and automatically submit it with the
        input parameters.

        Parameters
        ----------
        doc : :class:`~bokeh.document.document.Document`
            Bokeh document, this is saved for later in :attr:`~geminidr.interactive.interactive.PrimitiveVisualizer.doc`
        """
        self.doc = doc
        doc.on_session_destroyed(lambda stuff: self.session_ended(stuff, False))

        self.visualize(doc)

        if server.test_mode:
            # Simulate a click of the accept button
            self.do_later(lambda: self.submit_button_handler(None))

        # Add a widget we can use for triggering a message
        # This is a workaround, since CustomJS calls can only
        # respond to DOM events.  We'll be able to trigger
        # a Custom JS callback by modifying this widget
        self._message_holder = PreText(text='', css_classes=['hidden'])
        callback = CustomJS(args={}, code='alert(cb_obj.text);')
        self._message_holder.js_on_change('text', callback)

        # Add the invisible PreText element to drive message dialogs off
        # of.  We do this with a do_later so that it will happen after the
        # subclass implementation does all of it's document setup.  So,
        # this widget will be added at the end.
        self.do_later(lambda: doc.add_root(row(self._message_holder, )))

        # and we have to hide it, the css class isn't enough
        def _hide_message_holder():
            self._message_holder.visible = False
        self.do_later(_hide_message_holder)

        #################
        # OK/Cancel Setup
        #################
        # This is a workaround for bokeh so we can drive an ok/cancel dialog box
        # and have the response sent back down via a Tornado web endpoint.  This
        # is not dependent on being tied to a button like the earlier version.
        # It does, therefore, need it's own widget which we supply as hidden
        # and also double as the means for passing the text message to the js
        def _internal_ok_cancel_handler(args):
            if args['result'] == [b'confirmed']:
                result = True
            else:
                result = False
            self.do_later(lambda: self._ok_cancel_callback(result))

<<<<<<< HEAD
        self.visualize(doc)

        if server.test_mode:
            # Simulate a click of the accept button
            self.do_later(lambda: self.submit_button_handler(None))
=======
        # callback_name is the unique ID that will be passed back in to the /handle_callback endpoint
        # so it will execute the python method _internal_ok_cancel_handler
        callback_name = register_callback(_internal_ok_cancel_handler)

        # This JS callback will execute when the ok/cancel exits
        ok_cancel_callback = CustomJS(code="""
            cb_obj.name = '';
            var confirmed = confirm(cb_obj.text);
            var cbid = '%s';
            if (confirmed) {
                $.ajax('/handle_callback?callback=' + cbid + '&result=confirmed');
            } else {
                $.ajax('/handle_callback?callback=' + cbid + '&result=rejected');
            }
            """ % (callback_name,))

        # Add a widget we can use for triggering an ok/cancel
        # This is a workaround, since CustomJS calls can only
        # respond to DOM events.  We'll be able to trigger
        # a Custom JS callback by modifying this widget
        self._ok_cancel_holder = PreText(text='', css_classes=['hidden'])
        self._ok_cancel_holder.js_on_change('text', ok_cancel_callback)

        # Add the invisible PreText element to drive message dialogs off
        # of.  We do this with a do_later so that it will happen after the
        # subclass implementation does all of it's document setup.  So,
        # this widget will be added at the end.
        self.do_later(lambda: doc.add_root(row(self._ok_cancel_holder, )))

    def show_ok_cancel(self, message, callback):
        """
        New OK/Cancel dialog helper method.

        Use this in preference to the :meth:`make_ok_cancel_dialog` method
        which will be deprecated in future.

        Parameters
        ----------
        message : str
            Text message to show in the ok/cancel dialog
        callback : function
            Function to call with a bool of True if the user hit OK, or False for Cancel
        """
        # This saves the `callback` in the `_ok_cancel_callback` field.  When
        # the callback comes back into the bokeh server, that is the function
        # that will be called with True (OK) or False (Cancel).
        # We wrap it in a do_later so it will execute on the UI thread.
        self._ok_cancel_callback = lambda x: self.do_later(lambda: callback(x))

        # modifying the text of this hidden widget will trigger the ok/cancel dialog
        # which will use the text value as it's message.  Then the dialog will
        # make an AJAX back in and call the `callback` method.
        if self._ok_cancel_holder.text == message:
            # needs to be different to trigger the javascript
            self._ok_cancel_holder.text = f"{message} "
        else:
            self._ok_cancel_holder.text = message
>>>>>>> dbae3149

    def do_later(self, fn):
        """
        Perform an operation later, on the bokeh event loop.

        This call lets you stage a function to execute within the bokeh event loop.
        This is necessary if you want to interact with the bokeh and you are not
        coming from code that is already executing in that context.  Basically,
        this happens when the code is executing because a key press in the browser
        came in through the tornado server via the `handle_key` URL.

        Parameters
        ----------
        fn : function
            Function to execute in the bokeh loop (should not take required arguments)
        """
        if self.doc is None:
            if hasattr(self, 'log') and self.log is not None:
                self.log.warn("Call to do_later, but no document is set.  Does this PrimitiveVisualizer call "
                              "super().visualize(doc)?")
            # no doc, probably ok to just execute
            fn()
        else:
            self.doc.add_next_tick_callback(fn)

    def make_modal(self, widget, message):
        """
        Make a modal dialog that activates whenever the widget is disabled.

        A bit of a hack, but this attaches a modal message that freezes
        the whole UI when a widget is disabled.  This is intended for long-running
        operations.  So, what you do is you set `widget.disabled=True` in your
        code and then use `do_later` to queue a long running bit of work.  When
        that work is finished, it should also do a `widget.disabled=False`.

        The reason the work has to be posted to the bokeh loop via `do_later`
        is to allow this modal dialog to execute first.

        Parameters
        ----------
        widget : :class:`~bokeh.models.widgets.widget.Widget`
            bokeh widget to watch for disable/enable
        message : str
            message to display in the popup modal
        """
        callback = CustomJS(args=dict(source=widget), code="""
            if (source.disabled) {
                openModal('%s');
            } else {
                closeModal();
            }
        """ % message)
        widget.js_on_change('disabled', callback)

    def show_user_message(self, message):
        """
        Make a modal message dialog to display to the user.

        Parameters
        ----------
        message : str
            message to display in the popup modal
        """
        # In the constructor, we setup this throwaway widget
        # so we could listen for changes in it's text field
        # and display those via an alert.  It's a workaround
        # so that here we can send messages to the user from
        # the bokeh server-side python.
        if self._message_holder.text == message:
            # need to trigger a change...
            self._message_holder.text = f"{message} "
        else:
            self._message_holder.text = message

    def make_widgets_from_parameters(self, params, reinit_live: bool = True,
                                     slider_width: int = 256):
        """
        Makes appropriate widgets for all the parameters in params,
        using the config to determine the type. Also adds these widgets
        to a dict so they can be accessed from the calling primitive.

        Parameters
        ----------
        params : :class:`UIParameters`
            Parameters to make widgets for
        reinit_live : bool
            True if recalcuating points is cheap, in which case we don't need a button and do it on any change.
            Currently only viable for text-slider style inputs
        slider_width : int
            Width of the sliders

        Returns
        -------
        list : Returns a list of widgets to display in the UI.
        """
        widgets = []
        if params.reinit_params:
            for key in params.reinit_params:
                field = params.fields[key]
                if hasattr(field, 'min'):
                    is_float = field.dtype is not int
                    if is_float:
                        step = 0.1
                    else:
                        step = 1
                    widget = build_text_slider(
                        params.titles[key], params.values[key], step, field.min, field.max, obj=params.values,
                        attr=key, slider_width=slider_width, allow_none=field.optional, throttled=True,
                        is_float=is_float,
                        handler=self.slider_handler_factory(key, reinit_live=reinit_live))

                    self.widgets[key] = widget.children[0]
                elif hasattr(field, 'allowed'):
                    # ChoiceField => drop-down menu
                    widget = Dropdown(label=field.title, menu=list(field.allowed.keys()))
                    self.widgets[key] = widget
                elif field.dtype is bool:
                    widget = bm.CheckboxGroup(labels=[params.titles[key]],
                                              active=[0] if params.values[key] else [])
                    self.widgets[key] = widget
                else:
                    # Anything else
                    widget = TextInput(title=field.title)
                    self.widgets[key] = widget

                widgets.append(widget)
        return widgets

    def slider_handler_factory(self, key, reinit_live=False):
        """
        Returns a function that updates the `extras` attribute.

        Parameters
        ----------
        key : str
            The parameter name to be updated.
        reinit_live : bool, optional
            Update the reconstructed points on "real time".

        Returns
        -------
        function : callback called when we change the slider value.
        """

        def handler(val):
            self.extras[key] = val
            if reinit_live:
                self.reconstruct_points()

        return handler


def build_text_slider(title, value, step, min_value, max_value, obj=None,
                      attr=None, handler=None, throttled=False,
                      slider_width=256, config=None, allow_none=False,
                      is_float=None):
    """
    Make a slider widget to use in the bokeh interface.

    Parameters
    ----------
    title : str
        Title for the slider
    value : int
        Value to initially set
    step : float
        Step size
    min_value : int
        Minimum slider value, or None defaults to min(value,0)
    max_value : int
        Maximum slider value, or None defaults to value*2
    obj : object
        Instance to modify the attribute of when slider changes
    attr : str
        Name of attribute in obj to be set with the new value
    handler : method
        Function to call after setting the attribute
    throttled : bool
        Set to `True` to limit handler calls to when the slider is released (default False)
    allow_none : bool
        Set to `True` to allow an empty text entry to specify a `None` value
    is_float : bool
        nature of parameter (None => try to figure it out)

    Returns
    -------
        :class:`~bokeh.models.layouts.Row` bokeh Row component with the interface inside

    """
    if min_value is None and config is not None:
        field = config._fields.get(attr, None)
        if field is not None:
            if hasattr(field, 'min'):
                min_value = field.min
    if max_value is None and config is not None:
        field = config._fields.get(attr, None)
        if field is not None:
            if hasattr(field, 'max'):
                max_value = field.max

    if value is None:
        start = min_value if min_value is not None else 0
        end = max_value if max_value is not None else 10
        slider_kwargs = {"value": start, "show_value": False}
    else:
        start = min(value, min_value) if min_value is not None else min(value, 0)
        end = max(value, max_value) if max_value is not None else max(10, value*2)
        slider_kwargs = {"value": value, "show_value": True}

    # trying to convince int-based sliders to behave
    if is_float is None:
        is_float = ((value is not None and not isinstance(value, int)) or
                    (min_value is not None and not isinstance(min_value, int)) or
                    (max_value is not None and not isinstance(max_value, int)))
    if step is None:
        if is_float:
            step = 0.1
        else:
            step = 1
    fmt = None
    if not is_float:
        fmt = NumeralTickFormatter(format='0,0')
        slider = Slider(start=start, end=end, step=step, title=title,
                        format=fmt, **slider_kwargs)
    else:
        slider = Slider(start=start, end=end, step=step, title=title,
                        **slider_kwargs)

    slider.width = slider_width

    # NOTE: although NumericInput can handle a high/low limit, it
    # offers no feedback to the user when it does.  Since some of our
    # inputs are capped and others open-ended, we use the js callbacks
    # below to enforce the range limits, if any.
    text_input = NumericInput(width=64, value=value,
                              format=fmt,
                              mode='float' if is_float else 'int')

    # Custom range enforcement with alert messages
    if max_value is not None:
        text_input.js_on_change('value', CustomJS(
            args=dict(inp=text_input),
            code="""
                if (%s inp.value > %s) {
                    alert('Maximum is %s');
                    inp.value = %s;
                }
            """ % ("inp.value != null && " if allow_none else "", max_value, max_value, max_value)))
    if min_value is not None:
        text_input.js_on_change('value', CustomJS(
            args=dict(inp=text_input),
            code="""
                if (%s inp.value < %s) {
                    alert('Minimum is %s');
                    inp.value = %s;
                }
            """ % ("inp.value != null && " if allow_none else "", min_value, min_value, min_value)))

    component = row(slider, text_input, css_classes=["text_slider_%s" % attr, ])

    def _input_check(val):
        # Check if the value is viable as an int or float, according to our type
        if ((not is_float) and isinstance(val, int)) or (is_float and isinstance(val, float)):
            return True
        if val is None and not allow_none:
            return False
        if val is None and allow_none:
            return True
        try:
            if is_float:
                float(val)
            else:
                int(val)
            return True
        except ValueError:
            return False

    def update_slider(attrib, old, new):
        # Update the slider with the new value from the text input
        if not _input_check(new):
            if _input_check(old):
                text_input.value = old
            return
        if new is not None and old != new:
            if is_float:
                ival = float(new)
            else:
                ival = int(new)
            if ival > slider.end and not max_value:
                slider.end = ival
            if ival < slider.end and end < slider.end:
                slider.end = max(end, ival)
            if 0 <= ival < slider.start and min_value is None:
                slider.start = ival
            if ival > slider.start and start > slider.start:
                slider.start = min(ival, start)
            if slider.start <= ival <= slider.end:
                slider.value = ival
            slider.show_value = True
        elif new is None:
            slider.show_value = False

    def update_text_input(attrib, old, new):
        # Update the text input
        if new != old:
            text_input.value = new

    def handle_value(attrib, old, new):
        # Handle a new value and set the registered object/attribute accordingly
        # Also updates the slider and calls the registered handler function, if any
        if obj and attr:
            try:
                if not hasattr(obj, attr) and isinstance(obj, dict):
                    obj[attr] = new
                else:
                    obj.__setattr__(attr, new)
            except FieldValidationError:
                # reset textbox
                text_input.remove_on_change("value", handle_value)
                text_input.value = old
                text_input.on_change("value", handle_value)
            else:
                update_slider(attrib, old, new)
        if handler:
            if new is not None:
                handler(new)
            else:
                handler(new)

    if throttled:
        # Since here the text_input calls handle_value, we don't
        # have to call it from the slider as it will happen as
        # a side-effect of update_text_input
        slider.on_change("value_throttled", update_text_input)
        text_input.on_change("value", handle_value)
    else:
        slider.on_change("value", update_text_input)
        # since slider is listening to value, this next line will cause the slider
        # to call the handle_value method and we don't need to do so explicitly
        text_input.on_change("value", handle_value)
    return component


def connect_region_model(fig, region_model):
    """
    Connect a figure to an aperture and region model for rendering.

    This call will add extra visualizations to the bokeh figure to
    show the regions and apertures in the given models.  Either may
    be passed as None if not relevant.

    This call also does a fix to bokeh to work around a rendering bug.

    Parameters
    ----------
    fig : :class:`~bokeh.plotting.Figure`
        bokeh Figure to add visualizations too
    region_model : :class:`~geminidr.interactive.interactive.GIRegionModel`
        Band model to add view for
    """
    # If we have regions or apertures to show, show them
    if region_model:
        GIRegionView(fig, region_model)

    # This is a workaround for a bokeh bug.  Without this, things like the background shading used for
    # apertures and regions will not update properly after the figure is visible.
    fig.js_on_change('center', CustomJS(args=dict(plot=fig),
                                        code="plot.properties.renderers.change.emit()"))


class GIRegionListener(ABC):
    """
    interface for classes that want to listen for updates to a set of regions.
    """

    @abstractmethod
    def adjust_region(self, region_id, start, stop):
        """
        Called when the model adjusted a region's range.

        Parameters
        ----------
        region_id : int
            ID of the region that was adjusted
        start : float
            New start of the range
        stop : float
            New end of the range
        """
        pass

    @abstractmethod
    def delete_region(self, region_id):
        """
        Called when the model deletes a region.

        Parameters
        ----------
        region_id : int
            ID of the region that was deleted
        """
        pass

    @abstractmethod
    def finish_regions(self):
        """
        Called by the model when a region update completes and any resulting
        region merges have already been done.
        """
        pass


class GIRegionModel:
    """
    Model for tracking a set of regions.
    """
    def __init__(self, domain=None):
        # Right now, the region model is effectively stateless, other
        # than maintaining the set of registered listeners.  That is
        # because the regions are not used for anything, so there is
        # no need to remember where they all are.  This is likely to
        # change in future and that information should likely be
        # kept in here.
        self.region_id = 1
        self.listeners = list()
        self.regions = dict()
        if domain:
            self.min_x = domain[0]
            self.max_x = domain[1]
        else:
            self.min_x = None
            self.max_x = None

    def add_listener(self, listener):
        """
        Add a listener to this region model.

        The listener can either be a :class:`GIRegionListener` or
        it can be a function,  The function should expect as
        arguments, the `region_id`, and `start`, and `stop` x
        range values.

        Parameters
        ----------
        listener : :class:`~geminidr.interactive.interactive.GIRegionListener`
        """
        if not isinstance(listener, GIRegionListener):
            raise ValueError("must be a BandListener")
        self.listeners.append(listener)

    def clear_regions(self):
        """
        Deletes all regions.
        """
        for region_id in self.regions.keys():
            for listener in self.listeners:
                listener.delete_region(region_id)
        self.regions = dict()

    def load_from_tuples(self, tuples):
        self.clear_regions()
        self.region_id = 1

        def constrain_min(val, min):
            if val is None:
                return min
            if min is None:
                return val
            return max(val, min)
        def constrain_max(val, max):
            if val is None:
                return max
            if max is None:
                return val
            return min(val, max)
        for tup in tuples:
            start = tup.start
            stop = tup.stop
            start = constrain_min(start, self.min_x)
            stop = constrain_max(stop, self.max_x)
            start = constrain_max(start, self.max_x)
            stop = constrain_min(stop, self.min_x)
            self.adjust_region(self.region_id, start, stop)
            self.region_id = self.region_id + 1
        self.finish_regions()

    def load_from_string(self, region_string):
        self.load_from_tuples(cartesian_regions_to_slices(region_string))

    def adjust_region(self, region_id, start, stop):
        """
        Adjusts the given region ID to the specified X range.

        The region ID may refer to a brand new region ID as well.
        This method will call into all registered listeners
        with the updated information.

        Parameters
        ----------
        region_id : int
            ID fo the region to modify
        start : float
            Starting coordinate of the x range
        stop : float
            Ending coordinate of the x range

        """
        if start is not None and stop is not None and start > stop:
            start, stop = stop, start
        if start is not None:
            start = int(start)
        if stop is not None:
            stop = int(stop)
        self.regions[region_id] = [start, stop]
        for listener in self.listeners:
            listener.adjust_region(region_id, start, stop)

    def delete_region(self, region_id):
        """
        Delete a region by id

        Parameters
        ----------
        region_id : int
            ID of the region to delete

        """
        if self.regions[region_id]:
            del self.regions[region_id]
            for listener in self.listeners:
                listener.delete_region(region_id)

    def finish_regions(self):
        """
        Finish operating on the regions.

        This call is for when a region update is completed.  During normal
        mouse movement, we update the view to be interactive.  We do not
        do more expensive stuff like merging intersecting regions together
        or updating the mask and redoing the fit.  That is done here
        instead once the region is set.
        """
        # first we do a little consolidation, in case we have overlaps
        region_dump = list()
        for key, value in self.regions.items():
            region_dump.append([key, value])
        for i in range(len(region_dump)-1):
            for j in range(i+1, len(region_dump)):
                # check for overlap and delete/merge regions
                akey, aregion = region_dump[i]
                bkey, bregion = region_dump[j]
                if (aregion[0] is None or bregion[1] is None or aregion[0] < bregion[1]) \
                        and (aregion[1] is None or bregion[0] is None or aregion[1] > bregion[0]):
                    # full overlap?
                    if (aregion[0] is None or (bregion[0] is not None and aregion[0] <= bregion[0])) \
                            and (aregion[1] is None or (bregion is not None and aregion[1] >= bregion[1])):
                        # remove bregion
                        self.delete_region(bkey)
                    elif (bregion[0] is None or (aregion[0] is not None and aregion[0] >= bregion[0])) \
                            and (bregion[1] is None or (aregion[1] is not None and aregion[1] <= bregion[1])):
                        # remove aregion
                        self.delete_region(akey)
                    else:
                        aregion[0] = None if None in (aregion[0], bregion[0]) else min(aregion[0], bregion[0])
                        aregion[1] = None if None in (aregion[1], bregion[1]) else max(aregion[1], bregion[1])
                        self.adjust_region(akey, aregion[0], aregion[1])
                        self.delete_region(bkey)
        for listener in self.listeners:
            listener.finish_regions()

    def find_region(self, x):
        """
        Find the first region that contains x in it's range, or return a tuple of None

        Parameters
        ----------
        x : float
            Find the first region that contains x, if any

        Returns
        -------
            tuple : (region id, start, stop) or (None, None, None) if there are no matches
        """
        for region_id, region in self.regions.items():
            if (region[0] is None or region[0] <= x) and (region[1] is None or x <= region[1]):
                return region_id, region[0], region[1]
        return None, None, None

    def closest_region(self, x):
        """
        Fid the region with an edge closest to x.

        Parameters
        ----------
        x : float
            x position to find closest edge to

        Returns
        -------
        int, float : int region id and float position of other edge or None, None if no regions exist
        """
        ret_region_id = None
        ret_region = None
        closest = None
        for region_id, region in self.regions.items():
            distance = None if region[1] is None else abs(region[1]-x)
            if closest is None or (distance is not None and distance < closest):
                ret_region_id = region_id
                ret_region = region[0]
                closest = distance
            distance = None if region[0] is None else abs(region[0] - x)
            if closest is None or (distance is not None and distance < closest):
                ret_region_id = region_id
                ret_region = region[1]
                closest = distance
        return ret_region_id, ret_region

    def contains(self, x):
        """
        Check if any of the regions contains point x

        Parameters
        ----------
        x : float
            point to check for region inclusion

        Returns
        -------
        bool : True if there are no regions defined, or if any region contains x in it's range
        """
        if len(self.regions.values()) == 0:
            return True
        for b in self.regions.values():
            if (b[0] is None or b[0] <= x) and (b[1] is None or x <= b[1]):
                return True
        return False

    def build_regions(self):

        def none_cmp(x, y):
            if x is None and y is None:
                return 0
            if x is None:
                return -1
            if y is None:
                return 1
            return x - y

        def region_sorter(a, b):
            retval = none_cmp(a[0], b[0])
            if retval == 0:
                retval = none_cmp(a[1], b[1])
            return retval

        def deNone(val, offset=0):
            return '' if val is None else val + offset

        if self.regions is None or len(self.regions.values()) == 0:
            return ''

        sorted_regions = list()
        sorted_regions.extend(self.regions.values())
        sorted_regions.sort(key=cmp_to_key(region_sorter))
        return ', '.join(['{}:{}'.format(deNone(b[0], offset=1), deNone(b[1]))
                          for b in sorted_regions])


class RegionHolder:
    """
    Used by `~geminidr.interactive.interactive.GIRegionView` to track start/stop
    independently of the bokeh Annotation since we want to support `None`.

    We need to know if the start/stop values are a specific value or `None`
    which is open ended left/right.

    Not used outside the `interactive` module.
    """
    def __init__(self, annotation, start, stop):
        self.annotation = annotation
        self.start = start
        self.stop = stop


class GIRegionView(GIRegionListener):
    """
    View for the set of regions to show then in a figure.

    Not used outside the `interactive` module.
    """
    def __init__(self, fig, model):
        """
        Create the view for the set of regions managed in the given model
        to display them in a figure.

        Parameters
        ----------
        fig : :class:`~bokeh.plotting.Figure`
            the figure to display the regions in
        model : :class:`~geminidr.interactive.interactive.GIRegionModel`
            the model for the region information (may be shared by multiple
            :class:`~geminidr.interactive.interactive.GIRegionView` instances)
        """
        self.fig = fig
        self.model = model
        model.add_listener(self)
        self.regions = dict()
        fig.y_range.on_change('start', lambda attr, old, new: self.update_viewport())
        fig.y_range.on_change('end', lambda attr, old, new: self.update_viewport())

    def adjust_region(self, region_id, start, stop):
        """
        Adjust a region by it's ID.

        This may also be a new region, if it is an ID we haven't
        seen before.  This call will create or adjust the glyphs
        in the figure to reflect the new data.

        Parameters
        ----------
        region_id : int
            id of region to create or adjust
        start : float
            start of the x range of the region
        stop : float
            end of the x range of the region
        """
        def fn():
            draw_start = start
            draw_stop = stop
            if draw_start is None:
                draw_start = self.fig.x_range.start - ((self.fig.x_range.end - self.fig.x_range.start) / 10.0)
            if draw_stop is None:
                draw_stop = self.fig.x_range.end + ((self.fig.x_range.end - self.fig.x_range.start) / 10.0)
            if region_id in self.regions:
                region = self.regions[region_id]
                region.start = start
                region.stop = stop
                region.annotation.left = draw_start
                region.annotation.right = draw_stop
            else:
                region = BoxAnnotation(left=draw_start, right=draw_stop, fill_alpha=0.1, fill_color='navy')
                self.fig.add_layout(region)
                self.regions[region_id] = RegionHolder(region, start, stop)
        if self.fig.document is not None:
            self.fig.document.add_next_tick_callback(lambda: fn())
        else:
            # do it now
            fn()

    def update_viewport(self):
        """
        Update the view in the figure.

        This call is made whenever we detect a change in the display
        area of the view.  By redrawing, we ensure the lines and
        axis label are in view, at 80% of the way up the visible
        Y axis.

        """
        if self.fig.y_range.start is not None and self.fig.y_range.end is not None:
            for region in self.regions.values():
                if region.start is None or region.stop is None:
                    draw_start = region.start
                    draw_stop = region.stop
                    if draw_start is None:
                        draw_start = self.fig.x_range.start - ((self.fig.x_range.end - self.fig.x_range.start) / 10.0)
                    if draw_stop is None:
                        draw_stop = self.fig.x_range.end + ((self.fig.x_range.end - self.fig.x_range.start) / 10.0)
                    region.annotation.left = draw_start
                    region.annotation.right = draw_stop

    def delete_region(self, region_id):
        """
        Delete a region by ID.

        If the view does not recognize the id, this is a no-op.
        Otherwise, all related glyphs are cleaned up from the figure.

        Parameters
        ----------
        region_id : int
            ID of region to remove

        """
        def fn():
            if region_id in self.regions:
                region = self.regions[region_id]
                region.annotation.left = 0
                region.annotation.right = 0
                region.start = 0
                region.stop = 0
                # TODO remove it (impossible?)
        # We have to defer this as the delete may come via the keypress URL
        # But we aren't in the PrimitiveVisualizaer so we reference the
        # document and queue it directly
        self.fig.document.add_next_tick_callback(lambda: fn())

    def finish_regions(self):
        pass


class RegionEditor(GIRegionListener):
    """
    Widget used to create/edit fitting Regions.

    Parameters
    ----------
    region_model : GIRegionModel
        Class that connects this element to the regions on plots.
    """
    def __init__(self, region_model):
        self.text_input = TextInput(
            title="Regions (i.e. 101:500,511:900,951: Press 'Enter' to apply):",
            max_width=600,
            sizing_mode="stretch_width",
            width_policy="max",
        )
        self.text_input.value = region_model.build_regions()
        self.region_model = region_model
        self.region_model.add_listener(self)
        self.text_input.on_change("value", self.handle_text_value)

        self.error_message = Div(text="<b> <span style='color:red'> "
                                      "  Please use comma separated : delimited "
                                      "  values (i.e. 101:500,511:900,951:). "
                                      " Negative values are not allowed."
                                      "</span></b>")

        self.error_message.visible = False
        self.widget = column(self.text_input, self.error_message)
        self.handling = False

    def adjust_region(self, region_id, start, stop):
        pass

    def delete_region(self, region_id):
        self.text_input.value = self.region_model.build_regions()

    def finish_regions(self):
        self.text_input.value = self.region_model.build_regions()

    @staticmethod
    def standardize_region_text(region_text):
        """
        Remove spaces near commas separating values, and removes
        leading/trailing commas in string.

        Parameters
        ----------
        region_text : str
            Region text to clean up.

        Returns
        -------
        str : Clean region text.
        """
        # Handles when deleting last region
        region_text = '' if region_text is None else region_text

        # Replace " ," or ", " with ","
        region_text = re.sub(r'[ ,]+', ',', region_text)

        # Remove comma if region_text starts with ","
        region_text = re.sub(r'^,', '', region_text)

        # Remove comma if region_text ends with ","
        region_text = re.sub(r',$', '', region_text)

        return region_text

    def handle_text_value(self, attr, old, new):
        """
        Handles the new text value inside the Text Input field. The
        (attr, old, new) callback signature is a requirement from Bokeh.

        Parameters
        ----------
        attr :
            Attribute that would be changed. Not used here.
        old : str
            Old attribute value. Not used here.
        new : str
            New attribute value. Used to update regions.
        """
        if not self.handling:
            self.handling = True
            region_text = self.standardize_region_text(new)
            current = self.region_model.build_regions()

            # Clean up regions if text input is empty
            if not region_text or region_text.isspace():
                self.region_model.clear_regions()
                self.text_input.value = ""
                current = None
                region_text = None
                self.region_model.finish_regions()

            if current != region_text:
                unparseable = False
                try:
                    parse_user_regions(region_text)
                except ValueError:
                    unparseable = True
                if not unparseable and re.match(r'^((\d+:|\d+:\d+|:\d+)(,\d+:|,\d+:\d+|,:\d+)*)$|^ *$', region_text):
                    self.region_model.load_from_string(region_text)
                    self.text_input.value = self.region_model.build_regions()
                    self.error_message.visible = False
                else:
                    self.text_input.value = current
                    if 'region_input_error' not in self.text_input.css_classes:
                        self.error_message.visible = True
            else:
                self.error_message.visible = False

            self.handling = False

    def get_widget(self):
        return self.widget


class TabsTurboInjector:
    """
    This helper class wraps a bokeh Tabs widget
    and improves performance by dynamically
    adding and removing children from the DOM
    as their tabs are un/selected.

    There is a moment when the new tab is visually
    blank before the contents pop in, but I think
    the tradeoff is worth it if you're finding your
    tabs unresponsive at scale.
    """
    def __init__(self, tabs: bm.layouts.Tabs):
        """
        Create a tabs turbo helper for the given bokeh Tabs.

        :param tabs: :class:`~bokeh.model.layout.Tabs`
            bokeh Tabs to manage
        """
        if tabs.tabs:
            raise ValueError("TabsTurboInjector expects an empty Tabs object")

        self.tabs = tabs
        self.tab_children = list()
        self.tab_dummy_children = list()

        for i, tab in enumerate(tabs.tabs):
            self.tabs.append(tab)
            self.tab_children.append(tab.child)
            self.tab_dummy_children.append(row())

            if i != tabs.active:
                tab.child = self.tab_dummy_children[i]

        tabs.on_change('active', self.tabs_callback)

    def add_tab(self, child: Instance(bm.layouts.LayoutDOM), title: str):
        """
        Add the given bokeh widget as a tab with the given title.

        This child widget will be tracked by the Turbo helper.  When the tab
        becomes active, the child will be placed into the tab.  When the
        tab is inactive, it will be cleared to improve performance.

        :param child: :class:~bokeh.core.properties.Instance(bokeh.models.layouts.LayoutDOM)
            Widget to add as a panel's contents
        :param title: str
            Title for the new tab
        """
        tab_dummy = row(Div(),)
        tab_child = child

        self.tab_children.append(child)
        self.tab_dummy_children.append(tab_dummy)

        if self.tabs.tabs:
            self.tabs.tabs.append(bm.Panel(child=row(tab_dummy,), title=title))
        else:
            self.tabs.tabs.append(bm.Panel(child=row(tab_child,), title=title))

    def tabs_callback(self, attr, old, new):
        """
        This callback will be used when the tab selection changes.  It will clear the DOM
        of the contents of the inactive tab and add back the new tab to the DOM.

        :param attr: str
            unused, will be ``active``
        :param old: int
            The old selection
        :param new: int
            The new selection
        """
        if old != new:
            def clear_old_tab():
                self.tabs.tabs[old].child.children[0] = self.tab_dummy_children[old]
            # clear the old tab via an event on the UI loop
            # we don't want to do it right now - wait until the tab change has happened
            do_later(clear_old_tab)
            self.tabs.tabs[new].child.children[0] = self.tab_children[new]


class UIParameters:
    """
    Holder class for the set of UI-adjustable parameters
    """
    def __init__(self, config: Config = None, extras: dict = None, reinit_params: list = None,
                 title_overrides: dict = None):
        """
        Create a UIParameters set of parameters for the UI.

        This object holds a collection of parameters.  These are used for the visualizer to
        provide user interactivity of the inputs.  Although we track a `value` here, note that
        in some cases the UI may provide multiple tabs with distinct inputs.  In that case,
        it is up to the visualizer to track changes to these inputs on a per tab basis itself.

        Parameters
        ----------
        :config: :class:`~gempy.library.config.Config`
            DRAGONS primitive configuration
        :extras: dict
            Dictionary of names to new Fields to track
        :reinit_params: list
            List of names of configuration fields to show in the reinit panel
        :titles_overrides: dict
            Dictionary of overrides for labeling the fields in the UI
        """
        self.fields = dict()
        self.values = dict()
        self.reinit_params = reinit_params
        self.titles = dict()

        if config:
            for fname, field in config._fields.items():
                self.fields[fname] = field
                self.values[fname] = getattr(config, fname)
        if extras:
            for fname, field in extras.items():
                self.fields[fname] = field
                self.values[fname] = field.default

        # Parse the titles once and be done, grab initial values
        for fname, field in self.fields.items():
            if title_overrides and fname in title_overrides:
                title = title_overrides[fname]
            else:
                title = field.doc.split('\n')[0]
            self.titles[fname] = title

    def update_values(self, **kwargs):
        """
        Update values in the config from the supplied arguments
        """
        for k, v in kwargs.items():
            self.values[k] = v

    def __getattr__(self, attr):
        """
        Provides the same interface to get parameter values as Config

        Parameters
        ----------
        attr : str
            Name of config parameter to return the value of
        """
        try:
            return self.values[attr]
        except:
            return object.__getattribute__(self, attr)


def do_later(fn):
    """
    Helper method to queue work to be done on the bokeh UI thread.

    When actiona happen as a result of a key press, for instance, this comes in
    on a different thread than bokeh UI is operating on.  Performing any UI
    impacting changes on this other thread can cause issues.  Instead, wrap
    the desired changes in a function and pass it in here to be run on the UI
    thread.

    This works by referencing the active singleton Visualizer, so that
    code doesn't have to all track the visualizer.

    :param fn:
    :return:
    """
    _visualizer.do_later(fn)<|MERGE_RESOLUTION|>--- conflicted
+++ resolved
@@ -334,13 +334,6 @@
                 result = False
             self.do_later(lambda: self._ok_cancel_callback(result))
 
-<<<<<<< HEAD
-        self.visualize(doc)
-
-        if server.test_mode:
-            # Simulate a click of the accept button
-            self.do_later(lambda: self.submit_button_handler(None))
-=======
         # callback_name is the unique ID that will be passed back in to the /handle_callback endpoint
         # so it will execute the python method _internal_ok_cancel_handler
         callback_name = register_callback(_internal_ok_cancel_handler)
@@ -398,7 +391,6 @@
             self._ok_cancel_holder.text = f"{message} "
         else:
             self._ok_cancel_holder.text = message
->>>>>>> dbae3149
 
     def do_later(self, fn):
         """

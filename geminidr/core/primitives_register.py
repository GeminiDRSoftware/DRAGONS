#
#                                                                  gemini_python
#
#                                                          primitives_register.py
# ------------------------------------------------------------------------------
import math
import numpy as np
from astropy.modeling import models

from copy import deepcopy

from gwcs.wcs import WCS as gWCS
from gwcs import coordinate_frames as cf

from gempy.gemini import gemini_tools as gt
from gempy.gemini import qap_tools as qap
from gempy.library import astromodels as am
from gempy.utils import logutils

from gempy.library.matching import find_alignment_transform, fit_model, match_sources

from geminidr import PrimitivesBASE
from . import parameters_register

from recipe_system.utils.decorators import parameter_override
# ------------------------------------------------------------------------------
@parameter_override
class Register(PrimitivesBASE):
    """
    This is the class containing all of the primitives for registration.
    """
    tagset = None

    def __init__(self, adinputs, **kwargs):
        super().__init__(adinputs, **kwargs)
        self._param_update(parameters_register)

    def adjustWCSToReference(self, adinputs=None, **params):
        """
        This primitive registers images to a reference image by correcting
        the relative error in their world coordinate systems. This is
        preferably done via alignment of sources common to the reference
        and input images but a fallback method that uses the header offsets
        is also available, if there are too few sources to provide a robust
        alignment, or if the initial WCSs are incorrect.

        The alignment of sources is done via the KDTreeFitter, which does
        not require a direct one-to-one mapping of sources between the
        images. The alignment is performed in the pixel frame of each input
        image, with sources in the reference image being transformed into
        that frame via the existing WCS transforms. Therefore, whatever
        transformation is required can simply be placed at the start of each
        input image's WCS pipeline.

        In order to use the direct mapping method, sources must have been
        detected in the frame and attached to the AstroData instance in an
        OBJCAT extension. This can be accomplished via the detectSources
        primitive.

        It is expected that the relative difference between the WCSs of
        images to be combined should be quite small, so it may not be necessary
        to allow rotation and scaling degrees of freedom when fitting the image
        WCS to the reference WCS. However, if it is desired, the options
        rotate and scale can be used to allow these degrees of freedom. Note
        that these options refer to rotation/scaling of the WCS itself, not the
        images. Significant rotation and scaling of the images themselves
        will generally already be encoded in the WCS, and will be corrected for
        when the images are aligned.

        Parameters
        ----------
        suffix: str
            suffix to be added to output files
        method: str ['sources' | 'offsets']
            method to use to generate reference points. 'sources' uses sources
            to align images, 'offsets' uses POFFSET and QOFFSET keywords
        fallback: 'header' or None
            backup method, if the primary one fails
        first_pass: float
            search radius (arcsec) for the initial alignment matching
        min_sources: int
            minimum number of matched sources required to apply a WCS shift
        cull_sources: bool
            remove sub-optimal (saturated and/or non-stellar) sources before
            alignment?
        rotate: bool
            allow image rotation to align to reference image?
        scale: bool
            allow image scaling to align to reference image?
        """
        warnings = {"offsets": "Using header offsets for alignment",
                    None: "No WCS correction being performed"}

        log = self.log
        log.debug(gt.log_message("primitive", self.myself(), "starting"))
        timestamp_key = self.timestamp_keys[self.myself()]

        if len(adinputs) <= 1:
            log.warning("No correction will be performed, since at least two "
                        "input images are required for adjustWCSToReference")
            return adinputs

        if not all(len(ad) == 1 for ad in adinputs):
            raise OSError("All input images must have only one extension.")

        method = params["method"]
        fallback = params["fallback"]
        first_pass = params["first_pass"]
        min_sources = params["min_sources"]
        cull_sources = params["cull_sources"]
        rotate = params["rotate"]
        scale = params["scale"]

        # Use first image in list as reference
        adref = adinputs[0]
        log.stdinfo(f"Reference image: {adref.filename}")
        # Create a dummy WCS to facilitate future operations
        if adref[0].wcs is None:
            adref[0].wcs = gWCS([(cf.Frame2D(name="pixels"), models.Identity(len(adref[0].shape))),
                                  (cf.Frame2D(name="world"), None)])

        try:
            ref_objcat = adref[0].OBJCAT
        except AttributeError:
            log.warning(f"Reference image has no OBJCAT. {warnings[fallback]}")
            method = fallback
        else:
            if len(ref_objcat) < min_sources and method == "sources":
                log.warning(f"Too few objects found in reference image {warnings[fallback]}")
                method = fallback
        if method is None:
            return adinputs

        for ad in adinputs[1:]:
            msg = ""
            if method == "sources":
                try:
                    objcat = ad[0].OBJCAT
                except AttributeError:
                    msg = f"{ad.filename} image has no OBJCAT. "
                else:
                    if len(objcat) < min_sources:
                        msg = f"{ad.filename} has too few sources. "

            if msg or method == "offsets":
                msg += warnings[fallback]
                log.stdinfo(msg)
                _create_wcs_from_offsets(ad, adref)
                continue

<<<<<<< HEAD
            # GNIRS WCS is dubious, so update WCS by using the ref
            # image's WCS and the telescope offsets before alignment
            #if ad.instrument() == 'GNIRS':
            #    log.stdinfo("Recomputing WCS for GNIRS from offsets")
            #    ad = _create_wcs_from_offsets(ad, adref)
=======
            try:
                nobj = len(ad[0].OBJCAT)
            except AttributeError:
                nobj = 0
            if nobj < min_sources:
                log.warning("Too few objects found in {}. "
                            "{}.".format(ad.filename, warnings[fallback]))
                continue
>>>>>>> fadd82c9

            log.fullinfo(f"Number of objects in {ad.filename}: {len(objcat)}")
            log.stdinfo(f"Cross-correlating sources in {adref.filename}, {ad.filename}")

            pixscale = ad.pixel_scale()
            if pixscale is None:
                log.warning(f'Cannot determine pixel scale for {ad.filename}. '
                            f'Using a search radius of {first_pass} pixels.')
                firstpasspix = first_pass
            else:
                firstpasspix = first_pass / pixscale

            incoords = (objcat['X_IMAGE'].data - 1, objcat['Y_IMAGE'].data - 1)
            refcoords = (ref_objcat['X_IMAGE'].data - 1, ref_objcat['Y_IMAGE'].data - 1)
            if cull_sources:
                good_src1 = gt.clip_sources(ad)[0]
                good_src2 = gt.clip_sources(adref)[0]
                if len(good_src1) < min_sources or len(good_src2) < min_sources:
                    log.warning("Too few sources in culled list, using full set "
                                "of sources")
                else:
                    incoords = (good_src1["x"] - 1, good_src1["y"] - 1)
                    refcoords = (good_src2["x"] - 1, good_src2["y"] - 1)

            try:
                t_init = adref[0].wcs.forward_transform | ad[0].wcs.backward_transform
            except AttributeError:  # for cases with no defined WCS
                pass
            else:
                refcoords = t_init(*refcoords)

            # The code used to start with a translation-only model, but this
            # isn't helpful if there's a sizeable rotation or scaling, so
            # let's just try to do the whole thing (if the user asks) and
            # see what happens.
            transform, obj_list = find_alignment_transform(incoords, refcoords,
                    transform=None, shape=ad[0].shape,
                    search_radius=firstpasspix, rotate=rotate, scale=scale,
                    return_matches=True)

            n_corr = len(obj_list[0])
            if n_corr < min_sources + rotate + scale:
                log.warning(f"Too few correlated objects ({n_corr}). "
                            "Setting rotate=False, scale=False")
                transform, obj_list = find_alignment_transform(incoords, refcoords,
                        transform=None, shape=ad[0].shape,
                        search_radius=firstpasspix, rotate=False, scale=False,
                        return_matches=True)
                n_corr = len(obj_list[0])

            log.stdinfo("Number of correlated sources: {}".format(n_corr))
            log.fullinfo("\nMatched sources:")
            log.fullinfo("   Ref. x Ref. y  Img. x  Img. y\n  {}".
                         format("-"*31))
            for img, ref in zip(*obj_list):
                log.fullinfo("  {:7.2f} {:7.2f} {:7.2f} {:7.2f}".
                            format(*ref, *img))
            log.stdinfo("")

            if n_corr < min_sources:
                log.warning("Too few correlated sources found. "
                            "{}".format(warnings[fallback]))
                if fallback == 'offsets':
                    _create_wcs_from_offsets(ad, adref)
                continue

            try:
                ad[0].wcs.insert_transform(ad[0].wcs.input_frame, transform, after=True)
            except AttributeError:  # no WCS
                ad[0].wcs = gWCS([(cf.Frame2D(name="pixels"), transform),
                                  (cf.Frame2D(name="world"), None)])

        # Timestamp and update filenames
        for ad in adinputs:
            gt.mark_history(ad, primname=self.myself(), keyword=timestamp_key)
            ad.update_filename(suffix=params["suffix"], strip=True)
        return adinputs

    def determineAstrometricSolution(self, adinputs=None, **params):
        """
        This primitive determines how to modify the WCS of each image to
        produce the best positional match between its sources (OBJCAT) and
        the REFCAT.

        Parameters
        ----------
        initial: float
            search radius for cross-correlation (arcsec)
        final: float
            search radius for object matching (arcsec)
        rotate: bool
            allow image rotation to align to reference catalog?
        scale: bool
            allow image scaling to align to reference catalog?
        """
        log = self.log
        log.debug(gt.log_message("primitive", self.myself(), "starting"))
        timestamp_key = self.timestamp_keys[self.myself()]
        rotate = params["rotate"]
        scale = params["scale"]

        for ad in adinputs:
            # Check we have a REFCAT and at least one OBJCAT to match
            try:
                refcat = ad.REFCAT
            except AttributeError:
                log.warning("No REFCAT in {} - cannot calculate astrometry".
                            format(ad.filename))
                continue
            if not any(hasattr(ext, 'OBJCAT') for ext in ad):
                log.warning("No OBJCATs in {} - cannot match to REFCAT".
                            format(ad.filename))
                continue

            if not ('RAJ2000' in refcat.colnames and 'DEJ2000' in refcat.colnames):
                log.warning(f'REFCAT in {ad.filename} is missing RAJ2000 '
                            'and/or DEJ2000 columns - cannot calculate astrometry')
                continue

            # List of values to report to FITSstore
            info_list = []

            # Try to be clever here, and work on the extension with the
            # highest number of matches first, as this will give the most
            # reliable offsets, which can then be used to constrain the other
            # extensions. The problem is we don't know how many matches we'll
            # get until we do it, and that's slow, so use len(OBJCAT) as a proxy.
            objcat_lengths = [len(ext.OBJCAT) if hasattr(ext, 'OBJCAT') else 0
                              for ext in ad]
            objcat_order = np.argsort(objcat_lengths)[::-1]

            pixscale = ad.pixel_scale()
            offset_range = params["initial"] / pixscale  # Search box size
            final = params["final"] / pixscale  # Matching radius
            max_ref_sources = 100 if 'sq' not in self.mode else None  # No more than this

            best_matches = 0
            best_model = None

            for index in objcat_order:
                ext = ad[index]
                if not isinstance(ext.wcs.output_frame, cf.CelestialFrame):
                    log.warning(f"WCS of {ad.filename} extension {ext.id} does"
                                " not transform to a CelestialFrame -- cannot "
                                "perform astrometry")
                    info_list.append({})
                    continue
                try:
                    objcat = ad[index].OBJCAT
                except AttributeError:
                    log.stdinfo(f'No OBJCAT in {ad.filename} extension '
                                f'{ext.id} -- cannot perform astrometry')
                    info_list.append({})
                    continue
                objcat_len = len(objcat)

                # We always fit in pixel space of the image
                xref, yref = ext.wcs.backward_transform(refcat['RAJ2000'],
                                                        refcat['DEJ2000'])

                try:
                    m_init = best_model.copy()
                except AttributeError:
                    m_init = (models.Shift(0) & models.Shift(0))
                    m_init.offset_0.bounds = (m_init.offset_0 - offset_range,
                                              m_init.offset_0 + offset_range)
                    m_init.offset_1.bounds = (m_init.offset_1 - offset_range,
                                              m_init.offset_1 + offset_range)
                    if rotate:
                        m_init = am.Rotate2D(0, bounds={'angle': (-5, 5)}) | m_init
                    if scale:
                        m_init = am.Scale2D(1, bounds={'factor': (0.95, 1.05)}) | m_init

                # First: estimate number of reference sources in field
                xx, yy = m_init.inverse(xref, yref)
                # Could tweak y1, y2 here for GNIRS
                x1 = y1 = 0
                y2, x2 = ext.shape
                in_field = np.all((xx > x1-offset_range, xx < x2+offset_range,
                                   yy > y1-offset_range, yy < y2+offset_range), axis=0)
                num_ref_sources = np.sum(in_field)

                # We probably don't need zillions of REFCAT sources
                if max_ref_sources and num_ref_sources > max_ref_sources:
                    ref_mags = None
                    try:
                        ref_mags = refcat['filtermag']
                        if np.all(np.where(np.isnan(ref_mags), -999,
                                           ref_mags) < -99):
                            log.stdinfo('The REFCAT magnitude column has no '
                                        'valid values')
                            ref_mags = None
                    except KeyError:
                        log.stdinfo('Cannot find a magnitude column to cull REFCAT')
                    if ref_mags is None:
                        for filt in 'rhikgjzu':
                            try:
                                ref_mags = refcat[filt+'mag']
                            except KeyError:
                                pass
                            else:
                                if not np.all(np.where(np.isnan(ref_mags), -999,
                                                       ref_mags) < -99):
                                    log.stdinfo(f'Using {filt} magnitude instead')

                    if ref_mags is not None:
                        in_field &= (ref_mags > -99)
                        num_ref_sources = np.sum(in_field)
                        if num_ref_sources > max_ref_sources:
                            sorted_args = np.argsort(ref_mags)
                            in_field = sorted_args[in_field[sorted_args]][:max_ref_sources]
                            log.stdinfo('Using only {} brightest REFCAT sources '
                                        'for speed'.format(max_ref_sources))
                            # in_field is now a list of indices, not a boolean array
                            num_ref_sources = len(in_field)

                # How many objects do we want to try to match? Keep brightest ones only
                if objcat_len > 2 * num_ref_sources:
                    keep_num = max(2 * num_ref_sources, min(10, objcat_len))
                else:
                    keep_num = objcat_len
                sorted_idx = np.argsort(objcat['MAG_AUTO'])[:keep_num]

                # Send all sources to the alignment/matching engine, indicating the ones to
                # use for the alignment
                if num_ref_sources > 0:
                    log.stdinfo(f'Aligning {ad.filename} extension {ext.id} '
                                f'with {num_ref_sources} REFCAT and '
                                f'{keep_num} OBJCAT sources')
                    transform = fit_model(m_init,
                                          (objcat['X_IMAGE'][sorted_idx]-1,
                                           objcat['Y_IMAGE'][sorted_idx]-1),
                                          (xref[in_field], yref[in_field]),
                                          sigma=10.0, tolerance=0.0001, brute=True)
                    matched = match_sources(transform.inverse(xref, yref),
                                            (objcat['X_IMAGE']-1, objcat['Y_IMAGE']-1),
                                            radius=final)
                else:
                    log.stdinfo(f'No REFCAT sources in field of extension {ext.id}')
                    continue

                num_matched = np.sum(matched >= 0)
                log.stdinfo(f"Matched {num_matched} objects in OBJCAT "
                            f"extension {ext.id} against REFCAT")
                # If this is a "better" match, save it
                # TODO? Some sort of averaging of models?
                if num_matched > max(best_matches, 2):
                    best_matches = num_matched
                    best_model = transform
                    offset_range = 2.5 / pixscale

                if num_matched > 0:
                    # Update OBJCAT (X_WORLD, Y_WORLD)
                    crpix = (0, 0)  # doesn't matter since we're only doing a shift
                    ra0, dec0 = ext.wcs(*crpix)
                    ext.wcs.insert_transform(ext.wcs.input_frame, transform, after=True)
                    objcat['X_WORLD'], objcat['Y_WORLD'] = ext.wcs(objcat['X_IMAGE']-1,
                                                                   objcat['Y_IMAGE']-1)

                    # Sky coordinates of original CRPIX location with old
                    # and new WCS (easier than using the transform)
                    ra1, dec1 = ext.wcs(*crpix)
                    cosdec = math.cos(math.radians(dec0))
                    delta_ra = 3600 * (ra1-ra0) * cosdec
                    delta_dec = 3600 * (dec1-dec0)

                    # Associate REFCAT properties with their OBJCAT
                    # counterparts. Remember! matched is the reference
                    # (OBJCAT) source for the input (REFCAT) source
                    dra = ddec = []
                    for i, m in enumerate(matched):
                        if m >= 0:
                            objcat['REF_NUMBER'][m] = refcat['Id'][i]
                            try:
                                objcat['REF_MAG'][m] = refcat['filtermag'][i]
                                objcat['REF_MAG_ERR'][m] = refcat['filtermag_err'][i]
                            except KeyError:  # no such columns in REFCAT
                                pass
                            dra.append(3600*(objcat['X_WORLD'][m] -
                                             refcat['RAJ2000'][i]) * cosdec)
                            ddec.append(3600*(objcat['Y_WORLD'][m] -
                                              refcat['DEJ2000'][i]))
                    dra_std = np.std(dra)
                    ddec_std = np.std(ddec)
                    log.fullinfo(f"WCS Updated for extension {ext.id}. "
                                 "Astrometric offset is:")
                    log.fullinfo(f"RA: {delta_ra:6.2f} +/- {dra_std:.2f} arcsec")
                    log.fullinfo(f"Dec:{delta_dec:6.2f} +/- {ddec_std:.2f} arcsec")
                    info_list.append({"dra": delta_ra, "dra_std": dra_std,
                                      "ddec": delta_dec, "ddec_std": ddec_std,
                                      "nsamples": int(num_matched)})
                else:
                    log.stdinfo("Could not determine astrometric offset for "
                                f"{ad.filename} extension {ext.id}")
                    info_list.append({})

            # Report the measurement to the fitsstore
            if self.upload and "metrics" in self.upload:
                fitsdict = qap.fitsstore_report(ad, "pe", info_list,
                                                self.calurl_dict,
                                                self.mode, upload=True)

            # Timestamp and update filename
            gt.mark_history(ad, primname=self.myself(), keyword=timestamp_key)
            ad.update_filename(suffix=params["suffix"], strip=True)

        return adinputs

##############################################################################
# Below are the helper functions for the user level functions in this module #
##############################################################################

def _create_wcs_from_offsets(adinput, adref, center_of_rotation=None):
    """
    This function uses the POFFSET, QOFFSET, and PA header keywords to create
    a transform between pixel coordinates. Its primary role is for GNIRS.
    For ease, it works out the (RA,DEC) of the centre of rotation in the
    reference image and determines where in the input image this is. The
    AstroData object's WCS is updated with a new WCS based on the WCS of the
    reference AD and the relative offsets/rotation from the headers.

    Parameters
    ----------
    adinput: AstroData
        The input image whose WCS needs to be rewritten
    adreference: AstroData
        The reference image with a trustworthy WCS
    center_of_rotation: 2-tuple
        Location of rotation center (x, y)
    """
    log = logutils.get_logger(__name__)
    if len(adinput) != len(adref):
        log.warning("Number of extensions in input files are different. "
                    "Cannot correct WCS.")
        return

    log.stdinfo(f"Updating WCS of {adinput.filename} from {adref.filename}")
    try:
        # Coerce to float to raise TypeError if a descriptor returns None
        xoff_in = float(adinput.detector_x_offset())
        yoff_in = float(adinput.detector_y_offset())
        xoff_ref = float(adref.detector_x_offset())
        yoff_ref = float(adref.detector_y_offset())
        pa1 = adref.phu['PA']
        pa2 = adinput.phu['PA']
    except (KeyError, TypeError):  # TypeError if offset is None
        log.warning("Cannot obtain necessary offsets from headers "
                    "so no change will be made")
        return

    if center_of_rotation is None:
        if 'GNIRS' in adref.tags:
            center_of_rotation = (629.0, 519.0)  # (x, y; 0-indexed)
        else:
            try:
                for m in adref[0].wcs.forward_transform:
                    if isinstance(m, models.RotateNative2Celestial):
                        ra, dec = m.lon.value, m.lat.value
                        center_of_rotation = adref[0].wcs.backward_transform(ra, dec)
                        break
            except (AttributeError, IndexError, TypeError):
                if len(adref) == 1:
                    # Assume it's the center of the image
                    center_of_rotation = tuple(0.5 * (x - 1)
                                               for x in adref[0].shape[::-1])
                else:
                    log.warning("Cannot determine center of rotation so no "
                                "change will be made")
                    return

    try:
        t = ((models.Shift(-xoff_in - center_of_rotation[1]) & models.Shift(-yoff_in - center_of_rotation[0])) |
             models.Rotation2D(pa1 - pa2) |
             (models.Shift(xoff_ref + center_of_rotation[1]) & models.Shift(yoff_ref + center_of_rotation[0])))
    except TypeError:
        log.warning("Problem creating offset transform so no change will be made")
        return
    adinput[0].wcs = deepcopy(adref[0].wcs)
    adinput[0].wcs.insert_transform(adinput[0].wcs.input_frame, t, after=True)<|MERGE_RESOLUTION|>--- conflicted
+++ resolved
@@ -17,7 +17,7 @@
 from gempy.library import astromodels as am
 from gempy.utils import logutils
 
-from gempy.library.matching import find_alignment_transform, fit_model, match_sources
+from gempy.library.matching import align_images_from_wcs, fit_model, match_sources
 
 from geminidr import PrimitivesBASE
 from . import parameters_register
@@ -38,24 +38,37 @@
     def adjustWCSToReference(self, adinputs=None, **params):
         """
         This primitive registers images to a reference image by correcting
-        the relative error in their world coordinate systems. This is
-        preferably done via alignment of sources common to the reference
-        and input images but a fallback method that uses the header offsets
-        is also available, if there are too few sources to provide a robust
-        alignment, or if the initial WCSs are incorrect.
-
-        The alignment of sources is done via the KDTreeFitter, which does
-        not require a direct one-to-one mapping of sources between the
-        images. The alignment is performed in the pixel frame of each input
-        image, with sources in the reference image being transformed into
-        that frame via the existing WCS transforms. Therefore, whatever
-        transformation is required can simply be placed at the start of each
-        input image's WCS pipeline.
+        the relative error in their world coordinate systems. The function
+        uses points of reference common to the reference image and the
+        input images to fit the input WCS to the reference one. The fit
+        is done by a least-squares minimization of the difference between
+        the reference points in the input image pixel coordinate system.
+        This function is intended to be followed by the
+        align_to_reference_image function, which applies the relative
+        transformation encoded in the WCS to transform input images into the
+        reference image pixel coordinate system.
+
+        The primary registration method is intended to be by direct mapping
+        of sources in the image frame to correlated sources in the reference
+        frame. This method fails when there are no correlated sources in the
+        field, or when the WCSs are very far off to begin with. As a back-up
+        method, the user can try correcting the WCS by the shifts indicated
+        in the POFFSET and QOFFSET header keywords (option fallback='header'),
+        By default, only the direct method is
+        attempted, as it is expected that the relative WCS will generally be
+        more correct than either indirect method. If the user prefers not to
+        attempt direct mapping at all, they may set method to 'header'.
 
         In order to use the direct mapping method, sources must have been
         detected in the frame and attached to the AstroData instance in an
         OBJCAT extension. This can be accomplished via the detectSources
-        primitive.
+        primitive. Running time is optimal, and sometimes the solution is
+        more robust, when there are not too many sources in the OBJCAT. Try
+        running detectSources with threshold=20. The solution may also be
+        more robust if sub-optimal sources are rejected from the set of
+        correlated sources (use option cull_sources=True). This option may
+        substantially increase the running time if there are many sources in
+        the OBJCAT.
 
         It is expected that the relative difference between the WCSs of
         images to be combined should be quite small, so it may not be necessary
@@ -66,6 +79,9 @@
         images. Significant rotation and scaling of the images themselves
         will generally already be encoded in the WCS, and will be corrected for
         when the images are aligned.
+
+        The WCS keywords in the headers of the output images are updated
+        to contain the optimal registration solution.
 
         Parameters
         ----------
@@ -97,7 +113,7 @@
 
         if len(adinputs) <= 1:
             log.warning("No correction will be performed, since at least two "
-                        "input images are required for adjustWCSToReference")
+                        "input images are required for matchWCSToReference")
             return adinputs
 
         if not all(len(ad) == 1 for ad in adinputs):
@@ -113,48 +129,27 @@
 
         # Use first image in list as reference
         adref = adinputs[0]
-        log.stdinfo(f"Reference image: {adref.filename}")
+        log.stdinfo("Reference image: {}".format(adref.filename))
         # Create a dummy WCS to facilitate future operations
         if adref[0].wcs is None:
             adref[0].wcs = gWCS([(cf.Frame2D(name="pixels"), models.Identity(len(adref[0].shape))),
                                   (cf.Frame2D(name="world"), None)])
 
-        try:
-            ref_objcat = adref[0].OBJCAT
-        except AttributeError:
-            log.warning(f"Reference image has no OBJCAT. {warnings[fallback]}")
-            method = fallback
-        else:
-            if len(ref_objcat) < min_sources and method == "sources":
-                log.warning(f"Too few objects found in reference image {warnings[fallback]}")
+        if (not hasattr(adref[0], 'OBJCAT') or len(adref[0].OBJCAT)
+                                        < min_sources) and method == 'sources':
+            log.warning("Too few objects found in reference image. "
+                        "{}.".format(warnings[fallback]))
+            if fallback is None:
+                return adinputs
+            else:
                 method = fallback
-        if method is None:
-            return adinputs
 
         for ad in adinputs[1:]:
-            msg = ""
-            if method == "sources":
-                try:
-                    objcat = ad[0].OBJCAT
-                except AttributeError:
-                    msg = f"{ad.filename} image has no OBJCAT. "
-                else:
-                    if len(objcat) < min_sources:
-                        msg = f"{ad.filename} has too few sources. "
-
-            if msg or method == "offsets":
-                msg += warnings[fallback]
-                log.stdinfo(msg)
+            if method == "offsets":
+                log.stdinfo("Using offsets specified in header for alignment.")
                 _create_wcs_from_offsets(ad, adref)
                 continue
 
-<<<<<<< HEAD
-            # GNIRS WCS is dubious, so update WCS by using the ref
-            # image's WCS and the telescope offsets before alignment
-            #if ad.instrument() == 'GNIRS':
-            #    log.stdinfo("Recomputing WCS for GNIRS from offsets")
-            #    ad = _create_wcs_from_offsets(ad, adref)
-=======
             try:
                 nobj = len(ad[0].OBJCAT)
             except AttributeError:
@@ -163,10 +158,10 @@
                 log.warning("Too few objects found in {}. "
                             "{}.".format(ad.filename, warnings[fallback]))
                 continue
->>>>>>> fadd82c9
-
-            log.fullinfo(f"Number of objects in {ad.filename}: {len(objcat)}")
-            log.stdinfo(f"Cross-correlating sources in {adref.filename}, {ad.filename}")
+
+            log.fullinfo("Number of objects in {}: {}".format(ad.filename, nobj))
+            log.stdinfo("Cross-correlating sources in {}, {}".
+                         format(adref.filename, ad.filename))
 
             pixscale = ad.pixel_scale()
             if pixscale is None:
@@ -176,52 +171,39 @@
             else:
                 firstpasspix = first_pass / pixscale
 
-            incoords = (objcat['X_IMAGE'].data - 1, objcat['Y_IMAGE'].data - 1)
-            refcoords = (ref_objcat['X_IMAGE'].data - 1, ref_objcat['Y_IMAGE'].data - 1)
-            if cull_sources:
-                good_src1 = gt.clip_sources(ad)[0]
-                good_src2 = gt.clip_sources(adref)[0]
-                if len(good_src1) < min_sources or len(good_src2) < min_sources:
-                    log.warning("Too few sources in culled list, using full set "
-                                "of sources")
-                else:
-                    incoords = (good_src1["x"] - 1, good_src1["y"] - 1)
-                    refcoords = (good_src2["x"] - 1, good_src2["y"] - 1)
-
-            try:
-                t_init = adref[0].wcs.forward_transform | ad[0].wcs.backward_transform
-            except AttributeError:  # for cases with no defined WCS
-                pass
-            else:
-                refcoords = t_init(*refcoords)
+            # GNIRS WCS is dubious, so update WCS by using the ref
+            # image's WCS and the telescope offsets
+            #if ad.instrument() == 'GNIRS':
+            #    log.stdinfo("Recomputing WCS for GNIRS from offsets")
+            #    ad = _create_wcs_from_offsets(ad, adref)
 
             # The code used to start with a translation-only model, but this
             # isn't helpful if there's a sizeable rotation or scaling, so
-            # let's just try to do the whole thing (if the user asks) and
-            # see what happens.
-            transform, obj_list = find_alignment_transform(incoords, refcoords,
-                    transform=None, shape=ad[0].shape,
-                    search_radius=firstpasspix, rotate=rotate, scale=scale,
-                    return_matches=True)
+            # let's just try to do the whole thing and see what happens.
+            obj_list, transform = align_images_from_wcs(ad, adref,
+                    search_radius=firstpasspix, min_sources=min_sources,
+                    cull_sources=cull_sources, full_wcs=True,
+                    rotate=rotate, scale=scale, return_matches=True)
 
             n_corr = len(obj_list[0])
             if n_corr < min_sources + rotate + scale:
                 log.warning(f"Too few correlated objects ({n_corr}). "
                             "Setting rotate=False, scale=False")
-                transform, obj_list = find_alignment_transform(incoords, refcoords,
-                        transform=None, shape=ad[0].shape,
-                        search_radius=firstpasspix, rotate=False, scale=False,
-                        return_matches=True)
+                obj_list, transform = align_images_from_wcs(ad, adref,
+                                                  search_radius=firstpasspix,
+                                                  cull_sources=cull_sources,
+                                                  full_wcs=True, rotate=False,
+                                                  scale=False, return_matches=True)
                 n_corr = len(obj_list[0])
 
-            log.stdinfo("Number of correlated sources: {}".format(n_corr))
+            log.fullinfo("Number of correlated sources: {}".format(n_corr))
             log.fullinfo("\nMatched sources:")
             log.fullinfo("   Ref. x Ref. y  Img. x  Img. y\n  {}".
                          format("-"*31))
             for img, ref in zip(*obj_list):
                 log.fullinfo("  {:7.2f} {:7.2f} {:7.2f} {:7.2f}".
                             format(*ref, *img))
-            log.stdinfo("")
+            log.fullinfo("")
 
             if n_corr < min_sources:
                 log.warning("Too few correlated sources found. "
@@ -278,11 +260,6 @@
                             format(ad.filename))
                 continue
 
-            if not ('RAJ2000' in refcat.colnames and 'DEJ2000' in refcat.colnames):
-                log.warning(f'REFCAT in {ad.filename} is missing RAJ2000 '
-                            'and/or DEJ2000 columns - cannot calculate astrometry')
-                continue
-
             # List of values to report to FITSstore
             info_list = []
 
@@ -305,17 +282,18 @@
 
             for index in objcat_order:
                 ext = ad[index]
+                extver = ext.hdr['EXTVER']
                 if not isinstance(ext.wcs.output_frame, cf.CelestialFrame):
-                    log.warning(f"WCS of {ad.filename} extension {ext.id} does"
-                                " not transform to a CelestialFrame -- cannot "
+                    log.warning(f"WCS of {ad.filename}:{extver} does not "
+                                "transform to a CelestialFrame -- cannot "
                                 "perform astrometry")
                     info_list.append({})
                     continue
                 try:
                     objcat = ad[index].OBJCAT
                 except AttributeError:
-                    log.stdinfo(f'No OBJCAT in {ad.filename} extension '
-                                f'{ext.id} -- cannot perform astrometry')
+                    log.stdinfo(f'No OBJCAT in {ad.filename}:{extver} -- '
+                                'cannot perform astrometry')
                     info_list.append({})
                     continue
                 objcat_len = len(objcat)
@@ -323,7 +301,6 @@
                 # We always fit in pixel space of the image
                 xref, yref = ext.wcs.backward_transform(refcat['RAJ2000'],
                                                         refcat['DEJ2000'])
-
                 try:
                     m_init = best_model.copy()
                 except AttributeError:
@@ -390,24 +367,22 @@
                 # Send all sources to the alignment/matching engine, indicating the ones to
                 # use for the alignment
                 if num_ref_sources > 0:
-                    log.stdinfo(f'Aligning {ad.filename} extension {ext.id} '
-                                f'with {num_ref_sources} REFCAT and '
-                                f'{keep_num} OBJCAT sources')
-                    transform = fit_model(m_init,
-                                          (objcat['X_IMAGE'][sorted_idx]-1,
-                                           objcat['Y_IMAGE'][sorted_idx]-1),
-                                          (xref[in_field], yref[in_field]),
+                    log.stdinfo('Aligning {}:{} with {} REFCAT and {} OBJCAT sources'.
+                                format(ad.filename, extver, num_ref_sources, keep_num))
+                    transform = fit_model(m_init, (objcat['X_IMAGE'][sorted_idx]-1,
+                                                   objcat['Y_IMAGE'][sorted_idx]-1),
+                                           (xref[in_field], yref[in_field]),
                                           sigma=10.0, tolerance=0.0001, brute=True)
                     matched = match_sources(transform.inverse(xref, yref),
                                             (objcat['X_IMAGE']-1, objcat['Y_IMAGE']-1),
                                             radius=final)
                 else:
-                    log.stdinfo(f'No REFCAT sources in field of extension {ext.id}')
+                    log.stdinfo(f'No REFCAT sources in field of extver {extver}')
                     continue
 
                 num_matched = np.sum(matched >= 0)
-                log.stdinfo(f"Matched {num_matched} objects in OBJCAT "
-                            f"extension {ext.id} against REFCAT")
+                log.stdinfo("Matched {} objects in OBJCAT:{} against REFCAT".
+                            format(num_matched, extver))
                 # If this is a "better" match, save it
                 # TODO? Some sort of averaging of models?
                 if num_matched > max(best_matches, 2):
@@ -448,16 +423,18 @@
                                               refcat['DEJ2000'][i]))
                     dra_std = np.std(dra)
                     ddec_std = np.std(ddec)
-                    log.fullinfo(f"WCS Updated for extension {ext.id}. "
-                                 "Astrometric offset is:")
-                    log.fullinfo(f"RA: {delta_ra:6.2f} +/- {dra_std:.2f} arcsec")
-                    log.fullinfo(f"Dec:{delta_dec:6.2f} +/- {ddec_std:.2f} arcsec")
+                    log.fullinfo("WCS Updated for extver {}. Astrometric "
+                                 "offset is:".format(extver))
+                    log.fullinfo("RA: {:6.2f} +/- {:.2f} arcsec".
+                                 format(delta_ra, dra_std))
+                    log.fullinfo("Dec:{:6.2f} +/- {:.2f} arcsec".
+                                 format(delta_dec, ddec_std))
                     info_list.append({"dra": delta_ra, "dra_std": dra_std,
                                       "ddec": delta_dec, "ddec_std": ddec_std,
                                       "nsamples": int(num_matched)})
                 else:
                     log.stdinfo("Could not determine astrometric offset for "
-                                f"{ad.filename} extension {ext.id}")
+                                "{}:{}".format(ad.filename, extver))
                     info_list.append({})
 
             # Report the measurement to the fitsstore

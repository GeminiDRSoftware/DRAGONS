--- conflicted
+++ resolved
@@ -12,13 +12,8 @@
     extname = config.Field("EXTNAME to display", str, "SCI")
     frame = config.RangeField("Starting frame for display", int, 1, min=1)
     ignore = config.Field("Turn off display?", bool, False)
-<<<<<<< HEAD
-    overlay = config.Field("Overlays for display", (tuple, str), None, optional=True)
-    threshold = config.Field("Threshold level for indicating saturation",
-=======
-    debug_overlay = config.ListField("Overlays for display", tuple, None, optional=True)
+    debug_overlay = config.Field("Overlays for display", (tuple, str), None, optional=True)
     threshold = config.Field("Threshold level for indicating saturation. 'None' to turn off.",
->>>>>>> 10b4bc51
                              (str, float), "auto", optional=True, check=threshold_check)
     tile = config.Field("Tile multiple extensions into single display frame?", bool, True)
     zscale = config.Field("Use zscale algorithm?", bool, True)

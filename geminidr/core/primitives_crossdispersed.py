#
#
#
#                                                  primitives_crossdispersed.py
# -----------------------------------------------------------------------------

from abc import abstractmethod
from copy import deepcopy
from importlib import import_module

import astrodata, gemini_instruments
from astrodata.utils import Section

from astropy.modeling import models
from astropy.table import Table, vstack
from gwcs import coordinate_frames as cf
from gwcs.wcs import WCS as gWCS
import numpy as np
from recipe_system.utils.decorators import (parameter_override,
                                            capture_provenance)

from gempy.gemini import gemini_tools as gt
from gempy.library import astromodels as am
from geminidr.core import Spect, Preprocess
from . import parameters_crossdispersed


@parameter_override
@capture_provenance
class CrossDispersed(Spect, Preprocess):
    """This is the class containing primitives specifically for crossdispersed
    data. It inherits all the primitives from the level above.

    """
    tagset = {'GEMINI', 'SPECT', 'XD'}

    def _initialize(self, adinputs, **kwargs):
        super()._initialize(adinputs, **kwargs)
        self._param_update(parameters_crossdispersed)

    @abstractmethod
    def _map_spec_order(self, ext_id):
        pass

    def cutSlits(self, adinputs=None, **params):
        """
        Extract slits in images into individual extensions.

        Parameters
        ----------
        adinputs : list of :class:`~astrodata.AstroData`
            Data as 2D spectral images with slits defined in a SLITEDGE table.
        suffix :  str
            Suffix to be added to output files.

        Returns
        -------
        list of :class:`~astrodata.AstroData`

        """
        log = self.log
        log.debug(gt.log_message("primitive", self.myself(), "starting"))
        timestamp_key = self.timestamp_keys[self.myself()]
        sfx = params["suffix"]

<<<<<<< HEAD
        adinputs = super()._cut_slits(adinputs=adinputs, **params)

        columns = ('central_wavelength', 'dispersion')
=======
>>>>>>> cf0eec78
        order_key_parts = self._get_order_information_key()
        order_info = import_module('.orders_XD', self.inst_lookups).order_info

        adoutputs = []
        for ad in adinputs:
            order_key = "_".join(getattr(ad, desc)() for desc in order_key_parts)
<<<<<<< HEAD
            # order_info contains central wavelength and dispersion for each slit.
            order_info = Table(import_module(
                '.orders_XD', self.inst_lookups).order_info[order_key],
                names=columns)
=======
            cenwaves, dispersions = order_info[order_key]

            # This is the presumed pointing location and the centres of
            # each cut slit should recover these sky coordinates
            world_refpos = ad[0].wcs(*list(0.5 * (length - 1)
                                           for length in ad[0].shape[::-1]))
            ad = self._cut_slits(ad, padding=2)
>>>>>>> cf0eec78

            for i, ext in enumerate(ad):
                dispaxis = 2 - ext.dispersion_axis()  # Python Sense
                specaxis_middle = 0.5 * (ext.shape[dispaxis] - 1)
                try:
                    slit_center = np.mean([am.table_to_model(row)(specaxis_middle)
                                           for row in ext.SLITEDGE])
                except AttributeError:
                    continue

                # Update the WCS by adding a "first guess" wavelength scale
                # for each slit.
                new_wave_model = (models.Shift(-specaxis_middle) |
                                  models.Scale(dispersions[i]) |
                                  models.Shift(cenwaves[i]))
                new_wave_model.name = "WAVE"

                for idx, step in enumerate(ext.wcs.pipeline):
                    try:
                        ext.wcs.pipeline[idx] = step.__class__(
                            step.frame, step.transform.replace_submodel(
                                "WAVE", new_wave_model))
                    except (AttributeError, ValueError):  # not in this step
                        pass
                    else:
                        # Update the SKY model so all slit centers point to
                        # the same location
                        coords = ext.wcs.invert(cenwaves[i], *world_refpos[1:])
                        shift = coords[dispaxis] - slit_center
                        sky_model = am.get_named_submodel(step.transform, "SKY")
                        new_sky_model = models.Shift(shift) | sky_model
                        # "step" hasn't been updated with the new WAVE model
                        ext.wcs.pipeline[idx] = step.__class__(
                            step.frame, ext.wcs.pipeline[idx].transform.replace_submodel(
                                "SKY", new_sky_model))
                        sky_model.name = None
                        new_sky_model.name = "SKY"
                        break
                else:
                    log.warning("No initial wavelength model found - "
                                "not updating the wavelength model")

                ext.hdr['SPECORDR'] = self._map_spec_order(ext.id)

            # Timestamp and update the filename
            gt.mark_history(ad, primname=self.myself(), keyword=timestamp_key)
            ad.update_filename(suffix=sfx, strip=True)

            adoutputs.append(ad)

        return adoutputs

    def _cut_slits(self, ad, padding=0):
        # TODO: This should move to Spect but it's left here for now to
        # ease code maintenance since it's only used by XD
        """
        This method cuts a 2D spectral image into individual slits based on
        an existing SLITEDGE table. The slits are then stored in individual
        extensions. A Chebyshev2D model is created to represent the slit
        distortion and this is inserted into the WCS. No work is performed
        to modify the astrometry since this is the responsibility of the
        calling primitive and will depend on the type of data (XD/MOS/IFU).

        Parameters
        ----------
        ad: AstroData object
            2D spectral image with slits defined in a SLITEDGE table
        padding: int
            additional padding to put beyond edges of slits when cutting
            (to account for possible misalignments)

        Returns
        -------
        modified AstroData object with multiple extensions
        """
        log = self.log
        log.stdinfo(f"Calling {self.myself()} on {ad.filename}")

        adout = astrodata.create(ad.phu)
        adout.filename = ad.filename
        adout.orig_filename = ad.orig_filename
        detsec_kw = ad._keyword_for('detector_section')
        binnings = ad.detector_x_bin(), ad.detector_y_bin()

        for ext in ad:
            try:
                slitedge = ext.SLITEDGE
            except AttributeError:
                log.warning(f"No slits to cut in {ad.filename}:{ext.id}")
                adout.append(ext)
                continue

            orig_wcs = ext.wcs
            dispaxis = 2 - ext.dispersion_axis()  # Python Sense

            # Iterate over pairs of edges in the SLITEDGE table
            # In the following code, "x"  represents the location along the
            # spectral axis, and "y" the orthogonal direction (which is a
            # function of x). This is opposite to F2 and GNIRS.
            for i, (slit1, slit2) in enumerate(zip(_ := iter(slitedge), _)):
                model1 = am.table_to_model(slit1)
                model2 = am.table_to_model(slit2)

                # Reconstruct the slit edges from the models and identify
                # which parts are on the detector
                xpixels = np.arange(ext.shape[dispaxis])
                ypixels1, ypixels2 = model1(xpixels), model2(xpixels)
                ypix1_on = np.logical_and(
                    ypixels1 >= padding, ypixels1 <= ext.shape[1 - dispaxis] - padding - 1)
                ypix2_on = np.logical_and(
                    ypixels2 >= padding, ypixels2 <= ext.shape[1 - dispaxis] - padding - 1)
                y1 = int(max(np.floor(ypixels1.min() - padding), 0))
                y2 = int(min(np.ceil(ypixels2.max() + padding),
                             ext.shape[1 - dispaxis]))

                # Add cut rectangle and a modified SLITEDGE table with
                # the single slit for this extension
                if dispaxis == 0:
                    cut_section = Section(x1=y1, x2=y2, y1=0, y2=ext.shape[0])
                else:
                    cut_section = Section(x1=0, x2=ext.shape[1], y1=y1, y2=y2)
                log.stdinfo(f"Cutting slit {i+1} in extension {ext.id} "
                            f"from {cut_section.asIRAFsection()}")
                adout.append(deepcopy(ext.nddata[cut_section.asslice()]))
                adout[-1].SLITEDGE = slitedge[i*2:i*2+2]
                adout[-1].SLITEDGE["c0"] -= y1
                adout[-1].SLITEDGE["slit"] = 0  # reset slit number in ext

                # Calculate a Chebyshev2D model that represents both slit
                # edges. This requires coordinates be fed with the *detector*
                # x-coordinate first. The rectified slit will be as wide in
                # pixels as it is halfway up the unrectified image, and the
                # left edge will be "padding" pixels in from the left edge of
                # the image.
                xcenter = 0.5 * (ext.shape[dispaxis] - 1)
                y1ref = np.full_like(ypixels1, padding)[ypix1_on]
                y2ref = np.full_like(ypixels2, model2(xcenter) - model1(xcenter) + padding)[ypix2_on]
                log.stdinfo(f"Slit at {xcenter} from {y1ref[0]} to {y2ref[0]}")

                if dispaxis == 0:
                    incoords = [np.r_[ypixels1[ypix1_on] - y1, ypixels2[ypix2_on] - y1],
                                np.r_[xpixels[ypix1_on], xpixels[ypix2_on]]]
                    refcoords = [np.r_[y1ref, y2ref], np.r_[xpixels[ypix1_on], xpixels[ypix2_on]]]
                    xorder, yorder = 1, model1.degree
                else:
                    incoords = [np.r_[xpixels[ypix1_on], xpixels[ypix2_on]],
                                np.r_[ypixels1[ypix1_on] - y1, ypixels2[ypix2_on] - y1]]
                    refcoords = [np.r_[xpixels[ypix1_on], xpixels[ypix2_on]], np.r_[y1ref, y2ref]]
                    xorder, yorder = model1.degree, 1

                m_init_2d = models.Chebyshev2D(
                    x_degree=xorder, y_degree=yorder,
                    x_domain=[0, ext.shape[1]-1],
                    y_domain=[0, ext.shape[0]-1])
                log.stdinfo("  Creating distortion model for slit "
                            f"rectification for slit {i+1}")
                # The `fixed_linear` parameter is False because we should
                # have both edges for each slit.
                model, m_final_2d, m_inverse_2d = am.create_distortion_model(
                    m_init_2d, dispaxis, incoords, refcoords, fixed_linear=False)
                model.name = "RECT"

                # Remove the shift that was prepended when the data were
                # sliced -- the easiest way to do this is just to use the
                # original WCS (this will mess up the astrometry)
                adout[-1].wcs = deepcopy(orig_wcs)
                if adout[-1].wcs is None:
                    adout[-1].wcs = gWCS([(ext.wcs.input_frame, model),
                                          (cf.Frame2D(name="rectified"),
                                           None)])
                else:
                    adout[-1].wcs.insert_frame(ext.wcs.input_frame, model,
                                               cf.Frame2D(name="rectified"))

                # TODO: this updates the detector_section keyword, which
                # is fine for instruments with only one array in the
                # detector. NEEDS UPDATING for multi-array instruments
                # (e.g., MOS data from MOS), and will need to update
                # the array_section keyword then as well.
                adout[-1].hdr[detsec_kw] = (
                    cut_section.asIRAFsection(binning=binnings),
                    self.keyword_comments.get(detsec_kw))

        return adout

    def findApertures(self, adinputs=None, **params):
        """
        Finds sources in 2D spectral images and store them in an APERTURE table
        for each extension. Each table will, then, be used in later primitives
        to perform aperture extraction.

        The primitive operates by first collapsing the 2D spectral image in
        the spatial direction to identify sky lines as regions of high
        pixel-to-pixel variance, and the regions between the sky lines which
        consist of at least `min_sky_region` pixels are selected. These are
        then collapsed in the dispersion direction to produce a 1D spatial
        profile, from which sources are identified using a peak-finding
        algorithm.

        The widths of the apertures are determined by calculating a threshold
        level relative to the peak, or an integrated flux relative to the total
        between the minima on either side and determining where a smoothed
        version of the source profile reaches this threshold.

        This version handles concerns related to cross-dispersed images. It
        will create a new AstroData object with a single extension: either one
        provided by the user, or the "best" (as in brightest) extension if the
        user does not provide one

        Parameters
        ----------
        adinputs : list of :class:`~astrodata.AstroData`
            Science data as 2D spectral images.
        suffix : str
            Suffix to be added to output files.
        max_apertures : int
            Maximum number of apertures expected to be found.
        percentile : float (0 - 100) / None
            percentile to use when collapsing along the dispersion direction
            to obtain a slit profile / None => take mean.
        section : str
            comma-separated list of colon-separated pixel coordinate pairs
            indicating the region(s) over which the spectral signal should be
            used. The first and last values can be blank, indicating to
            continue to the end of the data.
        min_sky_region : int
            minimum number of contiguous pixels between sky lines
            for a region to be added to the spectrum before collapsing to 1D.
        min_snr : float
            minimum S/N ratio for detecting peaks.
        use_snr : bool
            Convert data to SNR per pixel before collapsing and peak-finding?
        threshold : float (0 - 1)
            parameter describing either the height above background (relative
            to peak) at which to define the edges of the aperture.
        ext : int
            The number of the extension (1-indexed) to look for apertures in.
            If not given, an extension will be chosen based on the value of
            `comp_method`.
        comp_method : str, Default : "sum"
            Comparison method to use for determining "best" order for finding
            apertures in.
        interactive : bool
            Show interactive controls for fine tuning source aperture detection.

        Returns
        -------
        list of :class:`~astrodata.AstroData`
            The 2D spectral images with APERTURE tables attached

        """
        log = self.log
        log.debug(gt.log_message("primitive", self.myself(), "starting"))
        timestamp_key = self.timestamp_keys[self.myself()]
        sfx = params["suffix"]
        interactive = params["interactive"]
        ext = params.pop("ext")
        comp_method = params.pop("comp_method")

        # Need to send findApertures a new AstroData object with one extension,
        # containing either the user-specified or "best" order.
        for ad in adinputs:
            dispaxis = 2 - ad[0].dispersion_axis()  # Python Sense

            if ext is None:
                # We need to find the "best" order to perform the trace in. For
                # now, this is (somewhat simplistically) determined as the order
                # with the most flux, or the highest median flux value. This
                # could fail if the image were overexposed, but it works well
                # enough as a first approximation.
                discriminant = []
                for ext in ad:
                    data = ext.data[ext.mask == 0].ravel()
                    discriminant.append(getattr(np, comp_method)(data))
                ext_num = np.array(discriminant).argmax()
            else:
                ext_num = ext - 1 # Change to 0-indexed

            # Create a temporary AstroData object.
            temp_ad = astrodata.create(ad.phu)
            temp_ad.filename = "temporary file"
            temp_ad.append(ad[ext_num])

            log.stdinfo(f"Looking in extension {ext_num+1} of {ad.filename}")

            # Perform aperture-finding in new AD object with one extension
            ap_found = super().findApertures(adinputs=[temp_ad], **params).pop()
            try:
                ap_table = ap_found[0].APERTURE
            except AttributeError:
                # No apertures found, just continue (warning handled by
                # Spect.findApertures)
                continue
            source_pos = ap_table['c0']

            # Now need to translate the pixel coordinates found for the aperture
            # to world -> back to pixels for each other extension, since the
            # extensions may have different dimensions.
            for ext in ad:
                # The upper and lower edges should be the same in each order
                # (since they're relative to the center and the pixel scale
                # is the same in each order), so copy the whole APERTURE table
                # and just update the center position(s) in each extension.
                ext.APERTURE = deepcopy(ap_table)

                for i, source in enumerate(source_pos):
                    if dispaxis == 0:
                        x, y = source, ap_found[0].shape[0] / 2
                    else:
                        x, y = ap_found[0].shape[1] / 2, source

                    new_source_pos = ext.wcs.backward_transform(
                        *ap_found[0].wcs.forward_transform(x, y))[0 - dispaxis]
                    log.fullinfo(f"Copying aperture {i} to extension {ext.id} "
                                 f"at position {new_source_pos}.")

                    ext.APERTURE['c0'][i] = new_source_pos

            # Timestamp and update the filename
            gt.mark_history(ad, primname=self.myself(), keyword=timestamp_key)
            ad.update_filename(suffix=sfx, strip=True)

        return adinputs

    def flatCorrect(self, adinputs=None, **params):
        """
        This primitive will divide each SCI extension of the inputs by those
        of the corresponding flat. If the inputs contain VAR or DQ frames,
        those will also be updated accordingly due to the division on the data.
        If no flatfield is provided, the calibration database(s) will be
        queried.

        If the flatfield has had a QE correction applied, this information is
        copied into the science header to avoid the correction being applied
        twice.

        This primitive calls the version of flatCorrect in primitives_preprocess
        after first cutting the data into multiple extensions to match the flat.
        Arguments will be passed up to flatCorrect via a call to super().

        Parameters
        ----------
        suffix: str
            Suffix to be added to output files.
        flat: str
            Name of flatfield to use.
        do_flat: bool
            Perform flatfield correction?

        Returns
        -------
        list of :class:`~astrodata.AstroData`
        """
        log = self.log
        log.debug(gt.log_message("primitive", self.myself(), "starting"))
        flat = params.pop('flat')
        do_cal = params['do_cal']

        if flat is None:
            flat_list = self.caldb.get_processed_flat(adinputs)
        else:
            flat_list = (flat, None)

        for ad, flat, origin in zip(*gt.make_lists(adinputs, *flat_list,
                                    force_ad=(1,))):
            if flat is None:
                if 'sq' in self.mode or do_cal == 'force':
                   raise OSError("No processed flat listed for "
                                 f"{ad.filename}")
                else:
                   log.warning(f"No changes will be made to {ad.filename}, "
                               "since no flatfield has been specified")
                   continue

            if len(ad) != 1:
                log.warning(f"{ad.filename} has more than one extension and "
                            "will not be flatfielded")
                continue

            # CJS: For speed of getting something working, we're going to
            # reconstruct the original SLITEDGE model from the flatfield
            # and then use it to cut the science data. So, rather than copy
            # the rectification model from the flat, a completely new one
            # will be constructed, but it will be identical to that one in
            # the flat, since it is calculated from the same SLITEDGE table.
            # cutSlits() will also sort out the WCS for each cut extension.
            slitedge = vstack([flat_ext.SLITEDGE for flat_ext in flat],
                              metadata_conflicts='silent')
            for i, (flat_detsec, dispaxis) in enumerate(zip(flat.detector_section(),
                                                            flat.dispersion_axis())):
                offset = flat_detsec.x1 if dispaxis == 2 else flat_detsec.y1
                slitedge[i*2:i*2+2]["c0"] += offset
            ad[0].SLITEDGE = slitedge

        adinputs = self.cutSlits(adinputs, suffix=None)

        # Since we've already worked out the flats to use, send them along to
        # avoid needing to re-query the Caldb
        try:
            flat_files = flat_list.files
        except AttributeError:  # not a CalReturn object
            flat_files = flat_list[0]
        # This will timestamp and update the suffix
        adinputs = super().flatCorrect(adinputs, flat=flat_files, **params)

        return adinputs<|MERGE_RESOLUTION|>--- conflicted
+++ resolved
@@ -63,24 +63,12 @@
         timestamp_key = self.timestamp_keys[self.myself()]
         sfx = params["suffix"]
 
-<<<<<<< HEAD
-        adinputs = super()._cut_slits(adinputs=adinputs, **params)
-
-        columns = ('central_wavelength', 'dispersion')
-=======
->>>>>>> cf0eec78
         order_key_parts = self._get_order_information_key()
         order_info = import_module('.orders_XD', self.inst_lookups).order_info
 
         adoutputs = []
         for ad in adinputs:
             order_key = "_".join(getattr(ad, desc)() for desc in order_key_parts)
-<<<<<<< HEAD
-            # order_info contains central wavelength and dispersion for each slit.
-            order_info = Table(import_module(
-                '.orders_XD', self.inst_lookups).order_info[order_key],
-                names=columns)
-=======
             cenwaves, dispersions = order_info[order_key]
 
             # This is the presumed pointing location and the centres of
@@ -88,7 +76,6 @@
             world_refpos = ad[0].wcs(*list(0.5 * (length - 1)
                                            for length in ad[0].shape[::-1]))
             ad = self._cut_slits(ad, padding=2)
->>>>>>> cf0eec78
 
             for i, ext in enumerate(ad):
                 dispaxis = 2 - ext.dispersion_axis()  # Python Sense

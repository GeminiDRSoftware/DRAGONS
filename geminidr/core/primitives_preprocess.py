--- conflicted
+++ resolved
@@ -13,11 +13,7 @@
 
 import astrodata
 import gemini_instruments
-<<<<<<< HEAD
 from astrodata import Provenance
-=======
-from astrodata.provenance import add_provenance
->>>>>>> 1ab1f573
 
 from gempy.gemini import gemini_tools as gt
 from geminidr.gemini.lookups import DQ_definitions as DQ
@@ -490,12 +486,9 @@
             ad.phu.set('DARKIM', dark.filename, self.keyword_comments["DARKIM"])
             gt.mark_history(ad, primname=self.myself(), keyword=timestamp_key)
             ad.update_filename(suffix=suffix, strip=True)
-<<<<<<< HEAD
-            ad.add_provenance(Provenance(datetime.datetime.now(), dark.filename, md5sum(dark.path), "darkCorrect"))
-=======
+
             if dark.path:
                 add_provenance(ad, dark.filename, md5sum(dark.path) or "", self.myself())
->>>>>>> 1ab1f573
         return adinputs
 
     def dilateObjectMask(self, adinputs=None, suffix=None, dilation=1, repeat=False):
@@ -624,12 +617,8 @@
                 ad.phu.set(qecorr_key, qecorr_value, flat.phu.comments[qecorr_key])
             gt.mark_history(ad, primname=self.myself(), keyword=timestamp_key)
             ad.update_filename(suffix=suffix, strip=True)
-<<<<<<< HEAD
-            ad.add_provenance(Provenance(datetime.datetime.now(), flat.filename, md5sum(flat.path), "flatCorrect"))
-=======
             if flat.path:
                 add_provenance(ad, flat.filename, md5sum(flat.path) or "", self.myself())
->>>>>>> 1ab1f573
         return adinputs
 
     def makeSky(self, adinputs=None, **params):

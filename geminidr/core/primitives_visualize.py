#
#                                                                  gemini_python
#
#                                                        primitives_visualize.py
# ------------------------------------------------------------------------------
import json
import numpy as np
import time
import inspect
import urllib.request

from copy import deepcopy
from importlib import import_module
from contextlib import suppress

from gempy.utils import logutils
from gempy.gemini import gemini_tools as gt
from gempy import numdisplay as nd
from gempy.library import transform
from gempy.display.numdisplay_tools import make_overlay_mask

from astropy.modeling import models
from gwcs.coordinate_frames import Frame2D
from gwcs.wcs import WCS as gWCS

from geminidr.gemini.lookups import DQ_definitions as DQ
from gemini_instruments.gmos.pixel_functions import get_bias_level

from geminidr import PrimitivesBASE
from . import parameters_visualize

from recipe_system.utils.decorators import parameter_override, capture_provenance


# ------------------------------------------------------------------------------
@parameter_override
@capture_provenance
class Visualize(PrimitivesBASE):
    """
    This is the class containing the visualization primitives.
    """
    tagset = None

    def _initialize(self, adinputs, **kwargs):
        super()._initialize(adinputs, **kwargs)
        self._param_update(parameters_visualize)

    def display(self, adinputs=None, **params):
        """
        Displays an image on the ds9 display, using multiple frames if
        there are multiple extensions. Saturated pixels can be displayed
        in red, and overlays can also be shown.

        Parameters
        ----------
        extname: str
            'SCI', 'VAR', or 'DQ': plane to display
        frame: int
            starting frame for display
        ignore: bool
            setting to True turns off the display
        remove_bias: bool
            attempt to subtract bias before displaying?
        threshold: str='auto'/float
            level above which to flag pixels as saturated
        tile: bool
            attempt to tile arrays before displaying?
        zscale: bool
            use zscale algorithm?
        overlay: list
            list of overlays for the display
        """
        log = self.log
        log.debug(gt.log_message("primitive", self.myself(), "starting"))

        # No-op if ignore=True
        if params["ignore"]:
            log.warning("display turned off per user request")
            return

        threshold = params['threshold']
        remove_bias = params.get('remove_bias', False)
        extname = params['extname']
        tile = params['tile']
        zscale = params['zscale']
        overlays = params['debug_overlay']
        frame = params['frame'] if params['frame'] else 1
        overlay_index = 0
        lnd = _localNumDisplay()

        if isinstance(overlays, str):
            try:
                overlays = _read_overlays_from_file(overlays)
            except OSError:
                log.warning(f"Cannot open overlays file {overlays}")
                overlays = None

        for ad in adinputs:
            # Allows elegant break from nested loops
            if frame > 16:
                log.warning("Too many images; only the first 16 are displayed")
                break

            # Threshold and bias make sense only for SCI extension
            if extname != 'SCI':
                threshold = None
                remove_bias = False
            elif threshold == 'None' or threshold == 'none':
                #cannot use .lower above since threshold can be a float
                threshold = None
            elif threshold == 'auto':
                mosaicked = ((ad.phu.get(self.timestamp_keys["mosaicDetectors"])
                              is not None) or
                             (ad.phu.get(self.timestamp_keys["tileArrays"])
                              is not None))
                has_dq = all([ext.mask is not None for ext in ad])
                if not has_dq:
                    if mosaicked:
                        log.warning("Cannot add DQ to mosaicked data; no "
                                    "threshold mask will be applied to "
                                    "{}".format(ad.filename))
                        threshold = None
                    else:
                        # addDQ operates in place so deepcopy to preserve input
                        ad = self.addDQ([deepcopy(ad)])[0]

            if remove_bias:
                if (ad.phu.get('BIASIM') or ad.phu.get('DARKIM') or
                    ad.phu.get(self.timestamp_keys["subtractOverscan"])):
                    log.fullinfo("Bias level has already been removed from "
                                 "data; no approximate correction will be "
                                 "performed")
                else:
                    try:
                        bias_level = get_bias_level(ad, estimate=False)
                    except NotImplementedError:
                        # For non-GMOS instruments
                        bias_level = None

                    if bias_level is not None:
                        ad = deepcopy(ad)  # Leave original untouched!
                        log.stdinfo("Subtracting approximate bias level from "
                                    "{} for display".format(ad.filename))
                        log.fullinfo("Bias levels used: {}".format(str(bias_level)))
                        for ext, bias in zip(ad, bias_level):
                            ext.subtract(np.float32(bias) if bias is not None
                                         else 0)
                    else:
                        log.warning("Bias level not found for {}; approximate "
                                    "bias will not be removed".format(ad.filename))

            # Check whether data needs to be tiled before displaying
            # Otherwise, flatten all desired extensions into a single list
            num_ext = len(ad)
            if tile and num_ext > 1:
                log.fullinfo("Tiling extensions together before displaying")
                # post-transform metadata is arranged in order of blocks, not
                # slices, so we need to ensure the correct offsets are applied
                # to each slice
                array_info = gt.array_information(ad)
                ad = self.tileArrays([ad], tile_all=True)[0]
                # Logic here in case num_ext overlays sent to be applied to all ADs
                if overlays and len(overlays) + overlay_index >= num_ext:
                    new_overlay = []
                    trans_data = ad.nddata[0].meta.pop("transform")
                    for ext_indices, corner, block in zip(array_info.extensions,
                                                          trans_data["corners"],
                                                          trans_data["block_corners"]):
                        xshift = int(round(corner[1][0]))
                        yshift = int(round(corner[0][0]))
                        for ext_index, b in zip(ext_indices, block):
                            dx, dy = xshift + b[1], yshift + b[0]
                            i = overlay_index + ext_index
                            if overlays[i]:
                                new_overlay.extend([(x+dx, y+dy, r) for x, y, r in overlays[i]])
                    overlays = (overlays[:overlay_index] + (new_overlay,) +
                                overlays[overlay_index+num_ext:])

            # Each extension is an individual display item (if the data have been
            # tiled, then there'll only be one extension per AD, of course)
            for ext in ad:
                if frame > 16:
                    break

                # Squeeze the data to remove any empty dimensions (eg, raw F2 data)
                ext.operate(np.squeeze)

                # Get the data we're going to display. TODO Replace extname with attr?
                data = getattr(ext, {'SCI':'data', 'DQ':'mask',
                                    'VAR':'variance'}[extname], None)
                dqdata = ext.mask
                if data is None:
                    log.warning("No data to display in {}[{}]".format(ext.filename,
                                                                      extname))
                    continue

                # One-dimensional data (ie, extracted spectra)
                if len(data.shape) == 1:
                    continue

                # Make threshold mask if desired
                masks = []
                mask_colors = []
                if threshold is not None:
                    if threshold != 'auto':
                        satmask = data > threshold
                    else:
                        if dqdata is None:
                            log.warning("No DQ plane found; cannot make "
                                        "threshold mask")
                            satmask = None
                        else:
                            satmask = (dqdata & (DQ.non_linear | DQ.saturated)) > 0
                    if satmask is not None:
                        masks.append(satmask)
                        mask_colors.append(204)

                if overlays:
                    # Could be single overlay, or list. Replicate behaviour of
                    # gt.make_lists (which we can't use because we haven't
                    # made a complete list of displayed extensions at the start
                    # in order to avoid memory bloat)
                    try:
                        overlay = overlays[overlay_index]
                    except TypeError:
                        overlay = overlays
                    except IndexError:
                        if len(overlays) == 1:
                            overlay = overlays[0]
                    try:
                        masks.append(make_overlay_mask(overlay, ext.shape))
                    except Exception:
                        pass
                    else:
                        mask_colors.append(206)
                    overlay_index += 1

                # Define the display name
                if tile and extname == 'SCI':
                    name = ext.filename
                elif tile:
                    name = f'{ext.filename}({extname})'
                else:
                    name = f'{ext.filename}({extname}, extension {ext.id})'

                try:
                    lnd.display(data, name=name, frame=frame, zscale=zscale,
                                bpm=None if extname == 'DQ' else dqdata,
                                quiet=True, masks=masks, mask_colors=mask_colors)
                except OSError:
                    log.warning("ds9 not found; cannot display input")

                frame += 1

                # Print from statistics for flats
                if extname=='SCI' and {'GMOS', 'IMAGE', 'FLAT'}.issubset(ext.tags):
                    good_data = data[dqdata==0] if dqdata is not None else data
                    mean = np.mean(good_data)
                    median = np.median(good_data)
                    log.stdinfo("Twilight flat counts for {}:".format(ext.filename))
                    log.stdinfo("    Mean value:   {:.0f}".format(mean))
                    log.stdinfo("    Median value: {:.0f}".format(median))

        return adinputs

    def inspect(self, adinputs=None, **params):
        """
        Loop through the data, with a pause between the display.

        Parameters
        ----------
        pause: int
            Pause in seconds to add between the display.
        """
        log = self.log
        log.debug(gt.log_message("primitive", self.myself(), "starting"))

        pause = params['pause']

        display_params = self._inherit_params(params, 'display')
        for ad in adinputs:
            self.display([ad], **display_params)
            time.sleep(pause)

        return adinputs

    def mosaicDetectors(self, adinputs=None, **params):
        """
        This primitive does a full mosaic of all the arrays in an AD object.
        An appropriate geometry_conf.py module containing geometric information
        is required.

        The read noise keyword of the output extensions are set to the mean
        of the read noise values returned by the input extensions being tiled.
        The gain keyword of the output is set similarly, with a warning logged
        if this is the case.

        Parameters
        ----------
        suffix: str
            suffix to be added to output files.
        sci_only: bool
            mosaic only SCI image data. Default is False
        order: int (1-5)
            order of spline interpolation
        """
        log = self.log
        log.debug(gt.log_message("primitive", self.myself(), "starting"))
        timestamp_key = self.timestamp_keys[self.myself()]

        suffix = params['suffix']
        order = params['order']
        attributes = ['data'] if params['sci_only'] else None
        geotable = import_module('.geometry_conf', self.inst_lookups)

        adoutputs = []
        for ad in adinputs:
            if ad.phu.get(timestamp_key):
                log.warning("No changes will be made to {}, since it has "
                            "already been processed by mosaicDetectors".
                            format(ad.filename))
                adoutputs.append(ad)
                continue

            if len(ad) == 1:
                log.warning("{} has only one extension, so there's nothing "
                            "to mosaic".format(ad.filename))
                adoutputs.append(ad)
                continue

            if not all(np.issubdtype(ext.data.dtype, np.floating) for ext in ad):
                log.warning("Cannot mosaic {} with non-floating point data. "
                            "Use tileArrays instead".format(ad.filename))
                adoutputs.append(ad)
                continue

            transform.add_mosaic_wcs(ad, geotable)

            # If there's an overscan section in the data, this will crash, but
            # we can catch that, trim, and try again. Don't catch anything else
            try:
                ad_out = transform.resample_from_wcs(ad, "mosaic", attributes=attributes,
                                                     order=order, process_objcat=False)
            except ValueError as e:
                if 'data sections' in repr(e):
                    ad = gt.trim_to_data_section(ad, self.keyword_comments)
                    ad_out = transform.resample_from_wcs(ad, "mosaic", attributes=attributes,
                                                         order=order, process_objcat=False)
                else:
                    raise e

<<<<<<< HEAD
            # Update read noise: we assume that all the regions represented
            # by a value have the same number of pixels, so the mean is OK
            with suppress(TypeError):  # some NoneTypes in read_noise
                ad_out[0].hdr[ad._keyword_for('read_noise')] = np.mean(ad.read_noise())
            propagate_gain(ad_out[0], ad.gain())

            ad_out.orig_filename = ad.filename
=======
            ad_out.orig_filename = ad.orig_filename
>>>>>>> c87aff69
            gt.mark_history(ad_out, primname=self.myself(), keyword=timestamp_key)
            ad_out.update_filename(suffix=suffix, strip=True)
            adoutputs.append(ad_out)

        return adoutputs

    def tileArrays(self, adinputs=None, **params):
        """
        This primitive combines extensions by tiling (no interpolation).
        The array_section() and detector_section() descriptors are used
        to derive the geometry of the tiling, so outside help (from the
        instrument's geometry_conf module) is only required if there are
        multiple arrays being tiled together, as the gaps need to be
        specified.

        If the input AstroData objects still have non-data regions, these
        will not be trimmed. However, the WCS of the final image will
        only be correct for some of the image since extra space has been
        introduced into the image.

        The read noise keyword of the output extensions are set to the mean
        of the read noise values returned by the input extensions being tiled.
        The gain keyword of the output is set similarly, with a warning logged
        if this is the case.

        Parameters
        ----------
        suffix: str
            suffix to be added to output files
        tile_all: bool
            tile to a single extension, rather than one per array?
            (array=physical detector)
        sci_only: bool
            tile only the data plane?
        """
        log = self.log
        log.debug(gt.log_message("primitive", self.myself(), "starting"))
        timestamp_key = self.timestamp_keys[self.myself()]

        suffix = params['suffix']
        tile_all = params['tile_all']
        attributes = ['data'] if params["sci_only"] else None

        adoutputs = []
        for ad in adinputs:
            if len(ad) == 1:
                log.warning("{} has only one extension, so there's nothing "
                            "to tile".format(ad.filename))
                adoutputs.append(ad)
                continue

            array_info = gt.array_information(ad)
            detshape = array_info.detector_shape
            if not tile_all and set(array_info.array_shapes) == {(1, 1)}:
                log.warning(f"{ad.filename} has nothing to tile, as tile_all=False"
                            " but each array has only one amplifier.")
                adoutputs.append(ad)
                continue

            if tile_all and detshape != (1, 1):  # We need gaps!
                geotable = import_module('.geometry_conf', self.inst_lookups)
                chip_gaps = geotable.tile_gaps[ad.detector_name()]
                try:
                    xgap, ygap = chip_gaps
                except TypeError:  # single number, applies to both
                    xgap = ygap = chip_gaps

            # We need to update data_section so resample_from_wcs doesn't
            # complain. We will also update read_noise to the mean value
            # from the descriptor returns for the extensions in each tile
            kw = ad._keyword_for('data_section')
            kw_readnoise = ad._keyword_for('read_noise')
            xbin, ybin = ad.detector_x_bin(), ad.detector_y_bin()

            # Work out additional shifts required to cope with posisble overscan
            # regions, including those in already-tiled CCDs
            if tile_all:
                yorigins, xorigins = np.rollaxis(np.array(array_info.origins), 1).reshape((2,) + array_info.detector_shape)
                xorigins //= xbin
                yorigins //= ybin
            else:
                yorigins, xorigins = np.zeros((2,) + array_info.detector_shape)
            it_ccd = np.nditer(xorigins, flags=['multi_index'])
            i = 0
            gain_list = []
            read_noise_list = []
            while not it_ccd.finished:
                ccdy, ccdx = it_ccd.multi_index
                shp = array_info.array_shapes[i]
                exts = array_info.extensions[i]
                xshifts = np.zeros(shp, dtype=np.int32)
                yshifts = np.zeros(shp, dtype=np.int32)
                it = np.nditer(np.array(exts).reshape(shp), flags=['multi_index'])
                while not it.finished:
                    iy, ix = it.multi_index
                    ext = ad[int(it[0])]
                    datsec = ext.data_section()
                    if datsec.x1 > 0:
                        xshifts[iy, ix:] += datsec.x1
                    if datsec.x2 < ext.shape[1]:
                        xshifts[iy, ix+1:] += ext.shape[1] - datsec.x2
                    if datsec.y1 > 0:
                        yshifts[iy:, ix] += datsec.y1
                    if datsec.y2 < ext.shape[0]:
                        xshifts[iy+1:, ix] += ext.shape[0] - datsec.y2

                    arrsec = ext.array_section()
                    ext_shift = (models.Shift((arrsec.x1 // xbin - datsec.x1)) &
                                 models.Shift((arrsec.y1 // ybin - datsec.y1)))

                    # We need to have a "tile" Frame to resample to.
                    # We also need to perform the inverse, after the "tile"
                    # frame, of any change we make beforehand.
                    if ext.wcs is None:
                        ext.wcs = gWCS([(Frame2D(name="pixels"), ext_shift),
                                        (Frame2D(name="tile"), None)])
                    elif 'tile' not in ext.wcs.available_frames:
                        #ext.wcs.insert_frame(ext.wcs.input_frame, ext_shift,
                        #                     Frame2D(name="tile"))
                        ext.wcs = gWCS([(ext.wcs.input_frame, ext_shift),
                                        (Frame2D(name="tile"), ext.wcs.pipeline[0].transform)] +
                                       ext.wcs.pipeline[1:])
                        ext.wcs.insert_transform('tile', ext_shift.inverse, after=True)

                    dx, dy = xshifts[iy, ix], yshifts[iy, ix]
                    if tile_all:
                        dx += xorigins[ccdy, ccdx]
                        dy += yorigins[ccdy, ccdx]
                    if dx or dy:  # Don't bother if they're both zero
                        shift_model = models.Shift(dx) & models.Shift(dy)
                        ext.wcs.insert_transform('tile', shift_model, after=False)
                        if ext.wcs.output_frame.name != 'tile':
                            ext.wcs.insert_transform('tile', shift_model.inverse, after=True)

                    # Reset data_section since we're not trimming overscans
                    ext.hdr[kw] = '[1:{},1:{}]'.format(*reversed(ext.shape))
                    read_noise_list.append(ext.read_noise())
                    gain_list.append(ext.gain())
                    it.iternext()

                if tile_all:
                    # We need to shift other arrays if this one is larger than
                    # its expected size due to overscan regions. We've kept
                    # track of shifts we've introduced, but it might also be
                    # the case that we've been sent a previous tile_all=False output
                    if ccdx < detshape[1] - 1:
                        max_xshift = max(xshifts.max(), ext.shape[1] -
                                         (xorigins[ccdy, ccdx+1] - xorigins[ccdy, ccdx]))
                        xorigins[ccdy, ccdx+1:] += max_xshift + xgap // xbin
                    if ccdy < detshape[0] - 1:
                        max_yshift = max(yshifts.max(), ext.shape[0] -
                                         (yorigins[ccdy+1, ccdx] - yorigins[ccdy, ccdx]))
                        yorigins[ccdy+1:, ccdx] += max_yshift + ygap // ybin
                else:
                    if i == 0:
                        ad_out = transform.resample_from_wcs(
                            ad[exts], "tile", attributes=attributes, process_objcat=True)
                    else:
                        ad_out.append(transform.resample_from_wcs(
                            ad[exts], "tile",attributes=attributes, process_objcat=True)[0])
                    with suppress(TypeError):
                        ad_out[-1].hdr[kw_readnoise] = np.mean(read_noise_list)
                    propagate_gain(ad_out[-1], gain_list, report_ext=True)
                    gain_list = []
                    read_noise_list = []

                i += 1
                it_ccd.iternext()

            if tile_all:
                ad_out = transform.resample_from_wcs(ad, "tile", attributes=attributes,
                                                     process_objcat=True)
                with suppress(TypeError):
                    ad_out[0].hdr[kw_readnoise] = np.mean(read_noise_list)
                propagate_gain(ad_out[0], gain_list)

            gt.mark_history(ad_out, primname=self.myself(), keyword=timestamp_key)
            ad_out.orig_filename = ad.filename
            ad_out.update_filename(suffix=suffix, strip=True)
            adoutputs.append(ad_out)
        return adoutputs

    def plotSpectraForQA(self, adinputs=None, **params):
        """
        Converts AstroData containing extracted spectra into a JSON object. Then,
        push it to the Automated Dataflow Coordination Center (ADCC) Server
        (see notes below) using a POST request.

        This will allow the spectra to be visualized using the QAP SpecViewer
        web browser client.

        Notes
        -----
        This primitive only works if the (ADCC) Server is running locally.

        Parameters
        ----------
        adinputs : list of :class:`~astrodata.AstroData`
            Input data containing extracted spectra.
        url : str
            URL address to the ADCC server.

        Returns
        -------
        list of :class:`~astrodata.AstroData`
            Data used for plotting.
        """
        url = params["url"]

        log = self.log
        log.debug(gt.log_message("primitive", self.myself(), "starting"))

        log.stdinfo('Number of input file(s): {}'.format(len(adinputs)))

        spec_packs = []

        for ad in adinputs:

            log.stdinfo('Reading {} aperture(s) from file: {}'.format(
                len(ad), ad.filename))

            timestamp = time.time()

            if 'NCOMBINE' in ad.phu:
                is_stack = ad.phu['NCOMBINE'] > 1
                stack_size = ad.phu['NCOMBINE']
            else:
                is_stack = False
                stack_size = 1

            group_id = ad.group_id().split('_[')[0]
            group_id += ad.group_id().split(']')[1]

            offset = (ad.telescope_y_offset() if ad.dispersion_axis()[0] == 1
                      else ad.telescope_x_offset())
            offset /= ad.pixel_scale()

            spec_pack = {
                "apertures": [],
                "data_label": ad.data_label(),
                "filename": ad.filename,
                "group_id": group_id,
                "is_stack": is_stack,
                "stack_size": stack_size,
                "metadata": [],
                "msgtype": "specjson",
                "offset": offset,
                "pixel_scale": ad.pixel_scale(),
                "program_id": ad.program_id(),
                "timestamp": timestamp,
            }

            for i, ext in enumerate(ad):
                data = ext.data
                stddev = np.sqrt(ext.variance)

                if data.ndim > 1:
                    raise TypeError(
                        "Expected 1D data. Found {:d}D data: {:s}".format(
                            data.ndim, ad.filename))

                wavelength = ext.wcs(np.arange(data.size)).astype(np.float32)
                w_dispersion = np.abs(wavelength[-1] - wavelength[0]) / (data.size - 1)
                w_units = str(ext.wcs.output_frame.unit[0])

                # Create mask for bad data
                mask = np.ma.masked_array(
                    np.zeros_like(wavelength),
                    mask=np.logical_or(
                        ext.mask > 0, np.ma.masked_invalid(data).mask))

                # Retrieve unmasked clump slices
                _slices = [
                    [int(s.start), int(s.stop)]
                    for s in np.ma.clump_unmasked(mask)]

                # Round and convert data/stddev to int to minimize data transfer load
                wavelength = np.round(wavelength, decimals=3)

                _intensity = [
                    [float(w), float(d)]
                    for w, d in zip(wavelength, data)]

                _stddev = [
                    [float(w), float(s)]
                    for w, s in zip(wavelength, stddev)]

                _units = ext.hdr["BUNIT"]

                center = np.round(ext.hdr["XTRACTED"])
                lower = np.round(ext.hdr["XTRACTLO"])
                upper = np.round(ext.hdr["XTRACTHI"])

                aperture = {
                    "center": center,
                    "lower": lower,
                    "upper": upper,
                    "dispersion": w_dispersion,
                    "wavelength_units": w_units,
                    "id": np.round(center + offset),
                    "intensity": _intensity,
                    "intensity_units": _units,
                    "slices": _slices,
                    "stddev": _stddev,
                }

                spec_pack["apertures"].append(aperture)

                log.stdinfo(' Aperture center: {}, Lower: {}, Upper: {}'.format(
                    center, lower, upper))

            spec_packs.append(spec_pack)

            spec_packs_json = json.dumps(spec_packs)

            with open("spec_data.json", 'w') as json_buffer:
                json.dump(spec_packs, json_buffer)

            # Convert string to bytes
            spec_packs_json = spec_packs_json.encode("utf-8")

            try:
                log.stdinfo('Sending data to QA SpecViewer')
                post_request = urllib.request.Request(url)
                postr = urllib.request.urlopen(post_request, spec_packs_json)
                postr.read()
                postr.close()
                log.stdinfo('Success.')

            except urllib.error.URLError:
                log.warning('Failed to connect to ADCC Server.\n'
                            'Make sure it is up and running.')

        return adinputs


def _read_overlays_from_file(filename):
    f = open(filename)
    overlays = []
    this_overlay = []
    for line in f.readlines():
        items = line.strip().split()
        if items:
            try:
                coords = [float(item_) for item_ in items]
            except TypeError:
                pass
            else:
                this_overlay.append(coords if len(coords) == 3 else
                                    [*coords, 0])
        else:
            overlays.append(this_overlay)
            this_overlay = []
    return overlays + this_overlay

##############################################################################
# Below are the helper functions for the user level functions in this module #
##############################################################################
class _localNumDisplay(nd.NumDisplay):
    """
    This class overrides the default numdisplay.display function in
    order to implement super-fast overlays.  If this feature can be
    incorporated into numdisplay, this local version should go away.

    mask, if specified, should be a tuple of numpy arrays: the y- and
    x-coordinates of points to be masked.  For example,
    mask = np.where(data>threshold)
    TODO: Can it be an array of booleans, the same size as the data?
    """
    def display(self, pix, name=None, bufname=None, z1=None, z2=None,
                transform=None, bpm=None, zscale=False, contrast=0.25,
                scale=None, masks=None, mask_colors=None,
                offset=None, frame=None, quiet=False):

        """ Displays byte-scaled (UInt8) n to XIMTOOL device.
            This method uses the IIS protocol for displaying the data
            to the image display device, which requires the data to be
            byte-scaled.
            If input is not byte-scaled, it will perform scaling using
            set values/defaults.
        """
        log = logutils.get_logger(__name__)

        #Ensure that the input array 'pix' is a numpy array
        pix = np.array(pix)
        self.z1 = z1
        self.z2 = z2

        # If any of the display parameters are specified here, apply them
        # if z1 or z2 or transform or scale or offset or frame:
        # If zscale=True (like IRAF's display) selected, calculate z1 and z2 from
        # the data, and clear any transform specified in the call
        # Offset and scale are applied to the data and z1,z2,
        # so they have no effect on the display
        if zscale:
            if transform != None:
                if not quiet:
                    log.fullinfo("transform disallowed when zscale=True")
                transform = None
            if bpm is None:
                z1, z2 = nd.zscale.zscale(pix, contrast=contrast)
            else:
                goodpix = pix[bpm==0]
                # Ignore the mask unless a decent number of pixels are "good"
                if len(goodpix) >= 0.01 * np.multiply(*pix.shape):
                    sq_side = int(np.sqrt(len(goodpix)))
                    goodpix = goodpix[:sq_side**2].reshape(sq_side, sq_side)
                    z1, z2 = nd.zscale.zscale(goodpix, contrast=contrast)
                else:
                    z1, z2 = nd.zscale.zscale(pix, contrast=contrast)

        self.set(frame=frame, z1=z1, z2=z2,
                 transform=transform, scale=scale, offset=offset)

        # Initialize the display device
        if not self.view._display or self.view.checkDisplay() is False:
            self.open()
        _d = self.view._display
        self.handle = _d.getHandle()

        # If no user specified values are provided, interrogate the array itself
        # for the full range of pixel values
        if self.z1 == None:
            self.z1 = np.minimum.reduce(np.ravel(pix))
        if self.z2 == None:
            self.z2 = np.maximum.reduce(np.ravel(pix))

        # If the user has not selected a specific buffer for the display,
        # select and set the frame buffer size based on input image size.
        if bufname == 'iraf':
            useiraf = True
            bufname = None
        else:
            useiraf = False

        if bufname != None:
            _d.setFBconfig(None,bufname=bufname)
        else:
            _ny,_nx = pix.shape
            _d.selectFB(_nx,_ny,reset=1,useiraf=useiraf)

        # Initialize the specified frame buffer
        _d.setFrame(self.frame)
        _d.eraseFrame()

        # Apply user specified scaling to image, returns original
        # if none are specified.
        bpix = self._transformImage(pix)

        # Recompute the pixel range of (possibly) transformed array
        _z1 = self._transformImage(self.z1)
        _z2 = self._transformImage(self.z2)

        # If there was a problem in the transformation, then restore the original
        # array as the one to be displayed, even though it may not be ideal.
        if _z1 == _z2:
            if not quiet:
                log.warning('Error encountered during transformation. '
                            'No transformation applied...')
            bpix = pix
            self.z1 = np.minimum.reduce(np.ravel(bpix))
            self.z2 = np.maximum.reduce(np.ravel(bpix))
            # Failsafe in case input image is flat:
            if self.z1 == self.z2:
                self.z1 -= 1.
                self.z2 += 1.
        else:
            # Reset z1/z2 values now so that image gets displayed with
            # correct range.  Also, when displaying transformed images
            # this allows the input pixel value to be displayed, rather
            # than the transformed pixel value.
            self.z1 = _z1
            self.z2 = _z2

        _wcsinfo = nd.displaydev.ImageWCS(bpix,z1=self.z1,z2=self.z2,name=name)
        if not quiet:
            log.fullinfo('Image displayed with z1: {} z2: {}'.format(self.z1,
                                                                     self.z2))

        bpix = self._fbclipImage(bpix,_d.fbwidth,_d.fbheight)

        # Change pixel value to specified color if desired
        if masks is not None:
            if not isinstance(masks,list):
                masks = [masks]
            if mask_colors is None:
                # Set to red as default
                mask_colors = [204]*len(masks)
            for i in range(len(masks)):
                try:
                    if (masks[i][0].size>0 and masks[i][1].size>0):
                        bpix[masks[i]] = mask_colors[i]
                except TypeError:
                    pass

        # Update the WCS to match the frame buffer being used.
        _d.syncWCS(_wcsinfo)

        # write out WCS to frame buffer, then erase buffer
        _d.writeWCS(_wcsinfo)

        # Now, send the trimmed image (section) to the display device
        _d.writeImage(bpix,_wcsinfo)
        #displaydev.close()


def propagate_gain(ext, gain_list, report_ext=False):
    """
    Propagate the gain into an output value when combining (mosaicking or
    tiling) multiple extensions. In addition, a warning is logged if the
    gains are not all the same *unless* the "display" function (primitive)
    is somewhere in the call stack. This is to prevent the warning appearing
    whenever raw or minimally-prepared data are displayed for quality
    assessment purposes.

    Parameters
    ----------
    ext: single-slice AstroData
        the extension where the gain value is to be added
    gain_list: iterable
        input gain values from the extensions being combined
    report_ext: bool
        report the extension ID in the warning message?
    """
    log = logutils.get_logger(__name__)
    if not all(g == gain_list[0] for g in gain_list):
        if not any(rec.function == "display" for rec in inspect.stack()):
            id = f"{ext.filename} extension {ext.id}" if report_ext else f"{ext.filename}"
            log.warning(f"The extensions in {id} have different gains. "
                        "Run ADUToElectrons first?")
        with suppress(TypeError):  # some NoneTypes in gain
            ext.hdr[ext._keyword_for('gain')] = np.mean(gain_list)<|MERGE_RESOLUTION|>--- conflicted
+++ resolved
@@ -349,17 +349,13 @@
                 else:
                     raise e
 
-<<<<<<< HEAD
             # Update read noise: we assume that all the regions represented
             # by a value have the same number of pixels, so the mean is OK
             with suppress(TypeError):  # some NoneTypes in read_noise
                 ad_out[0].hdr[ad._keyword_for('read_noise')] = np.mean(ad.read_noise())
             propagate_gain(ad_out[0], ad.gain())
 
-            ad_out.orig_filename = ad.filename
-=======
             ad_out.orig_filename = ad.orig_filename
->>>>>>> c87aff69
             gt.mark_history(ad_out, primname=self.myself(), keyword=timestamp_key)
             ad_out.update_filename(suffix=suffix, strip=True)
             adoutputs.append(ad_out)

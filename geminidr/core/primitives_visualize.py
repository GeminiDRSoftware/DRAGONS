--- conflicted
+++ resolved
@@ -28,6 +28,7 @@
 from . import parameters_visualize
 
 from recipe_system.utils.decorators import parameter_override
+
 
 # ------------------------------------------------------------------------------
 @parameter_override
@@ -114,11 +115,7 @@
 
             if remove_bias:
                 if (ad.phu.get('BIASIM') or ad.phu.get('DARKIM') or
-<<<<<<< HEAD
                     ad.phu.get(self.timestamp_keys["subtractOverscan"])):
-=======
-                    self.timestamp_keys["subtractOverscan"] in ad.phu):
->>>>>>> 42797b84
                     log.fullinfo("Bias level has already been removed from "
                                  "data; no approximate correction will be "
                                  "performed")
@@ -295,20 +292,16 @@
                 adoutputs.append(ad)
                 continue
 
-<<<<<<< HEAD
-            transform.add_mosaic_wcs(ad, geotable)
-
-            # If there's an overscan section in the data, this will crash, but
-            # we can catch that, trim, and try again. Don't catch anything else
-=======
             if not all(np.issubdtype(ext.data.dtype, np.floating) for ext in ad):
                 log.warning("Cannot mosaic {} with non-floating point data. "
                             "Use tileArrays instead".format(ad.filename))
                 adoutputs.append(ad)
                 continue
 
-            # If there's an overscan section, we must trim it before mosaicking
->>>>>>> 42797b84
+            transform.add_mosaic_wcs(ad, geotable)
+
+            # If there's an overscan section in the data, this will crash, but
+            # we can catch that, trim, and try again. Don't catch anything else
             try:
                 ad_out = transform.resample_from_wcs(ad, "mosaic", attributes=attributes,
                                                           order=order, process_objcat=False)
@@ -481,107 +474,6 @@
         return adoutputs
 
 
-    def oldtileArrays(self, adinputs=None, **params):
-        """
-        This primitive combines extensions by tiling (no interpolation).
-        The array_section() and detector_section() descriptors are used
-        to derive the geometry of the tiling, so outside help (from the
-        instrument's geometry_conf module) is only required if there are
-        multiple arrays being tiled together, as the gaps need to be
-        specified.
-
-        Parameters
-        ----------
-        suffix: str
-            suffix to be added to output files
-        tile_all: bool
-            tile to a single extension, rather than one per array?
-            (array=physical detector)
-        sci_only: bool
-            tile only the data plane?
-        """
-        log = self.log
-        log.debug(gt.log_message("primitive", self.myself(), "starting"))
-        timestamp_key = self.timestamp_keys["tileArrays"]
-
-        suffix = params['suffix']
-        tile_all = params['tile_all']
-        attributes = ['data'] if params["sci_only"] else None
-
-        adoutputs = []
-        for ad in adinputs:
-            if len(ad) == 1:
-                log.warning("{} has only one extension, so there's nothing "
-                            "to tile".format(ad.filename))
-                adoutputs.append(ad)
-                continue
-
-            # Get information to calculate the output geometry
-            # TODO: Think about arbitrary ROIs
-            array_info = gt.array_information(ad)
-            detshape = array_info.detector_shape
-            if not tile_all and set(array_info.array_shapes) == {(1, 1)}:
-                log.warning("{} has nothing to tile, as tile_all=False but "
-                            "each array has only one amplifier.".format(ad.filename))
-                adoutputs.append(ad)
-                continue
-
-            blocks = [transform.Block(ad[arrays], shape=shape) for arrays, shape in
-                      zip(array_info.extensions, array_info.array_shapes)]
-            # This is needed to handle non-full-frame ROIs
-            offsets = [ad[exts[0]].array_section()
-                       for exts in array_info.extensions]
-
-            if tile_all and detshape != (1, 1):  # We need gaps!
-                geotable = import_module('.geometry_conf', self.inst_lookups)
-                chip_gaps = geotable.tile_gaps[ad.detector_name()]
-                try:
-                    xgap, ygap = chip_gaps
-                except TypeError:  # single number, applies to both
-                    xgap = ygap = chip_gaps
-
-                # Some hackery here in case the input still has overscan regions
-                # that would cause each Block to extend outside its nominal
-                # footprint. The array_info is pre-sorted so the loop always
-                # does the bottom row first from left to right and hence we can
-                # keep track of how far in x and y each Block has extended the
-                # footprint and give it a nudge if that's beyond its nominal
-                # coverage.
-                xmax = ymax = 0
-                transforms = []
-                for i, (origin, offset) in enumerate(zip(array_info.origins, offsets)):
-                    if i % detshape[1] == 0:
-                        xmax = 0
-                        if i > 0:
-                            ymax += yshift + blocks[i-1].shape[0]
-                    xshift = (max(origin[1], xmax) + offset.x1 + xgap * (i % detshape[1])) // ad.detector_x_bin()
-                    yshift = (max(origin[0], ymax) + offset.y1 + ygap * (i // detshape[1])) // ad.detector_y_bin()
-                    transforms.append(Transform(models.Shift(xshift) & models.Shift(yshift)))
-                    xmax = xshift + blocks[i].shape[1]
-                adg = AstroDataGroup(blocks, transforms)
-                adg.set_reference()
-                ad_out = adg.transform(attributes=attributes, process_objcat=True)
-            else:
-                # ADG.transform() produces full AD objects so we start with
-                # the first one, and then append the single extensions created
-                # by later calls to it.
-                for i, block in enumerate(blocks):
-                    # Simply create a single tiled array
-                    adg = transform.AstroDataGroup([block])
-                    adg.set_reference()
-                    if i == 0:
-                        ad_out = adg.transform(attributes=attributes,
-                                               process_objcat=True)
-                    else:
-                        ad_out.append(adg.transform(attributes=attributes,
-                                                    process_objcat=True)[0])
-
-            gt.mark_history(ad_out, primname=self.myself(), keyword=timestamp_key)
-            ad_out.orig_filename = ad.filename
-            ad_out.update_filename(suffix=suffix, strip=True)
-            adoutputs.append(ad_out)
-        return adoutputs
-
     def plotSpectraForQA(self, adinputs=None, **params):
         """
         Converts AstroData containing extracted spectra into a JSON object. Then,

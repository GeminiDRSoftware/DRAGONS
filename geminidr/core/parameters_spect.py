# This parameter file contains the parameters related to the primitives located
# in the primitives_spect.py file, in alphabetical order.
from gempy.library import config
from astrodata import AstroData
from astropy import units as u


class adjustSlitOffsetToReferenceConfig(config.Config):
    suffix = config.Field("Filename suffix",
                          str, "_slitOffsetCorrected", optional=True)
    tolerance = config.RangeField("Maximum distance from the header offset, "
                                  "for the correlation method (arcsec)",
                                  float, 1, min=0., optional=True)
    method = config.ChoiceField(
        "Alignment method", str,
        allowed={"offsets": "Use telescope offsets",
                 "correlation": "Correlate the slit profile"},
        default="correlation"
    )


class calculateSensitivityConfig(config.Config):
<<<<<<< HEAD
    suffix = config.Field("Filename suffix",
                          str, "_sensitivityCalculated", optional=True)
=======
    suffix = config.Field("Filename suffix", str, "_sensitivityCalculated", optional=True)
    filename = config.Field("Name of spectrophotometric data file", str, None, optional=True)
>>>>>>> f35bdd82
    order = config.RangeField("Order of spline fit", int, 6, min=1)
    bandpass = config.RangeField("Bandpass width (nm) if not supplied",
                                 float, 5., min=0.1, max=10.)
    debug_plot = config.Field("Plot sensitivity curve?", bool, False)


class determineDistortionConfig(config.Config):
    suffix = config.Field("Filename suffix", str, "_distortionDetermined", optional=True)
    spatial_order = config.RangeField("Fitting order in spatial direction", int, 3, min=1)
    spectral_order = config.RangeField("Fitting order in spectral direction", int, 4, min=1)
    id_only = config.Field("Use only lines identified for wavelength calibration?", bool, True)
    min_snr = config.RangeField("Minimum SNR for peak detection", float, 5., min=3.)
    fwidth = config.RangeField("Feature width in pixels if reidentifying",
                               float, None, min=2., optional=True)
    nsum = config.RangeField("Number of lines to sum", int, 10, min=1)
    step = config.RangeField("Step in rows/columns for tracing", int, 10, min=1)
    max_shift = config.RangeField("Maximum shift per pixel in line position",
                                  float, 0.05, min=0.001, max=0.1)
    max_missed = config.RangeField("Maximum number of steps to miss before a line is lost", int, 5, min=0)
    debug = config.Field("Display line traces on image display?", bool, False)


class determineWavelengthSolutionConfig(config.Config):
    suffix = config.Field("Filename suffix", str, "_wavelengthSolutionDetermined", optional=True)
    center = config.RangeField("Central row/column to extract", int, None, min=1, optional=True)
    nsum = config.RangeField("Number of lines to sum", int, 10, min=1)
    min_snr = config.RangeField("Minimum SNR for peak detection", float, 10., min=3.)
    weighting = config.ChoiceField("Weighting of identified peaks", str,
                                   allowed={"none": "no weighting",
                                            "natural": "natural weighting",
                                            "relative": "relative to local peaks"},
                                   default="natural")
    fwidth = config.RangeField("Feature width in pixels", float, None, min=2., optional=True)
    order = config.RangeField("Order of fitting polynomial", int, 2, min=1)
    central_wavelength = config.RangeField("Estimated central wavelength (nm)", float, None,
                                           min=300., max=25000., optional=True)
    dispersion = config.Field("Estimated dispersion (nm/pixel)", float, None, optional=True)
    linelist = config.Field("Filename of arc line list", str, None, optional=True)
    plot = config.Field("Make diagnostic plots?", bool, False)


class distortionCorrectConfig(config.Config):
    suffix = config.Field("Filename suffix", str, "_distortionCorrected", optional=True)
    arc = config.ListField("Arc(s) with distortion map", (AstroData, str), None,
                           optional=True, single=True)
    order = config.RangeField("Interpolation order", int, 3, min=0, max=5)
    subsample = config.RangeField("Subsampling", int, 1, min=1)


class extract1DSpectraConfig(config.Config):
    suffix = config.Field("Filename suffix", str, "_extracted", optional=True)
    method = config.ChoiceField("Extraction method", str,
                                allowed={"standard": "no weighting",
                                         "weighted": "inverse-variance weighted",
                                         "optimal": "optimal extraction"},
                                default="standard")
    width = config.RangeField("Width of extraction aperture (pixels)", float, None, min=1, optional=True)
    grow = config.RangeField("Source aperture avoidance region (pixels)", float, 10, min=0, optional=True)
    debug = config.Field("Draw extraction apertures on image display?", bool, False)


class findSourceAperturesConfig(config.Config):
    suffix = config.Field("Filename suffix", str, "_aperturesFound", optional=True)
    max_apertures = config.RangeField("Maximum number of sources to find", int, None, min=1, optional=True)
    threshold = config.RangeField("Threshold relative to peak for automatic width determination", float, 0.01, min=0,
                                  max=1)
    min_sky_region = config.RangeField("Minimum number of contiguous pixels between sky lines", int, 20, min=1)


def flux_units_check(value):
    # Confirm that the specified units can be converted to a flux density
    try:
        unit = u.Unit(value)
    except:
        raise ValueError("{} is not a recognized unit".format(value))
    try:
        unit.to(u.W / u.m ** 3, equivalencies=u.spectral_density(1. * u.m))
    except:
        raise ValueError("Cannot convert {} to a flux density".format(value))
    return True


class fluxCalibrateConfig(config.Config):
    suffix = config.Field("Filename suffix", str, "_fluxCalibrated", optional=True)
    standard = config.ListField("Standard(s) with sensitivity function", (AstroData, str),
                                None, optional=True, single=True)
    units = config.Field("Units for output spectrum", str, "W m-2 nm-1",
                         check=flux_units_check)


class linearizeSpectraConfig(config.Config):
    suffix = config.Field("Filename suffix", str, "_linearized", optional=True)
    w1 = config.RangeField("Starting wavelength (nm)", float, None, min=0., optional=True)
    w2 = config.RangeField("Ending wavelength (nm)", float, None, min=0., optional=True)
    dw = config.RangeField("Dispersion (nm/pixel)", float, None, min=0.01, optional=True)
    npix = config.RangeField("Number of pixels in spectrum", int, None, min=2, optional=True)
    conserve = config.Field("Conserve flux?", bool, False)

    def validate(self):
        config.Config.validate(self)
        if [self.w1, self.w2, self.dw, self.npix].count(None) not in (1, 4):
            raise ValueError("Exactly 0 or 3 of w1, w2, dw, npix must be specified")
        if self.w1 is not None and self.w2 is not None and self.w2 <= self.w1:
            raise ValueError("Ending wavelength must be greater than starting wavelength")


class normalizeFlatConfig(config.Config):
    suffix = config.Field("Filename suffix", str, "_normalized", optional=True)
    center = config.RangeField("Central row/column to extract", int, None, min=1, optional=True)
    nsum = config.RangeField("Number of lines to sum", int, 10, min=1)
    spectral_order = config.RangeField("Fitting order in spectral direction", int, 20, min=1)
    hsigma = config.RangeField("High rejection threshold (sigma)", float, 3., min=0)
    lsigma = config.RangeField("Low rejection threshold (sigma)", float, 3., min=0)
    grow = config.RangeField("Growth radius for bad pixels", int, 0, min=0)


class resampleToCommonFrameConfig(config.Config):
    suffix = config.Field("Filename suffix", str, "_align", optional=True)
    w1 = config.RangeField("Starting wavelength (nm)", float, None, min=0., optional=True)
    w2 = config.RangeField("Ending wavelength (nm)", float, None, min=0., optional=True)
    dw = config.RangeField("Dispersion (nm/pixel)", float, None, min=0.01, optional=True)
    npix = config.RangeField("Number of pixels in spectrum", int, None, min=2, optional=True)
    conserve = config.Field("Conserve flux?", bool, False)
    order = config.RangeField("Order of interpolation", int, 1, min=0, max=5)
    trim_data = config.Field("Trim to field of view of reference image?", bool, False)

    def validate(self):
        config.Config.validate(self)
        if [self.w1, self.w2, self.dw, self.npix].count(None) == 0:
            raise ValueError("Maximum 3 of w1, w2, dw, npix must be specified")
        if self.w1 is not None and self.w2 is not None and self.w2 <= self.w1:
            raise ValueError("Ending wavelength must be greater than starting wavelength")


class skyCorrectFromSlitConfig(config.Config):
    suffix = config.Field("Filename suffix", str, "_skyCorrected", optional=True)
    order = config.RangeField("Sky spline fitting order", int, 5, min=1, optional=True)
    grow = config.RangeField("Aperture growth distance (pixels)", float, 0, min=0)


class traceAperturesConfig(config.Config):
    suffix = config.Field("Filename suffix", str, "_aperturesTraced", optional=True)
    trace_order = config.RangeField("Fitting order in spectral direction", int, 2, min=1)
    nsum = config.RangeField("Number of lines to sum", int, 10, min=1)
    step = config.RangeField("Step in rows/columns for tracing", int, 10, min=1)
    max_shift = config.RangeField("Maximum shift per pixel in line position",
                                  float, 0.05, min=0.001, max=0.1)
    max_missed = config.RangeField("Maximum number of steps to miss before a line is lost", int, 5, min=0)
    debug = config.Field("Draw aperture traces on image display?", bool, False)<|MERGE_RESOLUTION|>--- conflicted
+++ resolved
@@ -20,13 +20,10 @@
 
 
 class calculateSensitivityConfig(config.Config):
-<<<<<<< HEAD
+    suffix = config.Field("Filename suffix", str, "_sensitivityCalculated", optional=True)
+    filename = config.Field("Name of spectrophotometric data file", str, None, optional=True)
     suffix = config.Field("Filename suffix",
                           str, "_sensitivityCalculated", optional=True)
-=======
-    suffix = config.Field("Filename suffix", str, "_sensitivityCalculated", optional=True)
-    filename = config.Field("Name of spectrophotometric data file", str, None, optional=True)
->>>>>>> f35bdd82
     order = config.RangeField("Order of spline fit", int, 6, min=1)
     bandpass = config.RangeField("Bandpass width (nm) if not supplied",
                                  float, 5., min=0.1, max=10.)

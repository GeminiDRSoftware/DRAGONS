--- conflicted
+++ resolved
@@ -168,19 +168,11 @@
     section = config.Field("Pixel section(s) for measuring the spatial profile",
                            str, None, optional=True, check=check_section)
     min_sky_region = config.RangeField("Minimum number of contiguous pixels "
-<<<<<<< HEAD
                                        "between sky lines", int, 50, min=1)
     min_snr = config.RangeField("Signal-to-noise ratio threshold for peak detection",
                                 float, 3.0, min=0.1)
     use_snr = config.Field("Use signal-to-noise ratio rather than data in "
                            "collapsed profile?", bool, True)
-=======
-                                       "between sky lines", int, 20, min=1)
-    min_snr = config.RangeField("Signal-to-noise ratio threshold for peak detection",
-                                float, 3.0, min=0, inclusiveMin=False)
-    use_snr = config.Field("Use signal-to-noise ratio rather than data in "
-                            "collapsed profile?", bool, False)
->>>>>>> c87aff69
     threshold = config.RangeField("Threshold for automatic width determination",
                                   float, 0.1, min=0, max=1)
     interactive = config.Field("Use interactive interface", bool, False)

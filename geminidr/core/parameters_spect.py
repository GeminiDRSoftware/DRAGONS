--- conflicted
+++ resolved
@@ -170,10 +170,6 @@
                                    check=list_of_ints_check)
     debug_alternative_centers = config.Field("Try alternative wavelength centers?", bool, False)
     interactive = config.Field("Display interactive fitter?", bool, False)
-<<<<<<< HEAD
-    verbose = config.Field("Print additional fitting information?", bool, False)
-
-=======
     num_atran_lines = config.RangeField("Number of lines in ATRAN line list", int, 50.,
                                               min=10, max=300, inclusiveMax=True)
     wv_band = config.ChoiceField("Water Vapor constraint", str,
@@ -189,7 +185,6 @@
                                    allowed={"mean": "mean",
                                             "median": "median"},
                                    default="mean", optional=False)
->>>>>>> 75b70084
     def setDefaults(self):
         del self.function
         del self.grow
@@ -486,15 +481,10 @@
 
 class normalizeFlatConfig(config.core_1Dfitting_config):
     suffix = config.Field("Filename suffix", str, "_normalized", optional=True)
-<<<<<<< HEAD
-    center = config.RangeField("Central row/column to extract", int, None, min=1, optional=True)
+    center = config.RangeField("Central (spatial axis) row/column for 1D extraction (None => use middle)", int, None, min=1, optional=True)
     offset_from_center = config.Field("Offset in pixels from center of slit",
                                       int, None, optional=True)
-    nsum = config.RangeField("Number of lines to sum", int, 10, min=1)
-=======
-    center = config.RangeField("Central (spatial axis) row/column for 1D extraction (None => use middle)", int, None, min=1, optional=True)
     nsum = config.RangeField('Number of rows/columns to average (about "center")', int, 10, min=1)
->>>>>>> 75b70084
     threshold = config.RangeField("Threshold for flagging unilluminated pixels",
                                   float, 0.01, min=0.0001, max=1.0)
     interactive = config.Field("Interactive fitting?", bool, False)

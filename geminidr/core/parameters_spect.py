--- conflicted
+++ resolved
@@ -54,11 +54,6 @@
     regions = config.Field("Sample regions", str, None, optional=True,
                            check=validate_regions_float)
     debug_plot = config.Field("Plot sensitivity curve?", bool, False)
-<<<<<<< HEAD
-    niter = config.RangeField("Maximum number of clipping iterations to perform of spline fit", int, 3, min=1)
-    grow = config.RangeField("Radius to reject pixels adjacent to masked pixels of spline fit", int, 0, min=0)
-=======
->>>>>>> 7eac87f1
     interactive = config.Field("Display interactive fitter?", bool, False)
 
     def setDefaults(self):

--- conflicted
+++ resolved
@@ -98,13 +98,9 @@
                                 default="standard")
     width = config.RangeField("Width of extraction aperture (pixels)", float, None, min=1, optional=True)
     grow = config.RangeField("Source aperture avoidance region (pixels)", float, 10, min=0, optional=True)
-<<<<<<< HEAD
     interactive = config.Field("Perform extraction interactively", bool, False)
+    subtract_sky = config.Field("Subtract sky spectra if the data have not been sky corrected?", bool, True)
     debug = config.Field("Draw extraction apertures on image display? (not used with interactive)", bool, False)
-=======
-    subtract_sky = config.Field("Subtract sky spectra if the data have not been sky corrected?", bool, True)
-    debug = config.Field("Draw extraction apertures on image display?", bool, False)
->>>>>>> 419f2abf
 
 
 def check_section(value):

--- conflicted
+++ resolved
@@ -5,11 +5,7 @@
 
 from astrodata import AstroData
 from geminidr.core import parameters_generic
-<<<<<<< HEAD
 from gempy.library import config, astrotools as at
-=======
-from gempy.library import config
->>>>>>> 10b4bc51
 
 
 def list_of_ints_check(value):
@@ -20,7 +16,6 @@
 def table_writing_formats():
     t = registry.get_formats(table.Table, readwrite="Write")
     return {fmt: "" for fmt, dep in t["Format", "Deprecated"] if dep != "Yes"}
-<<<<<<< HEAD
 
 
 def validate_regions_float(value):
@@ -30,8 +25,6 @@
 def validate_regions_int(value):
     at.parse_user_regions(value, dtype=int, allow_step=True)
     return True
-=======
->>>>>>> 10b4bc51
 
 
 class adjustWCSToReferenceConfig(config.Config):
@@ -56,10 +49,6 @@
     filename = config.Field("Name of spectrophotometric data file", str, None, optional=True)
     in_vacuo = config.Field("Are spectrophotometric data wavelengths measured "
                             "in vacuo?", bool, None, optional=True)
-<<<<<<< HEAD
-=======
-    order = config.RangeField("Order of spline fit", int, 6, min=1)
->>>>>>> 10b4bc51
     bandpass = config.RangeField("Bandpass width (nm) if not supplied",
                                  float, 5., min=0.1, max=10.)
     debug_airmass0 = config.Field("Calculate sensitivity curve at zero airmass?",
@@ -89,11 +78,7 @@
     debug = config.Field("Display line traces on image display?", bool, False)
 
 
-<<<<<<< HEAD
 class determineWavelengthSolutionConfig(config.core_1Dfitting_config):
-=======
-class determineWavelengthSolutionConfig(config.Config):
->>>>>>> 10b4bc51
     suffix = config.Field("Filename suffix", str, "_wavelengthSolutionDetermined", optional=True)
     center = config.RangeField("Central row/column to extract", int, None, min=1, optional=True)
     nsum = config.RangeField("Number of lines to sum", int, 10, min=1)
@@ -105,26 +90,18 @@
                                             "local": "weighted by strength relative to local peaks"},
                                    default="global")
     fwidth = config.RangeField("Feature width in pixels", float, None, min=2., optional=True)
-<<<<<<< HEAD
-=======
     min_lines = config.Field("Minimum number of lines to fit each segment", (str, int), '15,20',
                              check=list_of_ints_check)
->>>>>>> 10b4bc51
     central_wavelength = config.RangeField("Estimated central wavelength (nm)", float, None,
                                            min=300., max=5000., optional=True)
     dispersion = config.RangeField("Estimated dispersion (nm/pixel)", float, None,
                                    min=-2, max=2, inclusiveMax=True, optional=True)
     linelist = config.Field("Filename of arc line list", str, None, optional=True)
     in_vacuo = config.Field("Use vacuum wavelength scale (rather than air)?", bool, False)
-<<<<<<< HEAD
     debug_min_lines = config.Field("Minimum number of lines to fit each segment", (str, int), '15,20',
                                    check=list_of_ints_check)
     debug_alternative_centers = config.Field("Try alternative wavelength centers?", bool, False)
     interactive = config.Field("Display interactive fitter?", bool, False)
-=======
-    alternative_centers = config.Field("Try alternative wavelength centers?", bool, False)
-    debug = config.Field("Make diagnostic plots?", bool, False)
->>>>>>> 10b4bc51
 
     def setDefaults(self):
         del self.function
@@ -445,7 +422,6 @@
     max_missed = config.RangeField("Maximum number of steps to miss before a line is lost",
                                    int, 5, min=0)
     max_shift = config.RangeField("Maximum shift per pixel in line position",
-<<<<<<< HEAD
                                   float, 0.05, min=0.001, max=0.1, inclusiveMax=True)
     nsum = config.RangeField("Number of lines to sum",
                              int, 10, min=1)
@@ -459,12 +435,6 @@
     def setDefaults(self):
         del self.function
         self.order = 2
-
-=======
-                                  float, 0.05, min=0.001, max=0.1)
-    max_missed = config.RangeField("Maximum number of steps to miss before a line is lost", int, 5, min=0)
-    debug = config.Field("Draw aperture traces on image display?", bool, False)
->>>>>>> 10b4bc51
 
 
 class write1DSpectraConfig(config.Config):

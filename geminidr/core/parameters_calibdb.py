--- conflicted
+++ resolved
@@ -86,15 +86,11 @@
                  "processed_dark": "processed DARK",
                  "processed_flat": "processed FLAT",
                  "processed_fringe": "processed fringe",
-<<<<<<< HEAD
                  "bpm": "bad pixel mask",
                  "sq": "science quality",
                  "qa": "QA",
-                 "ql": "quick look"
-=======
-                 "processed_standard": "processed standard",
-                 "bpm": "bad pixel mask"
->>>>>>> 336e2ec4
+                 "ql": "quick look",
+                 "processed_standard": "processed standard"
                  },
         optional=False
     )
@@ -129,10 +125,8 @@
 class storeProcessedFringeConfig(config.Config):
     suffix = config.Field("Filename suffix", str, "_fringe", optional=True)
 
-<<<<<<< HEAD
 class storeScienceConfig(config.Config):
     pass
-=======
+
 class storeProcessedStandardConfig(config.Config):
-    suffix = config.Field("Filename suffix", str, "_standard", optional=True)
->>>>>>> 336e2ec4
+    suffix = config.Field("Filename suffix", str, "_standard", optional=True)
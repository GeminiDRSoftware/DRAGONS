--- conflicted
+++ resolved
@@ -305,21 +305,10 @@
         self.log.debug(gt.log_message("primitive", self.myself(), "starting"))
         adoutputs = list()
         for ad in adinputs:
-<<<<<<< HEAD
-            passes = True
-            for add in ad:
-                if not hasattr(add, 'SENSFUNC'):
-                    passes = False
-            # if all of the extensions on this ad have a sensfunc attribute:
-            if passes:
-                procstdads = [ad]
-                procstdads = self._markAsCalibration(procstdads, suffix=suffix,
-=======
             passes = all(hasattr(ext, 'SENSFUNC') for ext in ad)
             # if all of the extensions on this ad have a sensfunc attribute:
             if passes:
                 procstdads = self._markAsCalibration([ad], suffix=suffix,
->>>>>>> 336e2ec4
                                            primname=self.myself(), keyword="PROCSTND")
                 adoutputs.extend(procstdads)
             else:

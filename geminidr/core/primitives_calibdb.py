--- conflicted
+++ resolved
@@ -114,45 +114,13 @@
         log = self.log
         log.debug(gt.log_message("primitive", self.myself(), "starting"))
         for ad in adinputs:
-<<<<<<< HEAD
             # todo: If RELEASE for all calibration is still not set to "today"
             #       when we get to use this version for Ops, add a reset of
             #       that keyword like we did in release/3.0.x.  Otherwise
             #       SCALeS and FIRE won't be able to see new calibrations.
 
             self.caldb.store_calibration(ad, caltype=caltype)
-=======
-            if self.upload and not is_science and 'RELEASE' in ad.phu:
-                # if RELEASE is in the future, reset the RELEASE keyword to
-                # today, otherwise QAP and FIRE, and SCALeS will not be able
-                # to pick them up.  DRAGONS v3.0. We might be able to use
-                # download cookies in v3.1.
-                # todo:  consider removing in 3.1
-                date = datetime.datetime.strptime(ad.phu['RELEASE'], '%Y-%m-%d')
-                now = datetime.datetime.now()
-                if date > now:
-                    ad.phu['RELEASE'] = now.strftime('%Y-%m-%d')
-
-            if not ad.tags.issuperset(required_tags):
-                log.warning("File {} is not recognized as a {}. Not storing as"
-                            " {}.".format(ad.filename, caltype,
-                            "science" if is_science else "a calibration"))
-                continue
-            fname = os.path.join(storedcals, caltype, os.path.basename(ad.filename))
-            ad.write(fname, overwrite=True)
-            log.stdinfo("{} stored as {}".format("Science" if is_science else "Calibration", fname))
-            if self.upload and ((is_science and 'science' in self.upload) or \
-                                (not is_science and 'calibs' in self.upload)):
-                try:
-                    upload_calibration(fname, is_science=is_science)
-                    pass
-                except:
-                    log.warning("Unable to upload file to {} system"
-                                .format("science" if is_science else "calibration"))
-                else:
-                    msg = "File {} uploaded to fitsstore."
-                    log.stdinfo(msg.format(os.path.basename(ad.filename)))
->>>>>>> 0c499b95
+
         return adinputs
 
     def _markAsCalibration(self, adinputs=None, suffix=None, update_datalab=True,

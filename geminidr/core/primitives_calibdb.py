--- conflicted
+++ resolved
@@ -337,12 +337,8 @@
     extension = '-'+mode.upper()+extension
 
     datalab = ad.data_label()
-<<<<<<< HEAD
-    new_datalab = re.sub(r'(-[a-zA-Z]+)+$', '', datalab) + extension
-=======
     obsid = ad.observation_id()
     new_datalab = re.sub('(%s-[0-9]+)(-[0-9A-Za-z]+)+$' % obsid, r'\1',
                          datalab) + extension
->>>>>>> 33a4107b
     ad.phu.set('DATALAB', new_datalab, keyword_comments_lut['DATALAB'])
     return
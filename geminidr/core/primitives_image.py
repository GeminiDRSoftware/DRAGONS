#
#                                                                  gemini_python
#
#                                                            primitives_image.py
# ------------------------------------------------------------------------------
from datetime import datetime

import numpy as np
from copy import deepcopy
from scipy.ndimage import binary_dilation

<<<<<<< HEAD
from astrodata import Provenance
=======
from astrodata.provenance import add_provenance
>>>>>>> 1ab1f573
from gempy.gemini import gemini_tools as gt
from gempy.library import astrotools as at
from geminidr.gemini.lookups import DQ_definitions as DQ
from recipe_system.utils.md5 import md5sum

from .primitives_preprocess import Preprocess
from .primitives_register import Register
from .primitives_resample import Resample
from . import parameters_image

from recipe_system.utils.decorators import parameter_override
# ------------------------------------------------------------------------------
@parameter_override
class Image(Preprocess, Register, Resample):
    """
    This is the class containing the generic imaging primitives.
    """
    tagset = set(["IMAGE"])

    def __init__(self, adinputs, **kwargs):
        super(Image, self).__init__(adinputs, **kwargs)
        self._param_update(parameters_image)

    def fringeCorrect(self, adinputs=None, **params):
        """
        Correct science frames for the effects of fringing, using a fringe
        frame. The fringe frame is obtained either from a specified parameter,
        or the "fringe" stream, or the calibration database. This is basically
        a bookkeeping wrapper for subtractFringe(), which does all the work.

        Parameters
        ----------
        suffix: str
            suffix to be added to output files
        fringe: list/str/AstroData/None
            fringe frame(s) to subtract
        do_fringe: bool/None
            apply fringe correction? (None => use pipeline default for data)
        scale: bool/None
            scale fringe frame? (None => False if fringe frame has same
            group_id() as data
        scale_factor: float/sequence/None
            factor(s) to scale fringe
        """
        log = self.log
        log.debug(gt.log_message("primitive", self.myself(), "starting"))
        timestamp_key = self.timestamp_keys[self.myself()]
        fringe = params["fringe"]
        scale = params["scale"]
        do_fringe = params["do_fringe"]

        # Exit now if nothing needs a correction, to avoid an error when the
        # calibration search fails. If images with different exposure times
        # are used, some frames may not require a correction (but the calibration
        # search will succeed), so still need to check individual inputs later.
        needs_correction = [self._needs_fringe_correction(ad) for ad in adinputs]
        if any(needs_correction):
            if do_fringe == False:
                log.warning("Fringe correction has been turned off but is "
                            "recommended.")
                return adinputs
        else:
            if not do_fringe:  # False or None
                if do_fringe is None:
                    log.stdinfo("No input images require a fringe correction.")
                return adinputs
            else:
                log.warning("Fringe correction has been turned on but may not "
                            "be required.")

        if fringe is None:
            # This logic is for QAP
            try:
                fringe_list = self.streams['fringe']
                assert len(fringe_list) == 1
                scale = False
                log.stdinfo("Using fringe frame in 'fringe' stream. "
                            "Setting scale=False")
            except (KeyError, AssertionError):
                self.getProcessedFringe(adinputs, refresh=False)
                fringe_list = self._get_cal(adinputs, "processed_fringe")
        else:
            fringe_list = fringe

        # Usual stuff to ensure that we have an iterable of the correct length
        # for the scale factors regardless of what the input is
        scale_factor = params["scale_factor"]
        try:
            factors = iter(scale_factor)
        except TypeError:
            factors = iter([scale_factor] * len(adinputs))
        else:
            # In case a single-element list was passed
            if len(scale_factor) == 1:
                factors = iter(scale_factor * len(adinputs))

        # Get a fringe AD object for every science frame
        for ad, fringe, correct in zip(*(gt.make_lists(adinputs, fringe_list, force_ad=True)
                                      + [needs_correction])):
            if ad.phu.get(timestamp_key):
                log.warning("No changes will be made to {}, since it has "
                            "already been processed by subtractFringe".
                            format(ad.filename))
                continue

            # Logic to deal with different exposure times where only
            # some inputs might require fringe correction
            if do_fringe is None and not correct:
                log.stdinfo("{} does not require a fringe correction".
                            format(ad.filename))
                ad.update_filename(suffix=params["suffix"], strip=True)
                continue

            # At this point, we definitely want to do a fringe correction
            # so we'd better have a fringe frame!
            if fringe is None:
                if 'qa' in self.mode:
                    log.warning("No changes will be made to {}, since no "
                                "fringe frame has been specified".
                                format(ad.filename))
                    continue
                else:
                    raise IOError("No processed fringe listed for {}".
                                   format(ad.filename))

            # Check the inputs have matching filters, binning, and shapes
            try:
                gt.check_inputs_match(ad, fringe)
            except ValueError:
                fringe = gt.clip_auxiliary_data(adinput=ad, aux=fringe,
                                                aux_type="cal")
                gt.check_inputs_match(ad, fringe)

            #
            matched_groups = (ad.group_id() == fringe.group_id())
            if scale or (scale is None and not matched_groups):
                factor = next(factors)
                if factor is None:
                    factor = self._calculate_fringe_scaling(ad, fringe)
                log.stdinfo("Scaling fringe frame by factor {:.3f} before "
                            "subtracting from {}".format(factor, ad.filename))
                # Since all elements of fringe_list might be references to the
                # same AD, need to make a copy before multiplying
                fringe_copy = deepcopy(fringe)
                fringe_copy.multiply(factor)
                ad.subtract(fringe_copy)
            else:
                if scale is None:
                    log.stdinfo("Not scaling fringe frame with same group ID "
                                "as {}".format(ad.filename))
                ad.subtract(fringe)

            # Timestamp and update header and filename
            ad.phu.set("FRINGEIM", fringe.filename, self.keyword_comments["FRINGEIM"])
            gt.mark_history(ad, primname=self.myself(), keyword=timestamp_key)
            ad.update_filename(suffix=params["suffix"], strip=True)
<<<<<<< HEAD
            ad.add_provenance(Provenance(datetime.now(), fringe.filename, md5sum(fringe.path), "fringeCorrect"))
=======
            if fringe.path:
                add_provenance(ad, fringe.filename, md5sum(fringe.path) or "", self.myself())
>>>>>>> 1ab1f573
        return adinputs

    def makeFringeForQA(self, adinputs=None, **params):
        """
        Performs the bookkeeping related to the construction of a GMOS fringe
        frame in QA mode.

        The pixel manipulation is left to `makeFringeFrame()`.

        The resulting frame is placed in the "fringe" stream, ready to be
        retrieved by subsequent primitives.

        Parameters
        ----------
        adinputs : list of :class:`~astrodata.AstroData`
            List of images that must contains at least three elements.

        subtract_median_image : bool
            subtract a median image before finding fringes?

        Other Parameters
        ----------------
        Inherits parameters for `detectSources()` and `stackSkyFrames()`

        Returns
        -------
        list of :class:`~astrodata.AstroData`
            Fringe frame. This list contains only one element. The list
            format is maintained so this primitive is consistent with all the
            others.

        See also
        --------
        :meth:`~geminidr.core.primitives_stack.Stack.stackSkyFrames`,
        :meth:`~geminidr.core.primitives_photometry.Photometry.detectSources`
        """
        log = self.log
        log.debug(gt.log_message("primitive", self.myself(), "starting"))

        # Exit without doing anything if any of the inputs are inappropriate
        if not all(self._needs_fringe_correction(ad) for ad in adinputs):
            return adinputs
        if len(set(ad.filter_name(pretty=True) for ad in adinputs)) > 1:
            log.warning("Mismatched filters in input; not making fringe frame")
            return adinputs

        # Fringing on Cerro Pachon is generally stronger than on Maunakea.
        # A SExtractor mask alone is usually sufficient for GN data, but GS
        # data need to be median-subtracted to distinguish fringes from objects
        fringe_params = self._inherit_params(params, "makeFringeFrame", pass_suffix=True)
        fringe_adinputs = adinputs

        # Add this frame to the list and get the full list (QA only)
        if "qa" in self.mode:
            # Detect sources in order to get an OBJMASK. Doing it now will aid
            # efficiency by putting the OBJMASK-added images in the list.
            # NB. If we're subtracting the median image, detectSources() has to
            # be run again anyway, so don't do it here.
            # NB2. We don't want to edit adinputs at this stage
            if not fringe_params["subtract_median_image"]:
                fringe_adinputs = [ad if any(hasattr(ext, 'OBJMASK') for ext in ad)
                                   else self.detectSources([ad])[0] for ad in adinputs]
            self.addToList(fringe_adinputs, purpose='forFringe')
            fringe_adinputs = self.getList(purpose='forFringe')

        if len(fringe_adinputs) < 3:
            log.stdinfo("Fewer than 3 frames provided as input. "
                        "Not making fringe frame.")
            return adinputs

        # We have the required inputs to make a fringe frame
        fringe = self.makeFringeFrame(fringe_adinputs, **fringe_params)
        self.streams.update({'fringe': fringe})

        # We now return *all* the input images that required fringe correction
        # so they can all be fringe corrected
        return fringe_adinputs

    def makeFringeFrame(self, adinputs=None, **params):
        """
        Makes a fringe frame from a list of images. This will construct and
        subtract a median image if the fringes are too strong for `detectSources()`
        to work on the inputs as passed. Since a generic recipe cannot know
        whether this parameter is set, including `detectSources()` in the recipe
        prior to making the fringe frame may be a waste of time. Therefore this
        primitive will call `detectSources()` if no `OBJCAT`s are found on the
        inputs.

        Parameters
        ----------
        adinputs : list of :class:`~astrodata.AstroData`
            List of images that must contains at least three elements.

        suffix : str
            Suffix to be added to output files.

        subtract_median_image : bool
            If True, create and subtract a median image before object detection
            as a first-pass fringe removal.

        Returns
        -------
        adinputs : list of :class:`~astrodata.AstroData`
            Fringe frame. This list contains only one element. The list
            format is maintained so this primitive is consistent with all the
            others.
        """
        log = self.log
        log.debug(gt.log_message("primitive", self.myself(), "starting"))

        if len(adinputs) < 3:
            log.stdinfo('Fewer than 3 frames provided as input. '
                        'Not making fringe frame.')
            return []

        adinputs = self.correctBackgroundToReference([deepcopy(ad) for ad in adinputs],
                                            suffix='_bksub', remove_background=True,
                                                     separate_ext=False)

        # If needed, construct a median image and subtract from all frames to
        # do a first-order fringe removal and hence better detect real objects
        if params["subtract_median_image"]:
            median_image = self.stackFrames(adinputs, scale=False,
                            zero=False, operation="median",
                            reject_method="minmax", nlow=0, nhigh=1)
            if len(median_image) > 1:
                raise ValueError("Problem with creating median image")
            median_image = median_image[0]

            # Set the median_image VAR planes to None, or else the adinputs'
            # VAR will increase when subtracting, then adding, the median
            for ext in median_image:
                ext.variance = None

            for ad in adinputs:
                ad.subtract(median_image)
            adinputs = self.detectSources(adinputs,
                        **self._inherit_params(params, "detectSources"))
            for ad in adinputs:
                ad.add(median_image)
        elif not any(hasattr(ext, 'OBJCAT') for ad in adinputs for ext in ad):
            adinputs = self.detectSources(adinputs,
                                              **self._inherit_params(params, "detectSources"))
        else:
            log.stdinfo("OBJCAT found on at least one input extension. "
                        "Not running detectSources.")

        group_ids = set([ad.group_id() for ad in adinputs])

        # Add object mask to DQ plane and stack with masking
        # separate_ext is irrelevant unless (scale or zero) but let's be explicit
        adinputs = self.stackSkyFrames(adinputs, mask_objects=True, separate_ext=False,
                                       scale=False, zero=False,
                    **self._inherit_params(params, "stackSkyFrames", pass_suffix=True))
        if len(adinputs) > 1:
            raise ValueError("Problem with stacking fringe frames")

        if len(group_ids) > 1:
            log.stdinfo("Input frames come from more than one group_id. "
                        "Editing fringe frame to avoid matching to science frames.")
            adinputs[0].phu['OBSID'] = '+'.join(group_ids)

        return adinputs

    def scaleByIntensity(self, adinputs=None, **params):
        """
        This primitive scales the inputs so they have the same intensity as
        the reference input (first in the list), which is untouched. Scaling
        can be done by mean or median and a statistics section can be used.

        Parameters
        ----------
        suffix: str
            suffix to be added to output files
        scaling: str ["mean"/"median"]
            type of scaling to use
        section: str/None
            section of image to use for statistics "x1:x2,y1:y2"
        separate_ext: bool
            if True, scale extensions independently?
        """
        log = self.log
        log.debug(gt.log_message("primitive", self.myself(), "starting"))

        scaling = params["scaling"]
        section = params["section"]
        separate_ext = params["separate_ext"]

        if len(adinputs) < 2:
            log.stdinfo("Scaling has no effect when there are fewer than two inputs")
            return adinputs

        # Do some housekeeping to handle mutually exclusive parameter inputs
        if separate_ext and len(set([len(ad) for ad in adinputs])) > 1:
            log.warning("Scaling by extension requested but inputs have "
                        "different sizes. Turning off.")
            separate_ext = False

        section = at.section_str_to_tuple(section)

        # I'm not making the assumption that all extensions are the same shape
        # This makes things more complicated, but more general
        targets = [np.nan] * len(adinputs[0])
        for ad in adinputs:
            all_data = []
            for index, ext in enumerate(ad):
                extver = ext.hdr['EXTVER']
                if section is None:
                    x1, y1 = 0, 0
                    y2, x2 = ext.data.shape
                else:
                    x1, x2, y1, y2 = section
                data = ext.data[y1:y2, x1:x2]
                if data.size:
                    mask = None if ext.mask is None else ext.mask[y1:y2, x1:x2]
                else:
                    log.warning("Section does not intersect with data for {}:{}."
                                " Using full frame.".format(ad.filename, extver))
                    data = ext.data
                    mask = ext.mask
                if mask is not None:
                    data = data[mask == 0]

                if not separate_ext:
                    all_data.extend(data.ravel())

                if separate_ext or index == len(ad)-1:
                    if separate_ext:
                        value = getattr(np, scaling)(data)
                        log.fullinfo("{}:{} has {} value of {}".format(ad.filename,
                                                            extver, scaling, value))
                    else:
                        value = getattr(np, scaling)(all_data)
                        log.fullinfo("{} has {} value of {}".format(ad.filename,
                                                                    scaling, value))
                    if np.isnan(targets[index]):
                        targets[index] = value
                    else:
                        factor = targets[index] / value
                        log.fullinfo("Multiplying by {}".format(factor))
                        if separate_ext:
                            ext *= factor
                        else:
                            ad *= factor

            ad.update_filename(suffix=params["suffix"], strip=True)
        return adinputs

    def _needs_fringe_correction(self, ad):
        """
        Helper method used by fringeCorrect() to determine whether the passed
        AD requires a fringe correction. By default, it is assumed that any
        frame sent to fringeCorrect() does require such a correction, so the
        top-level method simply returns True.

        Parameters
        ----------
        ad: AstroData
            input AD object

        Returns
        -------
        <bool>: does this image need a correction?
        """
        return True

    def _calculate_fringe_scaling(self, ad, fringe):
        """
        Helper method to determine the amount by which to scale a fringe frame
        before subtracting from a science frame. Returns that factor.

        The scaling is determined by minimizing the pixel-to-pixel variance of
        the output frame. If the science frame is S and the fringe frame F,
        then the scaling factor is x where Var(S-xF) is minimized. Doing some
        maths, it can be shown that

            n*Sum(SF) - Sum(S)*Sum(F)  where n is the number of pixels used
        x = -------------------------  and the sums are performed over the
             n*Sum(FF) - (Sum(F))**2   pixels (only good, non-object pixels)

        This works reasonably well for images that are flat, where the pixel-
        to-pixel variation is driven by the fringes and not large-scale
        variations. GMOSImage has a more specific algorithm that uses control
        pairs marking specific parts of the fringe pattern, and this is
        works better, but requires preparatory work setting up those pairs.

        Parameters
        ----------
        ad: AstroData
            input AD object
        fringe: AstroData
            fringe frame

        Returns
        -------
        <float>: scale factor to match fringe to ad
        """
        sum_sci = 0.
        sum_fringe = 0.
        sum_cross = 0.
        sum_fringesq = 0.
        npix = 0

        for ext, fr_ext in zip(ad, fringe):
            # Mask bad pixels in either DQ, and OBJMASK
            mask = (getattr(ext, 'OBJMASK', None) if ext.mask is None else
                    ext.mask | getattr(ext, 'OBJMASK', 0))
            if mask is None:
                mask = fr_ext.mask
            elif fr_ext.mask is not None:
                mask |= fr_ext.mask
            if mask is None:
                good = np.ones_like(ext, dtype=bool)
            else:
                good = (mask == 0)

            sum_sci += np.sum(ext.data[good])
            sum_fringe += np.sum(fr_ext.data[good])
            sum_cross += np.sum(ext.data[good] * fr_ext.data[good])
            sum_fringesq += np.sum(fr_ext.data[good]**2)
            npix += np.sum(good)

        scaling = (npix * sum_cross - sum_sci * sum_fringe) / (npix * sum_fringesq - sum_fringe**2)
        return scaling

    def flagCosmicRaysByStacking(self, adinputs=None, **params):
        """
        This primitive flags sky pixels that deviate from the median image of
        the input AD frames by some positive multiple of a random background
        noise estimate. Since a random noise model is liable to underestimate
        the variance between images in the presence of seeing variations, any
        pixels containing significant object flux are excluded from this
        masking, by running detectSources on the median image and applying the
        resulting OBJMASK array. Any strongly-outlying values in those pixels
        will have to be dealt with when stacking, where less aggressive
        rejection based on the empirical variance between images can be used.

        This is loosely based on the algorithm used by imcoadd in the Gemini
        IRAF package.

        Parameters
        ----------
        suffix: str
            Suffix to be added to output files.
        hsigma: float
            Difference from the median image, in units of the background noise
            estimate, above which pixels should be flagged as contaminated.
        dilation: int
            Dilation radius for expanding cosmic ray mask, in pixels.

        Returns
        -------
        list of AstroData
            The input AstroData instances with flagged pixels added to the
            `mask` array for each extension using the `DQ.cosmic_ray` bit.

        """
        log = self.log
        log.debug(gt.log_message("primitive", self.myself(), "starting"))
        # timestamp_key = self.timestamp_keys[self.myself()]

        hsigma = params['hsigma']
        dilation = params['dilation']

        if len(adinputs) < 2:
            log.stdinfo("No cosmic rays will be flagged, since at least "
                        "two images are required for {}".format(self.myself()))
            return adinputs

        # This code is taken from dilateObjectMask; factor it out later.
        xgrid, ygrid = np.mgrid[-int(dilation):int(dilation+1),
                       -int(dilation):int(dilation+1)]
        structure = np.where(xgrid*xgrid+ygrid*ygrid <= dilation*dilation,
                             True, False)

        # All inputs should have an OBJMASK, to avoid flagging pixels within
        # objects. If not, we present a warning but continue anyway.
        if not all(hasattr(ext, 'OBJMASK') for ad in adinputs for ext in ad):
            log.warning("Not all input extensions have an OBJMASK. Results "
                        "may be dubious.")

        median_image = self.stackFrames(adinputs, operation='median',
                                        reject_method='none', zero=True)[0]

        median_image = self.detectSources([median_image],
                    **self._inherit_params(params, "detectSources"))[0]

        for ad in adinputs:

            diff = self.subtractSky([deepcopy(ad)], sky=median_image,
                                    offset_sky=True, scale_sky=False)[0]

            # Background will be close to zero, so we only really need this
            # if there's no VAR; however, the overhead is low and it saves
            # us from repeatedly checking if there is a VAR on each extension
            bg_list = gt.measure_bg_from_image(diff, separate_ext=True)

            # Don't flag pixels that are already bad (and may not be CRs;
            # except those that are just near saturation, unilluminated etc.).
            # Also exclude regions with no data, where the variance is 0. so
            # values are always around the threshold.
            bitmask = DQ.bad_pixel | DQ.no_data

            for ext, diff_ext, (bg, noise, npix) in zip(ad, diff, bg_list):
                # Limiting level for good pixels in the median-subtracted data
                # (bkg should be ~0 after subtracting median image with an offset)
                if ext.variance is not None:
                    noise = np.sqrt(ext.variance)
                threshold = bg + hsigma * noise

                # Accumulate CR detections into the DQ mask(s) of the input/output
                crmask = ((diff_ext.data > threshold) &
                          (diff_ext.mask & bitmask == 0))
                if hasattr(diff_ext, 'OBJMASK'):
                    crmask &= (diff_ext.OBJMASK == 0)
                crmask = binary_dilation(crmask, structure)
                ext.mask |= np.where(crmask, DQ.cosmic_ray, DQ.good)

            ad.update_filename(suffix=params["suffix"], strip=True)

        return adinputs
<|MERGE_RESOLUTION|>--- conflicted
+++ resolved
@@ -9,11 +9,7 @@
 from copy import deepcopy
 from scipy.ndimage import binary_dilation
 
-<<<<<<< HEAD
-from astrodata import Provenance
-=======
 from astrodata.provenance import add_provenance
->>>>>>> 1ab1f573
 from gempy.gemini import gemini_tools as gt
 from gempy.library import astrotools as at
 from geminidr.gemini.lookups import DQ_definitions as DQ
@@ -170,12 +166,8 @@
             ad.phu.set("FRINGEIM", fringe.filename, self.keyword_comments["FRINGEIM"])
             gt.mark_history(ad, primname=self.myself(), keyword=timestamp_key)
             ad.update_filename(suffix=params["suffix"], strip=True)
-<<<<<<< HEAD
-            ad.add_provenance(Provenance(datetime.now(), fringe.filename, md5sum(fringe.path), "fringeCorrect"))
-=======
             if fringe.path:
                 add_provenance(ad, fringe.filename, md5sum(fringe.path) or "", self.myself())
->>>>>>> 1ab1f573
         return adinputs
 
     def makeFringeForQA(self, adinputs=None, **params):

#
#                                                                  gemini_python
#
#                                                             primtives_spect.py
# ------------------------------------------------------------------------------
from geminidr import PrimitivesBASE
from . import parameters_spect
import os
import re

import numpy as np
from numpy.ma.extras import _ezclump
from scipy import spatial, optimize
from scipy.interpolate import UnivariateSpline
from importlib import import_module

from astropy.modeling import models, fitting
from astropy.stats import sigma_clip
from astropy.table import Table
from astropy.io.registry import IORegistryError
from astropy.wcs import WCS
from astropy import units as u

from specutils import SpectralRegion

from matplotlib import pyplot as plt

from gempy.gemini import gemini_tools as gt
from gempy.library.astrotools import array_from_list
from gempy.library import astromodels, matching, tracing
from gempy.library.spectral import Spek1D
from gempy.library.nddops import NDStacker
from gempy.library import transform
from geminidr.gemini.lookups import DQ_definitions as DQ

import astrodata
from astrodata import NDAstroData

from datetime import datetime
from copy import deepcopy

from recipe_system.utils.decorators import parameter_override


# ------------------------------------------------------------------------------
@parameter_override
class Spect(PrimitivesBASE):
    """
    This is the class containing all of the pre-processing primitives
    for the `Spect` level of the type hierarchy tree.
    """
    tagset = set(["GEMINI", "SPECT"])

    def __init__(self, adinputs, **kwargs):
        super(Spect, self).__init__(adinputs, **kwargs)
        self._param_update(parameters_spect)


    def calculateSensitivity(self, adinputs=None, **params):
        """
        ???

        Parameters
        ----------
        adinputs : list of :class:`~astrodata.AstroData`
            1D spectra of spectrophotometric standard stars

        suffix :  str
            Suffix to be added to output files.

        order: int
            Order of the spline fit to be performed

        Returns
        -------
        list of :class:`~astrodata.AstroData`
            The same input list is used as output but each object now has a
            `.SENSFUNC` table appended to each of its extensions. This table
            provides details of the fit which describes the sensitivity as
            a function of wavelength.
        """
        log = self.log
        log.debug(gt.log_message("primitive", self.myself(), "starting"))
        timestamp_key = self.timestamp_keys[self.myself()]
        sfx = params["suffix"]
        order = params["order"]

        for ad in adinputs:

            # TODO: Fix when we know how/where these will be stored
            iraf_dir = os.path.join(os.environ.get('iraf'), "noao",
                                    "lib", "onedstds")
            filename = os.path.join(iraf_dir, "spec50cal",
                                    "{}.dat".format(ad.object().lower()))
            spec_table = self._get_spectrophotometry(filename)
            if not spec_table:
                log.warning("Unable to determine sensitivity for {}".
                            format(ad.filename))
                continue

            exptime = ad.exposure_time()

            # Could be XD so iterate over extensions
            for ext in ad:
                if len(ext.shape) != 1:
                    log.warning("{}:{} is not a 1D spectrum".
                                format(ad.filename, ext.hdr['EXTVER']))
                    continue

                spectrum = Spek1D(ext) / (exptime * u.s)

                # Compute values that are counts / (exptime * flux_density * bandpass)
                wave, zpt, zpt_err = [], [], []
                for w0, dw, fluxdens in zip(spec_table['WAVELENGTH'].quantity,
                    spec_table['WIDTH'].quantity, spec_table['FLUX'].quantity):
                    region = SpectralRegion(w0 - 0.5*dw, w0 + 0.5*dw)
                    data, mask, variance = spectrum.signal(region)
                    if not mask and fluxdens > 0:
                        # Regardless of whether FLUX column is f_nu or f_lambda
                        flux = fluxdens.to(u.Unit('erg cm-2 s-1 AA-1'),
                                           equivalencies=u.spectral_density(w0)) * dw
                        wave.append(w0)
                        zpt.append(u.Magnitude(data / flux))
                        zpt_err.append(u.Magnitude(1 + np.sqrt(variance) / data))

                wave = array_from_list(wave)
                zpt = array_from_list(zpt)
                zpt_err = array_from_list(zpt_err)

                spline = astromodels.UnivariateSplineWithOutlierRemoval(wave.value,
                                            zpt.value, w=1./zpt_err.value, order=order)

                #plt.ioff()
                #fig, ax = plt.subplots()
                #ax.plot(wave, zpt, 'ko')
                #x = np.linspace(min(wave), max(wave), ext.shape[0])
                #ax.plot(x, spline(x), 'r-')
                #plt.show()

                knots, coeffs, degree = spline._eval_args
                sensfunc = Table([knots * wave.unit, coeffs * zpt.unit],
                                 names=('knots', 'coefficients'))
                ext.SENSFUNC = sensfunc

            # Timestamp and update the filename
            gt.mark_history(ad, primname=self.myself(), keyword=timestamp_key)
            ad.update_filename(suffix=sfx, strip=True)

        return adinputs

    def determineDistortion(self, adinputs=None, **params):
        """
        Maps the distortion on a detector by tracing lines perpendicular to the
        dispersion direction. Then it fits a 2D Chebyshev polynomial to the
        fitted coordinates in the dispersion direction. The distortion map does
        not change the coordinates in the spatial direction.

        The Chebyshev2D model is stored as a Table object in the `.FITCOORD`
        plane with the following format:

        =============== ================ ============== ======================
        name            coefficients     inv_name       inv_coefficients
        --------------- ---------------- -------------- ----------------------
        ndim            (int as float)   ndim           (int as float)
        x_degree        (int as float)   x_degree       (int as float)
        y_degree        (int as float)   y_degree       (int as float)
        x_domain_start  (int as float)   x_domain_start (int as float)
        x_domain_end    (int as float)   x_domain_end   (int as float)
        y_domain_start  (int as float)   y_domain_start (int as float)
        y_domain_end    (int as float)   y_domain_end   (int as float)
        c0_0            (float)          c0_0           (float)
        c1_0            (float)          c1_0           (float)
        ...             ...              ...            ...
        =============== ================ ============== ======================

        Parameters
        ----------
        adinputs : list of :class:`~astrodata.AstroData`
            Arc data as 2D spectral images with a WAVECAL table.

        suffix :  str
            Suffix to be added to output files.

        spatial_order : int
            Order of fit in spatial direction.

        spectral_order : int
            Order of fit in spectral direction.

        id_only : bool
            Trace using only those lines identified for wavelength calibration?

        min_snr : float
            Minimum signal-to-noise ratio for identifying lines (if
            id_only=False).

        nsum : int
            Number of rows/columns to sum at each step.

        step : int
            Size of step in pixels when tracing.

        max_shift : float
            Maximum orthogonal shift (per pixel) for line-tracing (unbinned).

        max_missed : int
            Maximum number of steps to miss before a line is lost.

        debug: bool
            plot arc line traces on image display window?

        Returns
        -------
        list of :class:`~astrodata.AstroData`
            The same input list is used as output but each object now has a
            `.FITCOORD` table appended to each of its extensions. This table
            provides details of the 2D Chebyshev fit which maps the distortion.
        """
        log = self.log
        log.debug(gt.log_message("primitive", self.myself(), "starting"))
        timestamp_key = self.timestamp_keys[self.myself()]
        sfx = params["suffix"]
        spatial_order = params["spatial_order"]
        spectral_order = params["spectral_order"]
        id_only = params["id_only"]
        fwidth = params["fwidth"]
        min_snr = params["min_snr"]
        nsum = params["nsum"]
        step = params["step"]
        max_shift = params["max_shift"]
        max_missed = params["max_missed"]
        debug = params["debug"]

        orders = (spectral_order, spatial_order)

        for ad in adinputs:
            xbin, ybin = ad.detector_x_bin(), ad.detector_y_bin()
            for ext in ad:
                if debug:
                    self.viewer.display_image(ext, wcs=False)
                    self.viewer.width = 2

                dispaxis = 2 - ext.dispersion_axis()  # python sense
                direction = "row" if dispaxis == 1 else "column"

                # Here's a lot of input-checking
                extname = '{}:{}'.format(ad.filename, ext.hdr['EXTVER'])
                start = 0.5 * ext.shape[1 - dispaxis]
                initial_peaks = None
                try:
                    wavecal = ext.WAVECAL
                except AttributeError:
                    log.warning("Cannot find a WAVECAL table on {} - "
                                "identifying lines in middle {}".
                                format(extname, direction))
                else:
                    try:
                        index = list(wavecal['name']).index(direction)
                    except ValueError:
                        log.warning("Cannot find starting {} in WAVECAL "
                                    "table on {} - identifying lines in "
                                    "middle {}. Wavelength calibration may "
                                    "not be correct.".format(direction, extname,
                                                             direction))
                    else:
                        start = wavecal['coefficients'][index]
                    if id_only:
                        try:
                            # Peak locations in pixels are 1-indexed
                            initial_peaks = (ext.WAVECAL['peaks'] - 1)
                        except KeyError:
                            log.warning("Cannot find peak locations in {} "
                                        "- identifying lines in middle {}".
                                        format(extname, direction))

                # This is identical to the code in determineWavelengthSolution()
                if initial_peaks is None:
                    data, mask, variance, extract_slice = _average_along_slit(ext, center=None, nsum=nsum)
                    log.stdinfo("Finding peaks by extracting {}s {} to {}".
                                format(direction, extract_slice.start + 1, extract_slice.stop))

                    if fwidth is None:
                        fwidth = tracing.estimate_peak_width(data)
                        log.stdinfo("Estimated feature width: {:.2f} pixels".format(fwidth))

                    # Find peaks; convert width FWHM to sigma
                    widths = 0.42466 * fwidth * np.arange(0.8, 1.21, 0.05)  # TODO!
                    initial_peaks, _ = tracing.find_peaks(data, widths, mask=mask,
                                                          variance=variance, min_snr=min_snr)
                    log.stdinfo("Found {} peaks".format(len(initial_peaks)))

                # The coordinates are always returned as (x-coords, y-coords)
                ref_coords, in_coords = tracing.trace_lines(ext, axis=1-dispaxis,
                        start=start, initial=initial_peaks, width=5, step=step,
                        nsum=nsum, max_missed=max_missed, max_shift=max_shift*ybin/xbin,
                        viewer=self.viewer if debug else None)

                ## These coordinates need to be in the reference frame of a
                ## full-frame unbinned image, so modify the coordinates by
                ## the detector section
                #x1, x2, y1, y2 = ext.detector_section()
                #ref_coords = np.array([ref_coords[0] * xbin + x1,
                #                       ref_coords[1] * ybin + y1])
                #in_coords = np.array([in_coords[0] * xbin + x1,
                #                      in_coords[1] * ybin + y1])

                # The model is computed entirely in the pixel coordinate frame
                # of the data, so it could be used as a gWCS object
                m_init = models.Chebyshev2D(x_degree=orders[1-dispaxis],
                                            y_degree=orders[dispaxis],
                                            x_domain=[0, ext.shape[1]],
                                            y_domain=[0, ext.shape[0]])
                #x_domain = [x1, x1 + ext.shape[1] * xbin - 1],
                #y_domain = [y1, y1 + ext.shape[0] * ybin - 1])
                # Find model to transform actual (x,y) locations to the
                # value of the reference pixel along the dispersion axis
                fit_it = fitting.FittingWithOutlierRemoval(fitting.LinearLSQFitter(),
                                                           sigma_clip, sigma=3)
                m_final, _ = fit_it(m_init, *in_coords, ref_coords[1-dispaxis])
                m_inverse, masked = fit_it(m_init, *ref_coords, in_coords[1-dispaxis])

                # TODO: Some logging about quality of fit
                #print(np.min(diff), np.max(diff), np.std(diff))

                if dispaxis == 1:
                    model = models.Mapping((0, 1, 1)) | (m_final & models.Identity(1))
                    model.inverse = models.Mapping((0, 1, 1)) | (m_inverse & models.Identity(1))
                else:
                    model = models.Mapping((0, 0, 1)) | (models.Identity(1) & m_final)
                    model.inverse = models.Mapping((0, 0, 1)) | (models.Identity(1) & m_inverse)

                self.viewer.color = "blue"
                spatial_coords = np.linspace(ref_coords[dispaxis].min(), ref_coords[dispaxis].max(),
                                             ext.shape[1-dispaxis] // (step*10))
                spectral_coords = np.unique(ref_coords[1-dispaxis])
                for coord in spectral_coords:
                    if dispaxis == 1:
                        xref = [coord] * len(spatial_coords)
                        yref = spatial_coords
                    else:
                        xref = spatial_coords
                        yref = [coord] * len(spatial_coords)
                    #mapped_coords = (np.array(model.inverse(xref, yref)).T -
                    #                 np.array([x1, y1])) / np.array([xbin, ybin])
                    mapped_coords = np.array(model.inverse(xref, yref)).T
                    if debug:
                        self.viewer.polygon(mapped_coords, closed=False, xfirst=True, origin=0)

                columns = []
                for m in (m_final, m_inverse):
                    model_dict = astromodels.chebyshev_to_dict(m)
                    columns.append(list(model_dict.keys()))
                    columns.append(list(model_dict.values()))
                # If we're genuinely worried about the two models, they might
                # have different orders and we might need to pad one
                ext.FITCOORD = Table(columns, names=("name", "coefficients",
                                                     "inv_name", "inv_coefficients"))
                #ext.COORDS = Table([*in_coords] + [*ref_coords], names=('xin','yin','xref','yref'))

            # Timestamp and update the filename
            gt.mark_history(ad, primname=self.myself(), keyword=timestamp_key)
            ad.update_filename(suffix=sfx, strip=True)

        return adinputs

    def distortionCorrect(self, adinputs=None, **params):
        """
        Corrects optical distortion in science frames using a `processed_arc`
        with attached distortion map (a Chebyshev2D model).

        If the input image requires mosaicking, then this is done as part of
        the resampling, to ensure one, rather than two, interpolations.

        Parameters
        ----------
        adinputs : list of :class:`~astrodata.AstroData`
            2D spectral images.
        suffix : str
            Suffix to be added to output files.
        arc : :class:`~astrodata.AstroData` or str or None
            Arc(s) containing distortion map.
        order : int (0 - 5)
            Order of interpolation when resampling.
        subsample : int
            Pixel subsampling factor.

        Returns
        -------
        list of :class:`~astrodata.AstroData`
            Modified input objects with distortion correct applied.
        """
        log = self.log
        log.debug(gt.log_message("primitive", self.myself(), "starting"))
        timestamp_key = self.timestamp_keys[self.myself()]

        sfx = params["suffix"]
        arc = params["arc"]
        order = params["order"]
        subsample = params["subsample"]

        # Get a suitable arc frame (with distortion map) for every science AD
        if arc is None:
            self.getProcessedArc(adinputs, refresh=False)
            arc_list = self._get_cal(adinputs, 'processed_arc')
        else:
            arc_list = arc

        # The forward Transform is *only* used to determine the shape
        # of the output image, which we want to be the same as the input
        m_ident = models.Identity(2)

        adoutputs = []
        # Provide an arc AD object for every science frame
        for ad, arc in zip(*gt.make_lists(adinputs, arc_list, force_ad=True)):
            # We don't check for a timestamp since it's not unreasonable
            # to do multiple distortion corrections on a single AD object

            len_ad = len(ad)
            if arc is None:
                if 'qa' in self.mode:
                    # TODO: Think about this when we have MOS/XD/IFU
                    if len(ad) == 1:
                        log.warning("No changes will be made to {}, since no "
                                    "arc was specified".format(ad.filename))
                        adoutputs.append(ad)
                    else:
                        log.warning("{} will only be mosaicked, since no "
                                    "arc was specified".format(ad.filename))
                        adoutputs.extend(self.mosaicDetectors([ad]))
                    continue
                else:
                    raise IOError('No processed arc listed for {}'.
                                  format(ad.filename))

            len_arc = len(arc)
            if len_arc not in (1, len_ad):
                log.warning("Science frame {} has {} extensions and arc {} "
                            "has {} extensions.".format(ad.filename, len_ad,
                                                       arc.filename, len_arc))
                adoutputs.append(ad)
                continue

            xbin, ybin = ad.detector_x_bin(), ad.detector_y_bin()
            if arc.detector_x_bin() != xbin or arc.detector_y_bin() != ybin:
                log.warning("Science frame and arc have different binnings.")
                adoutputs.append(ad)
                continue

            # Read all the arc's distortion maps. Do this now so we only have
            # one block of reading and verifying them
            distortion_models = []
            for ext in arc:
                fitcoord = ext.FITCOORD
                model_dict = dict(zip(fitcoord['inv_name'],
                                      fitcoord['inv_coefficients']))
                m_inverse = astromodels.dict_to_chebyshev(model_dict)
                if not isinstance(m_inverse, models.Chebyshev2D):
                    log.warning("Could not read distortion model from arc {}:{}"
                                " - continuing".format(arc.filename, ext.hdr['EXTVER']))
                    adoutputs.append(ad)
                    continue

                # Use AstroPy Compound Models to have a model that can be applied to 2D data:
                # https://docs.astropy.org/en/stable/modeling/compound-models.html#advanced-mappings
                dispaxis = arc[0].dispersion_axis() - 1
                if dispaxis == 0:
                    m_ident.inverse = models.Mapping((0, 1, 1)) | (m_inverse & models.Identity(1))
                else:
                    m_ident.inverse = models.Mapping((0, 0, 1)) | (models.Identity(1) & m_inverse)
                distortion_models.append(m_ident.copy())

            # Determine whether we're producing a single-extension AD
            # or keeping the number of extensions as-is
            if len_arc == 1:
                arc_detsec = arc.detector_section()[0]
                ad_detsec = ad.detector_section()
                if len_ad > 1:
                    # We need to apply the mosaicking geometry, and add the
                    # same distortion correction to each input extension.
                    # The problem is that the arc may be a larger area than
                    # the science frame, and the arc's pixel coordinates have
                    # had the "origin shift" applied after mosaicking. So we
                    # need to work out what that was and apply it so that the
                    # science frame's pixel coords after mosaicking (i.e., in
                    # the middle of this transform) match those of the
                    # mosaicked arc. We assume that one of the shifts will be
                    # zero (i.e., that the science frame is a subregion of the
                    # arc only along one dimension).
                    geotable = import_module('.geometry_conf', self.inst_lookups)
                    adg = transform.create_mosaic_transform(ad, geotable)
                    shifts = [c1 - c2 for c1, c2 in zip(np.array(ad_detsec).min(axis=0),
                                                        arc_detsec)]
                    xshift, yshift = shifts[0] / xbin, shifts[2] / ybin  # x1, y1
                    if xshift or yshift:
                        log.stdinfo("Found a shift of ({},{}) pixels between "
                                    "{} and the calibration.".
                                    format(xshift, yshift, ad.filename))
                    add_shapes, add_transforms = [], []
                    for (arr, trans) in adg:
                        # Try to work out shape of this Block in the unmosaicked
                        # arc, and then apply a shift to align it with the
                        # science Block before applying the same transform.
                        if xshift == 0:
                            add_shapes.append(((arc_detsec.y2 - arc_detsec.y1) // ybin, arr.shape[1]))
                        else:
                            add_shapes.append((arr.shape[0], (arc_detsec.x2 - arc_detsec.x1) // xbin))
                        t = transform.Transform(models.Shift(-xshift) & models.Shift(-yshift))
                        t.append(trans)
                        add_transforms.append(t)
                    adg.calculate_output_shape(additional_array_shapes=add_shapes,
                                               additional_transforms=add_transforms)
                    # This tells us where the arc would have been in pixel
                    # space after mosaicking, so make sure the science frame
                    # has the same coordinates, and then apply the distortion
                    # correction transform
                    origin_shift = models.Shift(-adg.origin[1]) & models.Shift(-adg.origin[0])
                    for t in adg.transforms:
                        t.append([origin_shift, m_ident.copy()])
                    # And recalculate output_shape and origin properly
                    adg.calculate_output_shape()
                else:
                    # Single-extension AD, with single Transform
                    ad_detsec = ad.detector_section()[0]
                    if ad_detsec != arc_detsec:
                        if self.timestamp_keys['mosaicDetectors'] in ad.phu:
                            log.warning("Cannot distortionCorrect mosaicked "
                                        "data unless calibration has the "
                                        "same ROI. Continuing.")
                            adoutputs.append(ad)
                            continue
                        # No mosaicking, so we can just do a shift
                        m_shift = (models.Shift((ad_detsec.x1 - arc_detsec.x1) / xbin) &
                                   models.Shift((ad_detsec.y1 - arc_detsec.y1) / ybin))
                        adg = transform.AstroDataGroup(ad, [transform.Transform([m_shift, m_ident])])
                    else:
                        adg = transform.AstroDataGroup(ad, [transform.Transform(m_ident)])

                ad_out = adg.transform(order=order, subsample=subsample, parallel=False)
                try:
                    ad_out[0].WAVECAL = arc[0].WAVECAL
                except AttributeError:
                    log.warning("No WAVECAL table in {}".format(arc.filename))
            else:
                log.warning("Distortion correction with multiple-extension "
                            "arcs has not been tested.")
                for i, (ext, ext_arc, model) in enumerate(zip(ad, arc, distortion_models)):
                    # Shift science so its pixel coords match the arc's before
                    # applying the distortion correction
                    shifts = [c1 - c2 for c1, c2 in zip(ext.detector_section(),
                                                        ext_arc.detector_section())]
                    t = transform.Transform([models.Shift(shifts[0] / xbin) &
                                             models.Shift(shifts[1] / ybin), model])
                    adg = transform.AstroDataGroup([ext], t)
                    adg.set_reference()
                    if i == 0:
                        ad_out = adg.transform(order=order, subsample=subsample,
                                               parallel=False)
                    else:
                        ad_out.append(adg.transform(order=order, subsample=subsample,
                                                    parallel=False))
                    try:
                        ad_out[i].WAVECAL = arc[i].WAVECAL
                    except AttributeError:
                        log.warning("No WAVECAL table in {}:{}".
                                    format(arc.filename, arc[i].hdr['EXTVER']))

            # Timestamp and update the filename
            gt.mark_history(ad_out, primname=self.myself(), keyword=timestamp_key)
            ad_out.update_filename(suffix=sfx, strip=True)
            adoutputs.append(ad_out)

        return adoutputs

    def determineWavelengthSolution(self, adinputs=None, **params):
        """
        Determines the wavelength solution for an ARC and stores it as an
        attached `.WAVECAL` :class:`~astropy.table.Table`.

        2D input images are converted to 1D by collapsing a slice of the image
        along the dispersion direction, and peaks are identified. These are then
        matched to an arc line list, using :class:`~gempy.library.matching.KDTreeFitter`.
        This class has a strong dependency with the fwith parameter and works better
        if a good inicial value is providen.

        The `.WAVECAL` table contains four columns:
            ["name", "coefficients", "peaks", "wavelengths"]

        The `name` and the `coefficients` columns contain information to
        re-create an Chebyshev1D object. The `peaks` column contains the position
        of the lines that were matched to the cathalog, and the `wavelengths`
        column contains the wavelengths that were matched to that line.

        Parameters
        ----------

        adinputs : list of :class:`~astrodata.AstroData`
             Mosaicked Arc data as 2D spectral images or 1D spectra.

        suffix : str, optional
            Suffix to be added to output files
            (default: "_wavelengthSolutionDetermined").

        center : None or int, optional
            Central row/column for 1D extraction (None => use middle).

        nsum : int, optional
            Number of rows/columns to average (default: 10).

        order : int, optional
            Order of Chebyshev fitting function (default: 2).

        min_snr : float, optional
            Minimum S/N ratio in line peak to be used in fitting (default: 10).

        fwidth : None or float, optional
            Expected width of arc lines in pixels. It tells how far the
            KDTreeFitter should look for when matching detected peaks with
            reference arcs lines. If None (the default), `fwidth` is
            determined using `tracing.estimate_peak_width`.

        linelist : None or str, optional
            Name of file containing arc lines. If None, then a default look-up
            table will be used.

        weighting : {'natural', 'relative', 'none'}
            How to weight the detected peaks.

        nbright : int
            Number of brightest lines to cull before fitting (default: 0).

        plot : bool
            Enable plots for debugging.

        Returns
        -------
        list of :class:`~astrodata.AstroData`
            Updated objects with the `.WAVECAL` attribute on each appropriated
            extension.

        See Also
        --------
        :class:`~geminidr.core.primitives_visualize.Visualize.mosaicDetectors`,
        :class:`~gempy.library.matching.KDTreeFitter`,
        :class:`~gempy.library.matching.Chebyshev1DMatchBox`.
        """
        log = self.log
        log.debug(gt.log_message("primitive", self.myself(), "starting"))
        timestamp_key = self.timestamp_keys[self.myself()]
        sfx = params["suffix"]
        center = params["center"]
        nsum = params["nsum"]
        order = params["order"]
        min_snr = params["min_snr"]
        fwidth = params["fwidth"]
        arc_file = params["linelist"]
        weighting = params["weighting"]
        nbright = params.get("nbright", 0)

        plot = params["plot"]
        plt.ioff()

        # TODO: This decision would prevent MOS data being reduced so need
        # to think a bit more about what we're going to do. Maybe make
        # central_wavelength() return a one-per-ext list? Or have the GMOS
        # determineWavelengthSolution() recipe check the input has been
        # mosaicked before calling super()?
        #
        # Top-level decision for this to only work on single-extension ADs
        #if not all(len(ad)==1 for ad in adinputs):
        #    raise ValueError("Not all inputs are single-extension AD objects")

        # Get list of arc lines (probably from a text file dependent on the
        # input spectrum, so a private method of the primitivesClass)
        linelists = {}
        if arc_file is not None:
            try:
                arc_lines = np.loadtxt(arc_file, usecols=[0])
            except (IOError, TypeError):
                log.warning("Cannot read file {} - using default linelist".format(arc_file))
                arc_file = None
            else:
                log.stdinfo("Read arc line list {}".format(arc_file))
                try:
                    arc_weights = np.sqrt(np.loadtxt(arc_file, usecols=[1]))
                except IndexError:
                    arc_weights = None
                else:
                    log.stdinfo("Read arc line relative weights")

        for ad in adinputs:
            log.info("Determining wavelength solution for {}".format(ad.filename))
            for ext in ad:
                if len(ad) > 1:
                    log.info("Determining solution for EXTVER {}".format(ext.hdr['EXTVER']))

                # Determine direction of extraction for 2D spectrum
                if ext.data.ndim > 1:
                    direction = "row" if ext.dispersion_axis() == 1 else "column"
                    data, mask, variance, extract_slice = _average_along_slit(ext, center=center, nsum=nsum)
                    log.stdinfo("Extracting 1D spectrum from {}s {} to {}".
                                format(direction, extract_slice.start + 1, extract_slice.stop))
                else:
                    data = ext.data
                    mask = ext.mask
                    variance = ext.variance

                # Mask bad columns but not saturated/non-linear data points
                if mask is not None:
                    mask = mask & (65535 ^ (DQ.saturated | DQ.non_linear))
                    data[mask > 0] = 0.

                cenwave = params["central_wavelength"] or ext.central_wavelength(asNanometers=True)
                dw = params["dispersion"] or ext.dispersion(asNanometers=True)
                w1 = cenwave - 0.5 * len(data) * abs(dw)
                w2 = cenwave + 0.5 * len(data) * abs(dw)
                log.stdinfo("Using central wavelength {:.1f} nm and dispersion "
                            "{:.3f} nm/pixel".format(cenwave, dw))

                if fwidth is None:
                    fwidth = tracing.estimate_peak_width(data)
                    log.stdinfo("Estimated feature width: {:.2f} pixels".format(fwidth))

                # Don't read linelist if it's the one we already have
                # (For user-supplied, we read it at the start, so don't do this at all)
                if arc_file is None:
                    arc_lines, arc_weights = self._get_arc_linelist(ext, w1=w1, w2=w2, dw=dw)

                #arc_weights = None

                if min(arc_lines) > cenwave + 0.5 * len(data) * abs(dw):
                    log.warning("Line list appears to be in Angstroms; converting to nm")
                    arc_lines *= 0.1

                # Find peaks; convert width FWHM to sigma
                widths = 0.42466 * fwidth * np.arange(0.8, 1.21, 0.05)  # TODO!
                peaks, peak_snrs = tracing.find_peaks(data, widths, mask=mask,
                                                      variance=variance, min_snr=min_snr)
                log.stdinfo('{}: {} peaks and {} arc lines'.
                             format(ad.filename, len(peaks), len(arc_lines)))

                # Compute all the different types of weightings so we can
                # change between them as needs require
                weights = {'none': np.ones((len(peaks),)),
                           'natural': peak_snrs}

                # The "relative" weights compares each line strength to
                # those of the lines close to it
                tree = spatial.cKDTree(np.array([peaks]).T)
                # Find lines within 10% of the array size
                indices = tree.query(np.array([peaks]).T, k=10,
                                     distance_upper_bound=abs(0.1*len(data)*dw))[1]
                snrs = np.array(list(peak_snrs) + [np.nan])[indices]
                # Normalize weights by the maximum of these lines
                weights['relative'] = peak_snrs / np.nanmedian(snrs, axis=1)

                plot_data = data

                # Some diagnostic plotting
                yplot = 0
                plt.ioff()
                if plot:
                    fig, ax = plt.subplots()

                # The very first model is called "m_final" because at each
                # iteration the next initial model comes from the fitted
                # (final) model of the previous iteration
                m_final = models.Chebyshev1D(degree=1, c0=cenwave,
                                             c1=0.5*dw*len(data), domain=[0, len(data)-1])
                if plot:
                    plot_arc_fit(data, peaks, arc_lines, arc_weights, m_final, "Initial model")
                log.stdinfo('Initial model: {}'.format(repr(m_final)))

                kdsigma = fwidth * abs(dw)
                peaks_to_fit = peak_snrs > min_snr
                peaks_to_fit[np.argsort(peak_snrs)[len(peaks)-nbright:]] = False

                # Temporary code to help with testing
                try:
                    sequence = self.fit_sequence
                except AttributeError:
                    sequence = (((1, 'none', 'basinhopping', ['c1']), (2, 'none', 'basinhopping', ['c1'])) +
                                tuple((order, 'relative', 'Nelder-Mead') for order in range(2, order+1)))

                # Now make repeated fits, increasing the polynomial order
                for item in sequence:
                    if len(item) == 3:
                        ord, weight_type, method = item
                        fixems = None
                    else:
                        ord, weight_type, method, fixems = item
                    in_weights = weights[weight_type]

                    # TODO: Can probably remove when this is optimized
                    if ord > order:
                        continue

                    # Create new initial model based on latest model
                    m_init = models.Chebyshev1D(degree=ord, domain=m_final.domain)
                    for i in range(ord + 1):
                        param = 'c{}'.format(i)
                        setattr(m_init, param, getattr(m_final, param, 0))

                    # Set some bounds; this may need to be abstracted for
                    # different instruments? TODO
                    dw = abs(2 * m_init.c1 / np.diff(m_init.domain)[0])
                    c0_unc = 0.05 * cenwave
                    m_init.c0.bounds = (m_init.c0 - c0_unc, m_init.c0 + c0_unc)
                    c1_unc = 0.005 * abs(m_init.c1)
                    m_init.c1.bounds = tuple(sorted([m_init.c1 - c1_unc, m_init.c1 + c1_unc]))
                    for i in range(2, ord + 1):
                        getattr(m_init, 'c{}'.format(i)).bounds = (-5, 5)

                    if fixems is not None:
                        for fx in fixems:
                            getattr(m_init, fx).fixed = True

                    fit_it = matching.KDTreeFitter(sigma=kdsigma, maxsig=10, k=3, method=method)
                    m_final = fit_it(m_init, peaks[peaks_to_fit], arc_lines,
                                     in_weights=in_weights[peaks_to_fit],
                                     ref_weights=None if weight_type is 'none' else arc_weights)
                    #                 method='basinhopping' if weight_type is 'none' else 'Nelder-Mead')
                    #                 options={'xtol': 1.0e-7, 'ftol': 1.0e-8})

                    log.stdinfo('{} {}'.format(repr(m_final), fit_it.statistic))
                    if plot:
                        plot_arc_fit(plot_data, peaks, arc_lines, arc_weights, m_final,
                                     "KDFit model order {} KDsigma = {}".format(ord, kdsigma))

                    match_radius = 2 * fwidth * abs(m_final.c1) / len(data)  # fwidth pixels
                    for p in m_final.param_names:
                        getattr(m_final, p).bounds = (None, None)

                    m = matching.Chebyshev1DMatchBox.create_from_kdfit(peaks, arc_lines,
                                                                       model=m_final, match_radius=match_radius,
                                                                       sigma_clip=3)
                    #kdsigma = m.rms_output
                    #print("New kdsigma {}".format(kdsigma))
                    kdsigma = fwidth * abs(dw)
                    yplot += 1

                # Remove bounds from the model
                for p in m_final.param_names:
                    getattr(m_final, p).bounds = (None, None)

                match_radius = 2 * fwidth * abs(m_final.c1) / len(data)  # fwidth pixels
                # match_radius = kdsigma
                m = matching.Chebyshev1DMatchBox.create_from_kdfit(peaks, arc_lines,
                                model=m_final, match_radius=match_radius, sigma_clip=3)
                if plot:
                    for incoord, outcoord in zip(m.forward(m.input_coords), m.output_coords):
                        ax.text(incoord, yplot, '{:.4f}'.format(outcoord), rotation=90,
                                ha='center', va='top')

                log.stdinfo('{} {} {}'.format(repr(m.forward), len(m.input_coords), m.rms_output))
                if plot:
                    plot_arc_fit(plot_data, peaks, arc_lines, arc_weights, m.forward,
                                 "MatchBox model order {ord}")

                # Choice of kdsigma can have a big effect. This oscillates
                # around the initial choice, with increasing amplitude.
                #kdsigma = 10.*abs(dw) * (((1.0+0.1*((kditer+1)//2)))**((-1)**kditer)
                #                    if kditer<21 else 1)

                m_final = m.forward
                rms = m.rms_output
                nmatched = len(m.input_coords)
                log.stdinfo(m_final)
                log.stdinfo("Matched {} lines with rms = {:.3f} nm.".format(nmatched, rms))

                if plot:
                    plot_arc_fit(plot_data, peaks, arc_lines, arc_weights, m_final, "Final fit")
                    m.display_fit()
                    plt.show()

                m.display_fit()

                if plot:
                    plt.savefig(ad.filename.replace('.fits', '.jpg'))

                m.sort()
                # Add 1 to pixel coordinates so they're 1-indexed
                incoords = np.float32(m.input_coords) + 1
                outcoords = np.float32(m.output_coords)
                model_dict = astromodels.chebyshev_to_dict(m_final)
                model_dict['rms'] = rms
                # Add information about where the extraction took place
                if ext.data.ndim > 1:
                    model_dict[direction] = 0.5 * (extract_slice.start + extract_slice.stop)

                # Ensure all columns have the same length
                pad_rows = nmatched - len(model_dict)
                if pad_rows < 0:  # Really shouldn't be the case
                    incoords = list(incoords) + [0] * (-pad_rows)
                    outcoords = list(outcoords) + [0] * (-pad_rows)
                    pad_rows = 0

                fit_table = Table([list(model_dict.keys()) + [''] * pad_rows,
                                   list(model_dict.values()) + [0] * pad_rows,
                                   incoords, outcoords],
                                  names=("name", "coefficients", "peaks", "wavelengths"))
                fit_table.meta['comments'] = ['coefficients are based on 0-indexing',
                                              'peaks column is 1-indexed']
                ext.WAVECAL = fit_table

            # Timestamp and update the filename
            gt.mark_history(ad, primname=self.myself(), keyword=timestamp_key)
            ad.update_filename(suffix=sfx, strip=True)

        return adinputs

    def extract1DSpectra(self, adinputs=None, **params):
        """
        Extracts one or more 1D spectra from a 2D spectral image, according to
        the contents of the `.APERTURE` table.

        If the `skyCorrectFromSlit()` primitive has not been performed, then a
        1D sky spectrum is constructed from a nearby region of the image, and
        subtracted from the source spectrum.

        Each 1D spectrum is stored as a separate extension in a new AstroData
        object. The `.WAVECAL` table (if it exists) is copied from the parent.

        These new AD objects are placed in a separate stream from the
        parent 2D images, which are returned in the default stream.

        Parameters
        ----------
        adinputs : list of :class:`~astrodata.AstroData`
            2D spectral images with a `.APERTURE` table.

        suffix : str
            Suffix to be added to output files.

        method : {'standard', 'weighted', 'optimal'}
            Extraction method.

        width : float
            Width of extraction aperture (in pixels).

        grow : float or None
            Avoidance region around each source aperture if a sky aperture
            is required.

        debug: bool
            draw apertures on image display window?

        Returns
        -------
        list of :class:`~astrodata.AstroData`
            Extracted spectra as 1D data.
        """
        log = self.log
        log.debug(gt.log_message("primitive", self.myself(), "starting"))
        timestamp_key = self.timestamp_keys[self.myself()]
        sfx = params["suffix"]
        method = params["method"]
        width = params["width"]
        grow = params["grow"]
        debug = params["debug"]

        colors = ("green", "blue", "red", "yellow", "cyan", "magenta")
        offset_step = 2

        ad_extracted = []
        # This is just cut-and-paste code from determineWavelengthSolution()
        for ad in adinputs:
            ad_spec = astrodata.create(ad.phu)
            ad_spec.filename = ad.filename
            ad_spec.orig_filename = ad.orig_filename
            skysub_needed = self.timestamp_keys['skyCorrectFromSlit'] not in ad.phu
            if skysub_needed:
                log.stdinfo("Sky subtraction has not been performed on {} "
                            "- extracting sky from separate apertures".
                            format(ad.filename))

            for ext in ad:
                extname = "{}:{}".format(ad.filename, ext.hdr['EXTVER'])
                if debug:
                    self.viewer.display_image(ext, wcs=False)
                if len(ext.shape) == 1:
                    log.warning("{} is already one-dimensional".format(extname))
                    continue

                try:
                    aptable = ext.APERTURE
                except AttributeError:
                    log.warning("{} has no APERTURE table. Cannot extract "
                                "spectra.".format(extname))
                    continue

                num_spec = len(aptable)
                if num_spec == 0:
                    log.warning("{} has an empty APERTURE table. Cannot "
                                "extract spectra.".format(ad.filename))
                    continue

                log.stdinfo("Extracting {} spectra from {}".format(num_spec,
                                                                   extname))
                dispaxis = 2 - ext.dispersion_axis()  # python sense
                direction = "row" if dispaxis == 1 else "column"
                # Create dict of wavelength keywords to add to new headers
                # TODO: Properly. Simply put the linear approximation here for now
                hdr_dict = {'CTYPE1': 'Wavelength',
                            'CUNIT1': 'nanometer'}

                try:
                    wavecal = dict(zip(ext.WAVECAL["name"],
                                       ext.WAVECAL["coefficients"]))
                except (AttributeError, KeyError):
                    log.warning("Could not read wavelength solution for {}:{}"
                                "".format(ad.filename, ext.hdr['EXTVER']))
                    hdr_dict.update({'CRPIX1': 0.5 * (ext.shape[dispaxis] + 1),
                                     'CRVAL1': ext.central_wavelength(asNanometers=True),
                                     'CDELT1': ext.dispersion(asNanometers=True)})
                else:
                    wave_model = astromodels.dict_to_chebyshev(wavecal)
                    hdr_dict.update({'CRPIX1': 0.5 * np.sum(wave_model.domain) + 1,
                                     'CRVAL1': wave_model.c0.value,
                                     'CDELT1': 2 * wave_model.c1.value / np.diff(wave_model.domain)[0]})
                hdr_dict['CD1_1'] = hdr_dict['CDELT1']

                # We loop twice so we can construct the aperture mask if needed
                apertures = []
                for row in aptable:
                    model_dict = dict(zip(aptable.colnames, row))
                    trace_model = astromodels.dict_to_chebyshev(model_dict)
                    aperture = tracing.Aperture(trace_model,
                                                aper_lower=model_dict['aper_lower'],
                                                aper_upper=model_dict['aper_upper'])
                    if width is not None:
                        aperture.width = width
                    apertures.append(aperture)

                if skysub_needed:
                    apmask = np.logical_or.reduce([ap.aperture_mask(ext, width=width, grow=grow)
                                                   for ap in apertures])

                for i, aperture in enumerate(apertures):
                    log.stdinfo("    Extracting spectrum from aperture {}".format(i + 1))
                    self.viewer.width = 2
                    self.viewer.color = colors[i % len(colors)]
                    ndd_spec = aperture.extract(ext, width=width,
                                                method=method, viewer=self.viewer if debug else None)

                    # This whole (rather large) section is an attempt to ensure
                    # that sky apertures don't overlap with source apertures
                    if skysub_needed:
                        self.viewer.width = 1
                        # We're going to try to create half-size apertures
                        # equidistant from the source aperture on both sides
                        sky_width = 0.5 * aperture.width
                        sky_spectra = []

                        min_, max_ = aperture.limits()
                        for direction in (-1, 1):
                            offset = (direction * (0.5 * sky_width + grow) +
                                      (aperture.aper_upper if direction > 0 else aperture.aper_lower))
                            ok = False
                            while not ok:
                                if ((min_ + offset - 0.5 * sky_width < -0.5) or
                                     (max_ + offset + 0.5 * sky_width > ext.shape[1-dispaxis] - 0.5)):
                                    break

                                sky_trace_model = aperture.model | models.Shift(offset)
                                sky_aperture = tracing.Aperture(sky_trace_model)
                                sky_spec = sky_aperture.extract(apmask, width=sky_width, dispaxis=dispaxis)
                                if np.sum(sky_spec.data) == 0:
                                    sky_spectra.append(sky_aperture.extract(ext, width=sky_width,
                                                                            viewer=self.viewer if debug else None))
                                    ok = True
                                offset += direction * offset_step

                        if sky_spectra:
                            # If only one, add it to itself (since it's half-width)
                            sky_spec = sky_spectra[0].add(sky_spectra[-1])
                            ad_spec.append(ndd_spec.subtract(sky_spec, handle_meta='first_found',
                                                             handle_mask=np.bitwise_or))
                        else:
                            log.warning("Difficulty finding sky aperture. No sky"
                                        " subtraction for aperture {}".format(i))
                            ad_spec.append(ndd_spec)
                    else:
                        ad_spec.append(ndd_spec)

                    # Copy wavelength solution and add a header keyword
                    # with the extraction location
                    try:
                        ad_spec[-1].WAVECAL = ext.WAVECAL
                    except AttributeError:  # That's OK, there wasn't one
                        pass
                    ad_spec[-1].hdr[ad._keyword_for('aperture_number')] = model_dict['number']
                    center = model_dict['c0']
                    ad_spec[-1].hdr['XTRACTED'] = (center, "Spectrum extracted "
                                "from {} {}".format(direction, int(center + 0.5)))
                    ad_spec[-1].hdr['XTRACTLO'] = (aperture._last_extraction[0],
                                                   'Aperture lower limit')
                    ad_spec[-1].hdr['XTRACTHI'] = (aperture._last_extraction[1],
                                                   'Aperture upper limit')

                    # Delete some header keywords
                    for kw in ("CTYPE", "CRPIX", "CRVAL", "CUNIT", "CD1_", "CD2_"):
                        for ax in (1, 2):
                            try:
                                del ad_spec[-1].hdr["{}{}".format(kw, ax)]
                            except KeyError:
                                pass

                    for k, v in hdr_dict.items():
                        ad_spec[-1].hdr[k] = (v, self.keyword_comments.get(k))

            # Don't output a file with no extracted spectra
            if len(ad_spec) > 0:
                try:
                    del ad_spec.hdr['RADECSYS']
                except KeyError:
                    pass
                gt.mark_history(ad_spec, primname=self.myself(), keyword=timestamp_key)
                ad_spec.update_filename(suffix=sfx, strip=True)
                ad_extracted.append(ad_spec)

        # Only return extracted spectra
        return ad_extracted

    def findSourceApertures(self, adinputs=None, **params):
        """
        Finds sources in 2D spectral images and store them in an APERTURE table
        for each extension. Each table will, then, be used in later primitives
        to perform aperture extraction.

        The primitive operates by first collapsing the 2D spectral image in
        the spatial direction to identify sky lines as regions of high
        pixel-to-pixel variance, and the regions between the sky lines which
        consist of at least `min_sky_pix` pixels are selected. These are then
        collapsed in the dispersion direction to produce a 1D spatial profile,
        from which sources are identified using a peak-finding algorithm.

        The widths of the apertures are determined by calculating a threshold
        level relative to the peak, or an integrated flux relative to the
        total between the minima on either side and determining where a smoothed
        version of the source profile reaches this threshold.

        Parameters
        ----------
        adinputs : list of :class:`~astrodata.AstroData`
            Science data as 2D spectral images.

        suffix : str
            Suffix to be added to output files.

        max_apertures : int
            Maximum number of apertures expected to be found.

        threshold : float
            height above background (relative to peak) at which to define
            the edges of the aperture

        min_sky_pix : int
            minimum number of contiguous pixels between sky lines
            for a region to be added to the spectrum before collapsing to 1D

        Returns
        -------
        list of :class:`~astrodata.AstroData`
            The 2D spectral images with APERTURE tables attached

        See Also
        --------
        :meth:`~geminidr.core.primitives_spect.Spect.determineDistortion`,
        :meth:`~geminidr.cofe.primitives_spect.Spect.distortionCorrect`
        """
        log = self.log
        log.debug(gt.log_message("primitive", self.myself(), "starting"))
        timestamp_key = self.timestamp_keys[self.myself()]
        sfx = params["suffix"]
        max_apertures = params["max_apertures"]
        threshold = params["threshold"]
        min_sky_pix = params["min_sky_region"]

        limit_method = 'threshold'

        for ad in adinputs:
            if self.timestamp_keys['distortionCorrect'] not in ad.phu:
                log.warning("{} has not been distortion corrected".
                            format(ad.filename))
            for ext in ad:
                log.stdinfo("Searching for sources in {}:{}".
                            format(ad.filename, ext.hdr['EXTVER']))

                dispaxis = 2 - ext.dispersion_axis()  # python sense
                npix = ext.shape[dispaxis]

                # data, mask, variance are all arrays in the GMOS orientation
                # with spectra dispersed horizontally
                data, mask, variance = _transpose_if_needed(ext.data, ext.mask,
                                                            ext.variance, transpose=dispaxis == 0)
                direction = "column" if dispaxis == 0 else "row"

                # Collapse image along spatial direction to find noisy regions
                # (caused by sky lines, regardless of whether image has been
                # sky-subtracted or not)
                data1d, mask1d, var1d = NDStacker.mean(data, mask=mask,
                                                       variance=variance)
                ndd = NDAstroData(var1d, mask=mask1d)
                mean, sigma, _ = gt.measure_bg_from_image(ndd, sampling=1)

                # Mask sky-line regions and find clumps of unmasked pixels
                mask1d[var1d > mean+sigma] = 1
                slices = np.ma.clump_unmasked(np.ma.masked_array(var1d, mask1d))
                sky_regions = [slice_ for slice_ in slices
                               if slice_.stop - slice_.start >= min_sky_pix]

                sky_mask = np.ones_like(mask, dtype=np.uint16)
                for reg in sky_regions:
                    sky_mask[(slice(None), reg)] = 0
                sky_mask |= (mask > 0)

                # We probably don't want the median because of, e.g., a
                # Lyman Break Galaxy that may have signal for less than half
                # the dispersion direction.
                profile, prof_mask, prof_var = NDStacker.combine(data.T, mask=sky_mask.T,
                                                                 variance=None if variance is None else variance.T,
                                                                 rejector="none", combiner="mean")
                #profile, prof_mask, prof_var = NDStacker.combine((data / data1d).T, mask=sky_mask.T,
                #                                                 variance=None if variance is None else (variance / (data1d*data1d)).T,
                #                                                 rejector="sigclip", combiner="wtmean")

                # TODO: find_peaks might not be best considering we have no
                #   idea whether sources will be extended or not
                widths = np.arange(5, 30)
                peaks_and_snrs = tracing.find_peaks(profile, widths, mask=prof_mask,
                                                    variance=prof_var, reject_bad=False,
                                                    min_snr=3, min_frac=0.2)
                # Reverse-sort by SNR and return only the locations
                locations = np.array(sorted(peaks_and_snrs.T, key=lambda x: x[1],
                                            reverse=True)[:max_apertures]).T[0]
                log.stdinfo("Found sources at {}s: {}".format(direction,
                            ' '.join(['{:.1f}'.format(loc) for loc in locations])))

                all_limits = tracing.get_limits(profile, prof_mask, peaks=locations,
                                                threshold=threshold, method=limit_method)

                all_model_dicts = []
                for loc, limits in zip(locations, all_limits):
                    cheb = models.Chebyshev1D(degree=0, domain=[0, npix-1], c0=loc)
                    model_dict = astromodels.chebyshev_to_dict(cheb)
                    model_dict['aper_lower'] = limits[0] - loc
                    model_dict['aper_upper'] = limits[1] - loc
                    all_model_dicts.append(model_dict)

                aptable = Table([np.arange(len(locations))+1], names=['number'])
                for name in model_dict.keys():  # Still defined from above loop
                    aptable[name] = [model_dict.get(name, 0)
                                     for model_dict in all_model_dicts]
                ext.APERTURE = aptable

            # Timestamp and update the filename
            gt.mark_history(ad, primname=self.myself(), keyword=timestamp_key)
            ad.update_filename(suffix=sfx, strip=True)
        return adinputs

    def fluxCalibrate(self, adinputs=None, **params):
        """

        Parameters
        ----------
        adinputs : list of :class:`~astrodata.AstroData`
            1D spectra of targets that need to be flux-calibrated

        suffix :  str
            Suffix to be added to output files.

        standard: str/AstroData/None
            Name/AD instance of the standard star spectrum with a SENSFUNC
            table attached

        Returns
        -------
        list of :class:`~astrodata.AstroData`
            The same input list is used as output but each object now has
            its pixel values in physical units.
        """
        log = self.log
        log.debug(gt.log_message("primitive", self.myself(), "starting"))
        timestamp_key = self.timestamp_keys[self.myself()]
        sfx = params["suffix"]
        std = params["standard"]
        final_units = params["units"]

        flux_units = u.Unit("W m-2")

        # Get a suitable arc frame (with distortion map) for every science AD
        if std is None:
            raise NotImplementedError("Cannot perform automatic standard star"
                                      " association")
            #self.getProcessedStandard(adinputs, refresh=False)
            #std_list = self._get_cal(adinputs, 'processed_standard')
        else:
            std_list = std

        for ad, std in zip(*gt.make_lists(adinputs, std_list, force_ad=True)):
            if ad.phu.get(timestamp_key):
                log.warning("No changes will be made to {}, since it has "
                            "already been processed by fluxCalibrate".
                            format(ad.filename))
                continue

            if len(ad) != len(std):
                log.warning("{} has {} extensions so cannot be used to "
                            "calibrate {} with {} extensions.".
                            format(std.filename, len(std), ad.filename, len(ad)))
                continue

            exptime = ad.exposure_time()

            for ext, ext_std in zip(ad, std):
                try:
                    sensfunc = ext_std.SENSFUNC
                except AttributeError:
                    log.warning("{}:{} has no SENSFUNC table. Cannot flux calibrate".
                                format(std.filename, ext_std.hdr['EXTVER']))
                    continue

                extver = '{}:{}'.format(ad.filename, ext.hdr['EXTVER'])

                # Try to confirm the science image has the correct units
                std_flux_unit = sensfunc['coefficients'].unit
                if isinstance(std_flux_unit, u.LogUnit):
                    std_flux_unit = std_flux_unit.physical_unit
                try:
                    sci_flux_unit = u.Unit(ext.hdr.get('BUNIT'))
                except:
                    sci_flux_unit = None
                if not (std_flux_unit is None or sci_flux_unit is None):
                    unit = sci_flux_unit / (std_flux_unit * flux_units)
                    if unit.is_equivalent(u.s):
                        log.fullinfo("Dividing {} by exposure time of {} s".
                                     format(extver, exptime))
                        ext /= exptime
                        sci_flux_unit /= u.s
                    elif not unit.is_equivalent(u.dimensionless_unscaled):
                        log.warning("{} has incompatible units ('{}' and '{}')."
                                    "Cannot flux calibrate".format(extver,
                                           sci_flux_unit, std_flux_unit))
                        continue
                else:
                    log.warning("Cannot determine units of data and/or SENSFUNC "
                                "table for {}, so cannot flux calibrate.".format(extver))
                    continue

                # Get wavelengths of all pixels
                wcs = WCS(ext.hdr)
                ndim = len(ext.shape)
                dispaxis = 0 if ndim == 1 else 2 - ext.dispersion_axis()
                wave_unit = u.Unit(ext.hdr['CUNIT{}'.format(ndim-dispaxis)])

                # Get wavelengths and pixel sizes of all the pixels along the dispersion axis
                coords = np.arange(-0.5, ext.shape[dispaxis], 0.5)
                if ndim == 2:
                    other_axis = np.full_like(coords, 0.5*(ext.shape[1-dispaxis] - 1))
                    coords = [coords, other_axis] if dispaxis == 1 else [other_axis, coords]
                else:
                    coords = [coords]
                all_waves = wcs.all_pix2world(*coords, 0) * wave_unit
                if ndim == 2:
                    all_waves = all_waves[1-dispaxis]
                else:
                    all_waves = all_waves[0]
                waves = all_waves[1::2]
                pixel_sizes = np.diff(all_waves[::2])

                # Reconstruct the spline and evaluate it at every wavelength
                tck = (sensfunc['knots'].data, sensfunc['coefficients'].data, 3)
                spline = UnivariateSpline._from_tck(tck)
                sens_factor = spline(waves.to(sensfunc['knots'].unit)) * sensfunc['coefficients'].unit
                try:
                    sens_factor = sens_factor.physical
                except AttributeError:
                    pass
                final_sens_factor = (sci_flux_unit / (sens_factor * pixel_sizes)).to(final_units, equivalencies=u.spectral_density(waves)).value

                if ndim == 2 and dispaxis == 0:
                    ext *= final_sens_factor[:, np.newaxis]
                else:
                    ext *= final_sens_factor
                ext.hdr['BUNIT'] = final_units

            # Timestamp and update the filename
            gt.mark_history(ad, primname=self.myself(), keyword=timestamp_key)
            ad.update_filename(suffix=sfx, strip=True)

        return adinputs

    def linearizeSpectra(self, adinputs=None, **params):
        """
        Transforms 1D spectra so that the relationship between them and their
        respective wavelength calibration is linear.

        Parameters
        ----------
        adinputs : list of :class:`~astrodata.AstroData`
            Wavelength calibrated 1D spectra. Each extension must have a
            `.WAVECAL` table.

        suffix : str
            Suffix to be added to output files.

        w1 : float
            Wavelength of first pixel (nm). See Notes below.

        w2 : float
            Wavelength of last pixel (nm). See Notes below.

        dw : float
            Dispersion (nm/pixel). See Notes below.

        npix : int
            Number of pixels in output spectrum. See Notes below.

        conserve : bool
            Conserve flux (rather than interpolate)?

        Notes
        -----
        Exactly 0 or 3 of (w1, w2, dw, npix) must be specified.

        Returns
        -------
        list of :class:`~astrodata.AstroData`
            Linearized 1D spectra.
        """
        log = self.log
        log.debug(gt.log_message("primitive", self.myself(), "starting"))
        timestamp_key = self.timestamp_keys[self.myself()]
        sfx = params["suffix"]
        w1 = params["w1"]
        w2 = params["w2"]
        dw = params["dw"]
        npix = params["npix"]
        conserve = params["conserve"]

        # There are either 1 or 4 Nones, due to validation
        nones = [w1, w2, dw, npix].count(None)
        if nones == 1:
            # Work out the missing variable from the others
            if npix is None:
                npix = int(np.ceil((w2 - w1) / dw)) + 1
                w2 = w1 + (npix-1) * dw
            elif w1 is None:
                w1 = w2 - (npix-1) * dw
            elif w2 is None:
                w2 = w1 + (npix-1) * dw
            else:
                dw = (w2 - w1) / (npix-1)

        for ad in adinputs:
            for ext in ad:
                extname = "{}:{}".format(ad.filename, ext.hdr['EXTVER'])

                attributes = [attr for attr in ('data', 'mask', 'variance')
                              if getattr(ext, attr) is not None]
                try:
                    wavecal = dict(zip(ext.WAVECAL["name"],
                                       ext.WAVECAL["coefficients"]))
                except (AttributeError, KeyError):
                    cheb = None
                else:
                    cheb = astromodels.dict_to_chebyshev(wavecal)
                if cheb is None:
                    log.warning("{} has no WAVECAL. Cannot linearize.".
                                format(extname))
                    continue

                if nones == 4:
                    npix = ext.data.size
                    limits = cheb([0, npix-1])
                    w1, w2 = min(limits), max(limits)
                    dw = (w2 - w1) / (npix - 1)

                log.stdinfo("Linearizing {}: w1={:.3f} w2={:.3f} dw={:.3f} "
                            "npix={}".format(extname, w1, w2, dw, npix))

                cheb.inverse = astromodels.make_inverse_chebyshev1d(cheb, rms=0.1)
                t = transform.Transform(cheb)

                # Linearization (and inverse)
                t.append(models.Shift(-w1))
                t.append(models.Scale(1. / dw))

                # If we resample to a coarser pixel scale, we may interpolate
                # over features. We avoid this by subsampling back to the
                # original pixel scale (approximately).
                input_dw = np.diff(cheb(cheb.domain))[0] / np.diff(cheb.domain)
                subsample = abs(dw / input_dw)
                if subsample > 1.1:
                    subsample = int(subsample + 0.5)

                dg = transform.DataGroup([ext], [t])
                dg.output_shape = (npix,)
                output_dict = dg.transform(attributes=attributes, subsample=subsample,
                                           conserve=conserve)
                for key, value in output_dict.items():
                    setattr(ext, key, value)

                ext.hdr["CRPIX1"] = 1.
                ext.hdr["CRVAL1"] = w1
                ext.hdr["CDELT1"] = dw
                ext.hdr["CD1_1"] = dw
                ext.hdr["CUNIT1"] = "nanometer"

            # Timestamp and update the filename
            gt.mark_history(ad, primname=self.myself(), keyword=timestamp_key)
            ad.update_filename(suffix=sfx, strip=True)

        return adinputs

    def normalizeFlat(self, adinputs=None, **params):
        """
        This primitive normalizes a spectroscopic flatfield, by fitting
        a cubic spline along the dispersion direction of an averaged
        combination of rows/columns (by default, in the center of the
        spatial direction). Each row/column is then divided by this spline.

        For multi-extension AstroData objects of MOS or XD, each extension
        is treated separately. For other multi-extension data,
        mosaicDetectors() is called to produce a single extension, and the
        spline fitting is performed with variable scaling parameters for
        each detector (identified within the mosaic from groups of DQ.no_data
        pixels). The spline fit is calculated in the mosaicked frame but it
        is evaluated for each pixel in each unmosaicked detector, so that
        the resultant flatfield always has the same format (i.e., number of
        extensions and their shape) as the input frame.

<<<<<<< HEAD
        TODO: There is an issue here because the spline knots are equally
              spaced but their separation should be much larger than any data-free
              inter-chip gap, so this effectively sets a maxmimum spline order
              which might not be very high. Can/should we set the spline knots only
              within each chip?

=======
>>>>>>> 0d4263c1
        Parameters
        ----------
        suffix: str
            suffix to be added to output files
        center: int/None
            central row/column for 1D extraction (None => use middle)
        nsum: int
            number of rows/columns around center to combine
        spectral_order: int
            order of fit in spectral direction
        """
        log = self.log
        log.debug(gt.log_message("primitive", self.myself(), "starting"))
        timestamp_key = self.timestamp_keys[self.myself()]
        sfx = params["suffix"]
        spectral_order = params["spectral_order"]
        center = params["center"]
        nsum = params["nsum"]

        for ad in adinputs:
            # Don't mosaic if the multiple extensions are because the
            # data are MOS or cross-dispersed
            if len(ad) > 1 and not({'MOS', 'XD'} & ad.tags):
                geotable = import_module('.geometry_conf', self.inst_lookups)
                adg = transform.create_mosaic_transform(ad, geotable)
                admos = adg.transform(attributes=None, order=1)
                mosaicked = True
            else:
                admos = ad
                mosaicked = False

            # This will loop over MOS slits or XD orders
            for ext in admos:
                dispaxis = 2 - ext.dispersion_axis()  # python sense
                direction = "row" if dispaxis == 1 else "column"

                data, mask, variance, extract_slice = _average_along_slit(ext, center=center, nsum=nsum)
                log.stdinfo("Extracting 1D spectrum from {}s {} to {}".
                            format(direction, extract_slice.start + 1, extract_slice.stop))
                mask |= (DQ.no_data * (variance==0))  # Ignore var=0 points
                slices = _ezclump((mask & (DQ.no_data | DQ.unilluminated)) == 0)

                masked_data = np.ma.masked_array(data, mask=mask)
                weights = np.sqrt(np.where(variance > 0, 1. / variance, 0.))
                pixels = np.arange(len(masked_data))

                # We're only going to do CCD-to-CCD normalization if we've
                # done the mosaicking in this primitive; if not, we assume
                # the user has already taken care of it (if it's required).
                nslices = len(slices)
                if nslices > 1 and mosaicked:
                    coeffs = np.ones((nslices - 1,))
                    boundaries = list(slice_.stop for slice_ in slices[:-1])
                    result = optimize.minimize(QESpline, coeffs, args=(pixels, masked_data,
                            weights, boundaries, spectral_order), tol=1e-7, method='Nelder-Mead')
                    if not result.success:
                        log.warning("Problem with spline fitting: {}".format(result.message))

                    # Rescale coefficients so centre-left CCD is unscaled
                    coeffs = np.insert(result.x, 0, [1])
                    coeffs /= coeffs[len(coeffs) // 2]
                    for coeff, slice_ in zip(coeffs, slices):
                        masked_data[slice_] *= coeff
                        weights[slice_] /= coeff
                    log.stdinfo("QE scaling factors: " +
                                " ".join("{:6.4f}".format(coeff) for coeff in coeffs))
                spline = astromodels.UnivariateSplineWithOutlierRemoval(pixels, masked_data,
                                                    order=spectral_order, w=weights)

                if not mosaicked:
                    flat_data = np.tile(spline.data, (ext.shape[dispaxis-1], 1))
                    ext.divide(_transpose_if_needed(flat_data, transpose=(dispaxis==2))[0])

            # If we've mosaicked, there's only one extension
            # We forward transform the input pixels, take the transformed
            # coordinate along the dispersion direction, and evaluate the
            # spline there.
            if mosaicked:
                for block, trans in adg:
                    trans.append(models.Shift(-adg.origin[1]) & models.Shift(-adg.origin[0]))
                    for ext, corner in zip(block, block.corners):
                        t = deepcopy(trans)
                        # Shift so coordinates are correct in this Block
                        t.prepend(models.Shift(corner[1]) & models.Shift(corner[0]))
                        geomap = transform.GeoMap(t, ext.shape, inverse=True)
                        flat_data = spline(geomap.coords[dispaxis])
                        ext.divide(flat_data)

            # Timestamp and update the filename
            gt.mark_history(ad, primname=self.myself(), keyword=timestamp_key)
            ad.update_filename(suffix=sfx, strip=True)

        return adinputs

    def skyCorrectFromSlit(self, adinputs=None, **params):
        """
        Performs row-by-row/column-by-column sky subtraction of 2D spectra.

        For that, it fits the sky contribution using a Univariate Spline and
        builds a mask of rejected pixels during the fitting process. It also
        adds any apertures defined in the APERTURE table to this mask if it
        exists.

        If there are less than 4 good pixels on each row/column, then the fit
        is performed to every pixel.

        This primitive should be called on data free of distortion.

        Parameters
        ----------
        adinputs : list of :class:`~astrodata.AstroData`
            2D science spectra loaded as :class:`~astrodata.AstroData` objects.

        suffix : str
            Suffix to be added to output files.

        order : int or None
            Order of piecewise cubic spline fit to each row/column. If `None`,
            it uses as many pieces as required to get chi^2=1. Else, it is
            reduced proportionately by the ratio between the number of good pixels
            in each row/column and the total number of pixels.

        grow : float
            Masking growth radius (in pixels) for each aperture.

        Returns
        -------
        adinputs : list of :class:`~astrodata.AstroData`
            Sky subtractd 2D spectral images.

        See Also
        --------
        :meth:`~geminidr.core.primitives_spect.Spect.determineDistortion`,
        :meth:`~geminidr.core.primitives_spect.Spect.distortionCorrect`,
        :meth:`~geminidr.core.primitives_spect.Spect.findSourceApertures`,
        """
        log = self.log
        log.debug(gt.log_message("primitive", self.myself(), "starting"))
        timestamp_key = self.timestamp_keys[self.myself()]
        sfx = params["suffix"]
        order = params["order"]
        grow = params["grow"]

        for ad in adinputs:
            if self.timestamp_keys['distortionCorrect'] not in ad.phu:
                log.warning("{} has not been distortion corrected. Sky "
                            "subtraction is likely to be poor.".format(ad.filename))

            start = datetime.now()
            for ext in ad:
                dispaxis = 2 - ext.dispersion_axis()  # python sense
                slitlen = ext.shape[1-dispaxis]
                pixels = np.arange(slitlen)

                # We want to mask pixels in apertures in addition to the mask
                sky_mask = (np.zeros_like(ext.data, dtype=DQ.datatype)
                            if ext.mask is None else ext.mask.copy())

                # If there's an aperture table, go through it row by row,
                # masking the pixels
                try:
                    aptable = ext.APERTURE
                except AttributeError:
                    pass
                else:
                    for row in aptable:
                        model_dict = dict(zip(aptable.colnames, row))
                        trace_model = astromodels.dict_to_chebyshev(model_dict)
                        aperture = tracing.Aperture(trace_model, aper_lower=model_dict['aper_lower'],
                                                    aper_upper=model_dict['aper_upper'])
                        sky_mask |= aperture.aperture_mask(ext, grow=grow)

                # Transpose if needed so we're iterating along rows
                data, mask, var = _transpose_if_needed(ext.data, sky_mask, ext.variance, transpose=dispaxis==1)
                sky_model = np.empty_like(data)
                sky_weights = (np.ones_like(data) if var is None
                               else np.sqrt(np.divide(1., var, out=np.zeros_like(data),
                                                      where=var>0)))

                # Now fit the model for each row/column along dispersion axis
                for i, (data_row, mask_row, weight_row) in enumerate(zip(data, mask,
                                                                         sky_weights)):
                    sky = np.ma.masked_array(data_row, mask=mask_row)
                    if weight_row.sum() == 0:
                        weight_row = None

                    spline = astromodels.UnivariateSplineWithOutlierRemoval(pixels, sky, order=order,
                                                                            w=weight_row, grow=2)
                    # Spline fit has been returned so no need to recompute
                    sky_model[i] = spline.data

                ext.data -= (sky_model if dispaxis == 0 else sky_model.T)

            print(datetime.now() - start, ad.filename)
            # Timestamp and update the filename
            gt.mark_history(ad, primname=self.myself(), keyword=timestamp_key)
            ad.update_filename(suffix=sfx, strip=True)

        return adinputs

    def traceApertures(self, adinputs=None, **params):
        """
        Traces apertures listed in the `.APERTURE` table along the dispersion
        direction, and estimates the optimal extraction aperture size from the
        spatial profile of each source.

        Parameters
        ----------
        adinputs : list of :class:`~astrodata.AstroData`
            Science data as 2D spectral images with a `.APERTURE` table attached
            to one or more of its extensions.

        suffix : str
            Suffix to be added to output files.

        trace_order : int
            Fitting order along spectrum.

        step : int
            Step size for sampling along dispersion direction.

        nsum : int
            Number of rows/columns to combine at each step.

        max_missed : int
            Maximum number of interactions without finding line before line is
            considered lost forever.

        max_shift : float
            Maximum perpendicular shift (in pixels) from pixel to pixel.

        debug: bool
            draw aperture traces on image display window?

        Returns
        -------
        list of :class:`~astrodata.AstroData`
            Science data as 2D spectral images with the `.APERTURE` the updated
            to contain its upper and lower limits.

        See Also
        --------
        :meth:`~geminidr.core.primitives_spect.Spect.findSourceApertures`

        """

        def averaging_func(data, mask=None, variance=None):
            """Use a sigma-clipped mean to collapse in the dispersion
            direction, which should reject sky lines"""
            return NDStacker.mean(*NDStacker.sigclip(data, mask=mask,
                                                     variance=variance))

        log = self.log
        log.debug(gt.log_message("primitive", self.myself(), "starting"))
        # timestamp_key = self.timestamp_keys[self.myself()]
        sfx = params["suffix"]
        order = params["trace_order"]
        step = params["step"]
        nsum = params["nsum"]
        max_missed = params["max_missed"]
        max_shift = params["max_shift"]
        debug = params["debug"]

        for ad in adinputs:
            for ext in ad:
                try:
                    aptable = ext.APERTURE
                    locations = aptable['c0'].data
                except (AttributeError, KeyError):
                    log.warning("Could not find aperture locations in {}:{} - "
                                "continuing".format(ad.filename, ext.hdr['EXTVER']))
                    continue

                if debug:
                    self.viewer.display_image(ext, wcs=False)
                    self.viewer.width = 2
                dispaxis = 2 - ext.dispersion_axis()  # python sense

                # TODO: Do we need to keep track of where the initial
                # centering took place?
                start = 0.5 * ext.shape[dispaxis]

                # The coordinates are always returned as (x-coords, y-coords)
                all_ref_coords, all_in_coords = tracing.trace_lines(ext, axis=dispaxis,
                                                                    start=start, initial=locations, width=5, step=step,
                                                                    nsum=nsum, max_missed=max_missed,
                                                                    max_shift=max_shift, viewer=self.viewer if debug else None)

                self.viewer.color = "blue"
                spectral_coords = np.arange(0, ext.shape[dispaxis], step)
                all_column_names = []
                all_model_dicts = []
                for aperture in aptable:
                    location = aperture['c0']
                    # Funky stuff to extract the traced coords associated with
                    # each aperture (there's just a big list of all the coords
                    # from all the apertures) and sort them by coordinate
                    # along the spectrum
                    coords = np.array([list(c1) + list(c2)
                                       for c1, c2 in zip(all_ref_coords.T, all_in_coords.T)
                                       if c1[dispaxis] == location])
                    values = np.array(sorted(coords, key=lambda c: c[1 - dispaxis])).T
                    ref_coords, in_coords = values[:2], values[2:]

                    # Find model to transform actual (x,y) locations to the
                    # value of the reference pixel along the dispersion axis
                    m_init = models.Chebyshev1D(degree=order,
                                                domain=[0, ext.shape[dispaxis] - 1])
                    fit_it = fitting.FittingWithOutlierRemoval(fitting.LinearLSQFitter(),
                                                               sigma_clip, sigma=3)
                    m_final, _ = fit_it(m_init, in_coords[1 - dispaxis], in_coords[dispaxis])
                    plot_coords = np.array([spectral_coords, m_final(spectral_coords)]).T
                    if debug:
                        self.viewer.polygon(plot_coords, closed=False,
                                            xfirst=(dispaxis == 1), origin=0)
                    model_dict = astromodels.chebyshev_to_dict(m_final)

                    # Recalculate aperture limits after rectification
                    apcoords = m_final(np.arange(ext.shape[dispaxis]))
                    model_dict['aper_lower'] = aperture['aper_lower'] + (location - np.min(apcoords))
                    model_dict['aper_upper'] = aperture['aper_upper'] - (np.max(apcoords) - location)
                    all_column_names.extend([k for k in model_dict.keys()
                                             if k not in all_column_names])
                    all_model_dicts.append(model_dict)

                for name in all_column_names:
                    aptable[name] = [model_dict.get(name, 0) for model_dict in all_model_dicts]
                # We don't need to reattach the Table because it was a
                # reference all along!

            # Timestamp and update the filename
            # gt.mark_history(ad, primname=self.myself(), keyword=timestamp_key)
            ad.update_filename(suffix=sfx, strip=True)
        return adinputs

    def _get_arc_linelist(self, ext, w1=None, w2=None, dw=None, **kwargs):
        """
        Returns a list of wavelengths of the arc reference lines used by the
        primitive `determineWavelengthSolution()`, if the user parameter
        `linelist=None` (i.e., the default list is requested).

        Parameters
        ----------
        ext : single-slice AD object
            Extension being calibrated (allows descriptors to be calculated).

        w1 : float
            Approximate shortest wavelength (nm).

        w2 : float
            Approximate longest wavelength (nm).

        dw : float
            Approximate dispersion (nm/pixel).

        Returns
        -------
        array_like
            arc line wavelengths

        array_like or None
            arc line weights
        """
        lookup_dir = os.path.dirname(import_module('.__init__', self.inst_lookups).__file__)
        filename = os.path.join(lookup_dir, 'linelist.dat')
        arc_lines = np.loadtxt(filename, usecols=[0])
        try:
            weights = np.loadtxt(filename, usecols=[1])
        except IndexError:
            weights = None
        return arc_lines, weights

    def _get_spectrophotometry(self, filename):
        """
        Reads a file containing spectrophotometric data for a standard star
        and returns these data as a Table(), with unit information. We
        attempt to read a range of files and interpret them, either using
        metadata or guesswork. If there's no metadata, we assume that the
        first column is the wavelength, the second is the brightness data,
        there may then be additional columns with uncertainty information,
        and the width of the bandpass is always the last column.

        We ignore any uncertainty information because, for ground-based data,
        this will be swamped by limitations of the user's data.

        Parameters
        ----------
        filename: str
            name of file containing spectrophotometric data

        Returns
        -------
        Table:
            the spectrophotometric data, with columns 'WAVELENGTH',
            'WIDTH', and 'FLUX'
        """
        log = self.log
        try:
            tbl = Table.read(filename)
        except FileNotFoundError:
            log.warning("File {} not found!".format(filename))
            return
        except IORegistryError:
            try:
                tbl = Table.read(filename, format='ascii')
            except:
                self.log.warning("Cannot read file {}".format(filename))
                return
        num_columns = len(tbl.columns)

        # Create table, interpreting column names (or lack thereof)
        spec_table = Table()
        colnames = ('WAVELENGTH', 'WIDTH', 'MAGNITUDE')
        aliases = (('WAVE', 'LAMBDA', 'col1'),
                   ('FWHM', 'col{}'.format(min(3, num_columns))),
                   ('MAG', 'ABMAG', 'FLUX', 'FLAM', 'FNU', 'col2', 'DATA'))

        for colname, alias in zip(colnames, aliases):
            for name in (colname,) + alias:
                if name in tbl.colnames:
                    spec_table[colname] = tbl[name]
                    orig_colname = name
                    break
            else:
                log.warning("Cannot find a column to convert to '{}' in "
                            "{}".format(colname.lower(), filename))
                return

        # Now handle units
        for col in spec_table.itercols():
            try:
                unit = col.unit
            except AttributeError:
                unit = None
            if isinstance(unit, u.UnrecognizedUnit):
                # Try chopping off the trailing 's'
                try:
                    unit = u.Unit(re.sub(r's$', '', col.unit.name.lower()))
                except:
                    unit = None
            if unit is None:
                # No unit defined, make a guess
                if col.name == 'WAVELENGTH':
                    unit = u.AA if max(col.data) > 5000 else u.nm
                elif col.name == 'WIDTH':
                    unit = spec_table['WAVELENGTH'].unit
                else:
                    if orig_colname == 'FNU':
                        unit = u.Unit("erg cm-2 s-1") / u.Hz
                        col.name = 'FLUX'
                    elif orig_colname in ('FLAM', 'FLUX') or np.median(col.data) < 1:
                        unit = u.Unit("erg cm-2 s-1") / u.AA
                        col.name = 'FLUX'
                    else:
                        unit = u.mag
                col.unit = unit

        # If we don't have a flux column, create one
        if not 'FLUX' in spec_table.colnames:
            # Use ".data" here to avoid "mag" being in the unit
            spec_table['FLUX'] = (10**(-0.4*(spec_table['MAGNITUDE'].data + 48.6))
                                  * u.Unit("erg cm-2 s-1") / u.Hz)
        return spec_table


# -----------------------------------------------------------------------------
def _average_along_slit(ext, center=None, nsum=None):
    """
    Calculates the average of long the slit and its pixel-by-pixel variance.

    Parameters
    ----------
    ext : `AstroData` slice
        2D spectral image from which trace is to be extracted.

    center : float or None
        Center of averaging region (None => center of axis).

    nsum : int
        Number of rows/columns to combine

    Returns
    -------
    data : array_like
        Averaged data of the extracted region.

    mask : array_like
        Mask of the extracted region.

    variance : array_like
        Variance of the extracted region based on pixel-to-pixel variation.

    extract_slice : slice
        Slice object for extraction region.
    """
    slitaxis = ext.dispersion_axis() - 1
    extraction = center or (0.5 * ext.data.shape[slitaxis])
    extract_slice = slice(max(0, int(extraction - 0.5 * nsum)),
                          min(ext.data.shape[slitaxis],
                              int(extraction + 0.5 * nsum)))
    data, mask, variance = _transpose_if_needed(ext.data, ext.mask, ext.variance,
                                                transpose=(slitaxis == 1), section=extract_slice)

    # Create 1D spectrum; pixel-to-pixel variation is a better indicator
    # of S/N than the VAR plane
    data, mask, variance = NDStacker.mean(data, mask=mask, variance=None)

    return data, mask, variance, extract_slice


def _transpose_if_needed(*args, transpose=False, section=slice(None)):
    """
    This function takes a list of arrays and returns them (or a section of them),
    either untouched, or transposed, according to the parameter.

    Parameters
    ----------
    args : sequence of arrays
        The input arrays.

    transpose : bool
        If True, return transposed versions.

    section : slice object
        Section of output data to return.

    Returns
    -------
    list of arrays
        The input arrays, or their transposed versions.
    """
    return list(None if arg is None
                else arg.T[section] if transpose else arg[section] for arg in args)


def QESpline(coeffs, xpix, data, weights, boundaries, order):
    """
    Fits a cubic spline to data, allowing scaling renormalizations of
    contiguous subsets of the data.

    Parameters
    ----------
    coeffs : array_like
        Scaling factors for CCDs 2+.

    xpix : array
        Pixel numbers (in general, 0..N).

    data : masked_array
        Data to be fit.

    weights: array
        Fitting weights (inverse standard deviations).

    boundaries: tuple
        The last pixel coordinate on each CCD.

    order: int
        Order of spline to fit.

    Returns
    -------
    float
        Normalized chi^2 of the spline fit.
    """
    scaling = np.ones_like(data, dtype=np.float64)
    for coeff, boundary in zip(coeffs, boundaries):
        scaling[boundary:] = coeff
    scaled_data = scaling * data
    scaled_weights = 1. / scaling if weights is None else (weights / scaling).astype(np.float64)
    spline = astromodels.UnivariateSplineWithOutlierRemoval(xpix, scaled_data,
                        order=order, w=scaled_weights, niter=1, grow=0)
    result = np.ma.masked_where(spline.mask, np.square((spline.data - scaled_data) *
                                scaled_weights)).sum() / (~spline.mask).sum()
    return result


def plot_arc_fit(data, peaks, arc_lines, arc_weights, model, title):
    fig, ax = plt.subplots()
    plt.rcParams.update({'font.size': 12})
    weights = np.full_like(arc_lines, 3) if arc_weights is None else arc_weights
    for line, wt in zip(arc_lines, weights):
        ax.plot([line, line], [0, 1], color='{}'.format(0.07 * (9 - wt)))
    for peak in model(peaks):
        ax.plot([peak, peak], [0, 1], 'r:')
    ax.plot(model(np.arange(len(data))), data / np.max(data), 'b-')
    limits = model([0, len(data)])
    ax.set_xlim(min(limits), max(limits))
    ax.set_ylim(0, 1)
    ax.set_xlabel("Wavelength (nm)")
    ax.set_ylabel("Relative intensity")
    ax.set_title(title)<|MERGE_RESOLUTION|>--- conflicted
+++ resolved
@@ -1530,15 +1530,6 @@
         the resultant flatfield always has the same format (i.e., number of
         extensions and their shape) as the input frame.
 
-<<<<<<< HEAD
-        TODO: There is an issue here because the spline knots are equally
-              spaced but their separation should be much larger than any data-free
-              inter-chip gap, so this effectively sets a maxmimum spline order
-              which might not be very high. Can/should we set the spline knots only
-              within each chip?
-
-=======
->>>>>>> 0d4263c1
         Parameters
         ----------
         suffix: str

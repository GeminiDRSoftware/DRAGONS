--- conflicted
+++ resolved
@@ -316,14 +316,11 @@
             # We can only calculate the sensitivity for one extension in
             # non-XD data, so keep track of this in case it's not the first one
             calculated = False
-<<<<<<< HEAD
-=======
             for ext in ad:
                 if len(ext.shape) != 1:
                     log.warning(f"{ad.filename} extension {ext.id} is not a "
                                 "1D spectrum")
                     continue
->>>>>>> f21f85e3
 
             if interactive:
                 all_exts = list()

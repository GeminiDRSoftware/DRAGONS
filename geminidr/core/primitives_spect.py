# Copyright(c) 2016-2020 Association of Universities for Research in Astronomy, Inc.
#
#
#                                                                  gemini_python
#
#                                                             primtives_spect.py
# ------------------------------------------------------------------------------
import os
import re
import warnings
from bisect import bisect
from copy import copy
from functools import reduce
from importlib import import_module
from itertools import product as cart_product

import matplotlib
import numpy as np
from astropy import units as u
from astropy.io.ascii.core import InconsistentTableError
from astropy.io.registry import IORegistryError
from astropy.io import fits
from astropy.utils.exceptions import AstropyUserWarning
from astropy.modeling import Model, fitting, models
from astropy.stats import sigma_clip, sigma_clipped_stats
from astropy.table import Table, vstack
from gwcs import coordinate_frames as cf
from gwcs.wcs import WCS as gWCS
from matplotlib import pyplot as plt
from numpy.ma.extras import _ezclump
from scipy import optimize, spatial
from scipy.signal import correlate
from specutils import SpectralRegion
from specutils.utils.wcs_utils import air_to_vac, vac_to_air

import astrodata
import geminidr.interactive.server
from geminidr import PrimitivesBASE
from geminidr.gemini.lookups import DQ_definitions as DQ
from geminidr.gemini.lookups import extinction_data as extinct
from geminidr.interactive.fit import fit1d
from geminidr.interactive.fit.aperture import interactive_find_source_apertures
from geminidr.interactive.fit.tracing import interactive_trace_apertures
from gempy.gemini import gemini_tools as gt
from gempy.library import astromodels as am
from gempy.library import astrotools as at
from gempy.library import matching, tracing, transform
from gempy.library.astrotools import array_from_list
from gempy.library.fitting import fit_1D
from gempy.library.nddops import NDStacker
from gempy.library.spectral import Spek1D
from recipe_system.utils.decorators import parameter_override

from . import parameters_spect
from ..interactive.fit.help import CALCULATE_SENSITIVITY_HELP_TEXT

matplotlib.rcParams.update({'figure.max_open_warning': 0})

# ------------------------------------------------------------------------------


@parameter_override
class Spect(PrimitivesBASE):
    """
    This is the class containing all of the pre-processing primitives
    for the `Spect` level of the type hierarchy tree.
    """
    tagset = {"GEMINI", "SPECT"}

    def __init__(self, adinputs, **kwargs):
        super().__init__(adinputs, **kwargs)
        self._param_update(parameters_spect)

    def adjustWCSToReference(self, adinputs=None, **params):
        """
        Compute offsets along the slit by cross-correlation, or use offset
        from the headers (QOFFSET). The computed offset is stored in the
        SLITOFF keyword.

        Parameters
        ----------
        adinputs : list of :class:`~astrodata.AstroData`
            Wavelength calibrated 1D or 2D spectra.
        suffix : str
            Suffix to be added to output files
        method : str ['correlation' | 'offsets']
            Method to use to compute offsets. 'correlation' uses a
            correlation of the slit profiles (the 2d images stacked
            on the dispersion axis), 'offsets' uses the QOFFSET keyword.
        tolerance : float
            Maximum distance from the header offset, for the correlation
            method (arcsec). If the correlation computed offset is too
            different from the header offset, then the latter is used.

        """
        log = self.log
        log.debug(gt.log_message("primitive", self.myself(), "starting"))
        timestamp_key = self.timestamp_keys[self.myself()]
        methods = (params["method"], params["fallback"])
        tolerance = params["tolerance"]

        if len(adinputs) <= 1:
            log.warning("No correction will be performed, since at least two "
                        "input images are required")
            return adinputs

        if not all(len(ad) == 1 for ad in adinputs):
            raise OSError("All input images must have only one extension")

        if {len(ad[0].shape) for ad in adinputs} != {2}:
            raise OSError("All inputs must be two dimensional")

<<<<<<< HEAD
        def stack_slit(ext):
            dispaxis = 2 - ext.dispersion_axis()  # python sense
            data = np.ma.array(ext.data, mask=None if ext.mask is None
                               else (ext.mask > 0))
            data = np.ma.masked_invalid(data)
            return data.mean(axis=dispaxis)

=======
>>>>>>> d7fc7200
        # Use first image in list as reference
        refad = adinputs[0]
        ref_sky_model = am.get_named_submodel(refad[0].wcs.forward_transform, 'SKY').copy()
        ref_sky_model.name = None
        log.stdinfo(f"Reference image: {refad.filename}")
        refad.phu['SLITOFF'] = 0
        if any('sources' in m for m in methods):
            ref_profile = tracing.stack_slit(refad[0])
        if 'sources_wcs' in methods:
            world_coords = (refad[0].central_wavelength(asNanometers=True),
                            refad.target_ra(), refad.target_dec())
            ref_coords = refad[0].wcs.backward_transform(*world_coords)

        # The reference doesn't go through the loop so update it now
        gt.mark_history(adinputs[0], primname=self.myself(), keyword=timestamp_key)
        adinputs[0].update_filename(suffix=params["suffix"], strip=True)

        for ad in adinputs[1:]:
            for method in methods:
                if method is None:
                    break

                adjust = False
                dispaxis = 2 - ad[0].dispersion_axis()  # python sense

                # Calculate offset determined by header (WCS or offsets)
                if method == 'sources_wcs':
                    coords = ad[0].wcs.backward_transform(*world_coords)
                    hdr_offset = ref_coords[dispaxis] - coords[dispaxis]
                elif dispaxis == 1:
                    hdr_offset = refad.detector_y_offset() - ad.detector_y_offset()
                else:
                    hdr_offset = refad.detector_x_offset() - ad.detector_x_offset()

                # Cross-correlate to find real offset and compare. Only look
                # for a peak in the range defined by "tolerance".
                if 'sources' in method:
                    profile = tracing.stack_slit(ad[0])
                    corr = np.correlate(ref_profile, profile, mode='full')
                    expected_peak = corr.size // 2 + hdr_offset
                    peaks, snrs = tracing.find_peaks(corr, np.arange(3,20),
                                                     reject_bad=False, pinpoint_index=0)
                    if peaks.size:
                        if tolerance is None:
                            found_peak = peaks[snrs.argmax()]
                        else:
                            # Go down the peaks in order of decreasing SNR
                            # until we find one within "tolerance"
                            found_peak = None
                            for peak, snr in sorted(zip(peaks, snrs),
                                                    key=lambda pair: pair[1],
                                                    reverse=True):
                                if (abs(peak - expected_peak) <=
                                        tolerance / ad.pixel_scale()):
                                    found_peak = peak
                                    break
                        if found_peak:
                            # found_peak = tracing.pinpoint_peaks(corr, None, found_peak)[0]
                            offset = found_peak - ref_profile.shape[0] + 1
                            adjust = True
                        else:
                            log.warning("No cross-correlation peak found for "
                                        f"{ad.filename} within tolerance")
                    else:
                        log.warning(f"{ad.filename}: Cross-correlation failed")

                elif method == 'offsets':
                    offset = hdr_offset
                    adjust = True

                if adjust:
                    wcs = ad[0].wcs
                    frames = wcs.available_frames
                    for input_frame, output_frame in zip(frames[:-1], frames[1:]):
                        t = wcs.get_transform(input_frame, output_frame)
                        try:
                            sky_model = am.get_named_submodel(t, 'SKY')
                        except IndexError:
                            pass
                        else:
                            new_sky_model = models.Shift(offset) | ref_sky_model
                            new_sky_model.name = 'SKY'
                            ad[0].wcs.set_transform(input_frame, output_frame,
                                                    t.replace_submodel('SKY', new_sky_model))
                            break
                    else:
                        raise OSError("Cannot find 'SKY' model in WCS for "
                                      f"{ad.filename}")

                    log.stdinfo("Offset for image {} : {:.2f} pixels"
                                .format(ad.filename, offset))
                    ad.phu['SLITOFF'] = offset
                    break

            if not adjust:
                no_offset_msg = f"Cannot determine offset for {ad.filename}"
                if 'sq' in self.mode:
                    raise OSError(no_offset_msg)
                else:
                    log.warning(no_offset_msg)
            else:
                # Timestamp and update filename
                gt.mark_history(ad, primname=self.myself(), keyword=timestamp_key)
                ad.update_filename(suffix=params["suffix"], strip=True)

        return adinputs

    def calculateSensitivity(self, adinputs=None, **params):
        """
        Calculates the overall sensitivity of the observation system
        (instrument, telescope, detector, etc) for each wavelength using
        spectrophotometric data. It is obtained using the ratio
        between the observed data and the reference look-up data.

        For that, it looks for reference data using the stripped and lower
        case name of the observed object inside :mod:`geminidr.gemini.lookups`,
        :mod:`geminidr.core.lookups` and inside the instrument lookup module.

        The reference data is fit using a Spline in order to match the input
        data sampling.

        See Also
        --------
        - :class:`~gempy.library.astromodels.UnivariateSplineWithOutlierRemoval`

        Parameters
        ----------
        adinputs : list of :class:`~astrodata.AstroData`
            1D spectra of spectrophotometric standard stars

        suffix :  str, optional
            Suffix to be added to output files (default: _sensitivityCalculated).

        filename: str or None, optional
            Location of spectrophotometric data file. If it is None, uses
            look up data based on the object name stored in OBJECT header key
            (default).

        function : str
            type of function to fit (splineN or polynomial types)

        order : int
            Order of the spline fit to be performed

        lsigma, hsigma : float/None
            lower and upper rejection limit in standard deviations

        niter : int
            maximum number of rejection iterations

        bandpass : float, optional
            default bandpass width (in nm) to use if not present in the
            spectrophotometric data table (default: 5.)

        interactive: bool, optional
            Run the interactive UI for selecting the fit parameters

        individual : bool - TODO - Not in calculateSensitivityConfig
            Calculate sensitivity for each AD spectrum individually?

        Returns
        -------
        list of :class:`~astrodata.AstroData`
            The same input list is used as output but each object now has a
            `.SENSFUNC` table appended to each of its extensions. This table
            provides details of the fit which describes the sensitivity as
            a function of wavelength.
        """
        log = self.log
        log.debug(gt.log_message("primitive", self.myself(), "starting"))
        timestamp_key = self.timestamp_keys[self.myself()]
        sfx = params["suffix"]
        datafile = params["filename"]
        bandpass = params["bandpass"]
        airmass0 = params["debug_airmass0"]
        debug_plot = params["debug_plot"]
        interactive = params["interactive"]
        fit1d_params = fit_1D.translate_params(params)

        # We're going to look in the generic (gemini) module as well as the
        # instrument module, so define that
        module = self.inst_lookups.split('.')
        module[-2] = 'gemini'
        gemini_lookups = '.'.join(module)

        for ad in adinputs:
            if datafile is None:
                filename = '{}.dat'.format(ad.object().lower().replace(' ', ''))
                for module in (self.inst_lookups, gemini_lookups, 'geminidr.core.lookups'):
                    try:
                        path = import_module('.', module).__path__[0]
                    except (ImportError, ModuleNotFoundError):
                        continue
                    full_path = os.path.join(path, 'spectrophotometric_standards', filename)
                    try:
                        spec_table = self._get_spectrophotometry(full_path)
                    except (FileNotFoundError, InconsistentTableError):
                        pass
                    else:
                        break
                else:
                    log.warning("Cannot read spectrophotometric data table. "
                                "Unable to determine sensitivity for {}".
                                format(ad.filename))
                    continue
            else:
                try:
                    spec_table = self._get_spectrophotometry(datafile)
                except FileNotFoundError:
                    log.warning(f"Cannot find spectrophotometric data table {datafile}."
                                f"Unable to determine sensitivity for {ad.filename}")
                    continue
                except InconsistentTableError:
                    log.warning(f"Cannot read spectrophotometric data table {datafile}."
                                f"Unable to determine sensitivity for {ad.filename}")
                    continue

            exptime = ad.exposure_time()
            if 'WIDTH' not in spec_table.colnames:
                log.warning(f"Using default bandpass of {bandpass} nm")
                spec_table['WIDTH'] = bandpass * u.nm

            # Do some checks now to avoid failing on every extension
            if airmass0:
                telescope = ad.telescope()
                site = extinct.telescope_sites.get(telescope)
                if site is None:
                    log.warning(f"{ad.filename}: Cannot determine site of "
                                f"telescope '{telescope}' so cannot apply "
                                "correction to zero airmass.")
                else:
                    airmass = ad.airmass()
                    if airmass is None:
                        log.warning(f"{ad.filename}: Cannot determine airmass"
                                    " of observation so cannot apply "
                                    "correction to zero airmass.")
                    else:
                        log.stdinfo(f"{ad.filename}: Correcting from airmass "
                                    f"{airmass} to zero airmass using curve "
                                    f"for site '{site}'.")
                        ad.phu["EXTCURVE"] = (
                            site, self.keyword_comments["EXTCURVE"])

            def _get_fit1d_input_data(ext, exptime, spec_table):
                spectrum = Spek1D(ext) / (exptime * u.s)
                wave, zpt, zpt_err = [], [], []

<<<<<<< HEAD
                # Compute values that are counts / (exptime * flux_density * bandpass)
                for w0, dw, fluxdens in zip(spec_table['WAVELENGTH'].quantity,
                                            spec_table['WIDTH'].quantity, spec_table['FLUX'].quantity):
                    region = SpectralRegion(w0 - 0.5 * dw, w0 + 0.5 * dw)
                    data, mask, variance = spectrum.signal(
                        region, interpolate=DQ.bad_pixel)
                    if mask == 0 and fluxdens > 0:
                        # Regardless of whether FLUX column is f_nu or f_lambda
                        flux = fluxdens.to(u.Unit('erg cm-2 s-1 nm-1'),
                                           equivalencies=u.spectral_density(w0)) * dw.to(u.nm)
                        if data > 0:
                            wave.append(w0)
                            # This is (counts/s) / (erg/cm^2/s), in magnitudes (like IRAF)
                            zpt.append(u.Magnitude(flux / data))
                            if variance is not None:
                                zpt_err.append(np.log(1 + np.sqrt(variance) / data))
                wave = at.array_from_list(wave, unit=u.nm)
                zpt = at.array_from_list(zpt)
                weights = 1. / array_from_list(zpt_err) if zpt_err else None

                # Correct for atmospheric extinction. This correction makes
                # the real data brighter, so makes the zpt magnitude more +ve
                # (since "data" is in the denominator)
                if airmass0 and site is not None and airmass is not None:
                    zpt += u.Magnitude(airmass *
                                       extinct.extinction(wave, site=site))

                return wave, zpt, weights

            # We can only calculate the sensitivity for one extension in
            # non-XD data, so keep track of this in case it's not the first one
            calculated = False
            xunits = yunits = None
            all_exts = list()
            for ext in ad:
                if len(ext.shape) != 1:
                    log.warning(f"{ad.filename} extension {ext.id} is not a "
                                "1D spectrum")
                    continue

                if calculated and 'XD' not in ad.tags:
                    log.warning("Found additional 1D extensions in non-XD data."
                                " Ignoring.")
                    break

                waves, zpt, weights = _get_fit1d_input_data(ext, exptime, spec_table)
                if xunits is None:
                    xunits = waves.unit
                elif xunits != waves.unit:
                    log.warning(f"Unit mismatch between {xunits} and {waves.unit}")
                    continue
                if yunits is None:
                    yunits = zpt.unit
                elif xunits != zpt.unit:
                    log.warning(f"Unit mismatch between {yunits} and {zpt.unit}")
                    continue
                all_exts.append((ext, waves, zpt, weights))
                calculated = True

            if interactive:
                all_shapes = [x[0].shape[0] for x in all_exts]
                all_waves = np.array([x[1] for x in all_exts])
                all_zpt = np.array([x[2] for x in all_exts])
                all_weights = np.array([x[3] for x in all_exts])
                all_fp_init = np.array([fit_1D.translate_params(params)] * len(all_exts))

                # build config for interactive
=======
                    spectrum = Spek1D(ext) / (exptime * u.s)
                    wave, zpt, zpt_err = [], [], []

                    # Compute values in counts / (exptime * flux_density * bandpass)
                    for w0, dw, fluxdens in zip(spec_table['WAVELENGTH'].quantity,
                                                spec_table['WIDTH'].quantity,
                                                spec_table['FLUX'].quantity):
                        region = SpectralRegion(w0 - 0.5 * dw, w0 + 0.5 * dw)
                        # We don't want a single bad pixel to ruin an entire
                        # bandpass, so exclude pixels with the DQ.bad_pixel bit
                        # set and assign them the average of the other pixels
                        data, mask, variance = spectrum.signal(
                            region, interpolate=DQ.bad_pixel)
                        if mask == 0 and fluxdens > 0:
                            # Regardless of whether FLUX column is f_nu or f_lambda
                            flux = fluxdens.to(u.Unit('erg cm-2 s-1 nm-1'),
                                               equivalencies=u.spectral_density(w0)) * dw.to(u.nm)
                            if data > 0:
                                wave.append(w0)
                                # This is (counts/s) / (erg/cm^2/s), in magnitudes (like IRAF)
                                zpt.append(u.Magnitude(flux / data))
                                if variance is not None:
                                    zpt_err.append(u.Magnitude(1 + np.sqrt(variance) / data))
                    wave = array_from_list(wave, unit=u.nm)
                    zpt = array_from_list(zpt)
                    weights = 1./array_from_list(zpt_err) if zpt_err else None

                    # Correct for atmospheric extinction. This correction makes
                    # the real data brighter, so makes the zpt magnitude more +ve
                    # (since "data" is in the denominator)
                    if airmass0 and site is not None and airmass is not None:
                        zpt += u.Magnitude(airmass *
                                           extinct.extinction(wave, site=site))

                    all_exts.append(ext)
                    all_shapes.append(ext.shape[0])
                    all_pixels.append(wave.value)
                    all_masked_data.append(zpt.value)
                    all_weights.append(weights)
                    all_fp_init.append(fit_1D.translate_params(params))

                    calculated = True

                # ************************************************************
>>>>>>> d7fc7200
                config = self.params[self.myself()]
                config.update(**params)

                # Get filename to display in visualizer
                filename_info = getattr(ad, 'filename', '')

                visualizer = fit1d.Fit1DVisualizer((all_waves, all_zpt, all_weights),
                                                   fitting_parameters=all_fp_init,
                                                   config=config,
                                                   tab_name_fmt="CCD {}",
                                                   xlabel=f'Wavelength ({xunits})',
                                                   ylabel=f'Sensitivity ({yunits})',
                                                   domains=all_shapes,
                                                   title="Calculate Sensitivity",
                                                   primitive_name="calculateSensitivity",
                                                   filename_info=filename_info,
                                                   help_text=CALCULATE_SENSITIVITY_HELP_TEXT)
                geminidr.interactive.server.interactive_fitter(visualizer)

                all_m_final = visualizer.results()
                for ext, fit in zip(all_exts, all_m_final):
                    ext.SENSFUNC = am.model_to_table(fit.model, xunit=xunits,
                                                     yunit=yunits)
            else:
                for (ext, waves, zpt, weights) in all_exts:
                    fit_1d = fit_1D(zpt.value, points=waves.value,
                                    weights=weights, **fit1d_params,
                                    plot=debug_plot)
                    ext.SENSFUNC = am.model_to_table(fit_1d.model, xunit=waves.unit,
                                                     yunit=zpt.unit)

            # Timestamp and update the filename
            gt.mark_history(ad, primname=self.myself(), keyword=timestamp_key)
            ad.update_filename(suffix=sfx, strip=True)

        return adinputs

    def determineDistortion(self, adinputs=None, **params):
        """
        Maps the distortion on a detector by tracing lines perpendicular to the
        dispersion direction. Then it fits a 2D Chebyshev polynomial to the
        fitted coordinates in the dispersion direction. The distortion map does
        not change the coordinates in the spatial direction.

        The Chebyshev2D model is stored as part of a gWCS object in each
        `nddata.wcs` attribute, which gets mapped to a FITS table extension
        named `WCS` on disk.


        Parameters
        ----------
        adinputs : list of :class:`~astrodata.AstroData`
            Arc data as 2D spectral images with the distortion and wavelength
            solutions encoded in the WCS.

        suffix :  str
            Suffix to be added to output files.

        spatial_order : int
            Order of fit in spatial direction.

        spectral_order : int
            Order of fit in spectral direction.

        id_only : bool
            Trace using only those lines identified for wavelength calibration?

        min_snr : float
            Minimum signal-to-noise ratio for identifying lines (if
            id_only=False).

        nsum : int
            Number of rows/columns to sum at each step.

        step : int
            Size of step in pixels when tracing.

        max_shift : float
            Maximum orthogonal shift (per pixel) for line-tracing (unbinned).

        max_missed : int
            Maximum number of steps to miss before a line is lost.

        debug: bool
            plot arc line traces on image display window?

        Returns
        -------
        list of :class:`~astrodata.AstroData`
            The same input list is used as output but each object now has the
            appropriate `nddata.wcs` defined for each of its extensions. This
            provides details of the 2D Chebyshev fit which maps the distortion.
        """
        log = self.log
        log.debug(gt.log_message("primitive", self.myself(), "starting"))
        timestamp_key = self.timestamp_keys[self.myself()]
        sfx = params["suffix"]
        spatial_order = params["spatial_order"]
        spectral_order = params["spectral_order"]
        id_only = params["id_only"]
        fwidth = params["fwidth"]
        min_snr = params["min_snr"]
        nsum = params["nsum"]
        step = params["step"]
        max_shift = params["max_shift"]
        max_missed = params["max_missed"]
        debug = params["debug"]

        orders = (spectral_order, spatial_order)

        for ad in adinputs:
            xbin, ybin = ad.detector_x_bin(), ad.detector_y_bin()
            for ext in ad:
                if debug:
                    self.viewer.display_image(ext, wcs=False)
                    self.viewer.width = 2

                dispaxis = 2 - ext.dispersion_axis()  # python sense
                direction = "row" if dispaxis == 1 else "column"

                # Here's a lot of input-checking
                extname = f'{ad.filename} extension {ext.id}'
                start = ext.shape[1 - dispaxis] // 2
                initial_peaks = None
                try:
                    wavecal = ext.WAVECAL
                except AttributeError:
                    log.warning("Cannot find a WAVECAL table on {} - "
                                "identifying lines in middle {}".
                                format(extname, direction))
                else:
                    try:
                        index = list(wavecal['name']).index(direction)
                    except ValueError:
                        log.warning("Cannot find starting {} in WAVECAL "
                                    "table on {} - identifying lines in "
                                    "middle {}. Wavelength calibration may "
                                    "not be correct.".format(direction, extname,
                                                             direction))
                    else:
                        start = int(wavecal['coefficients'][index])
                    if id_only:
                        try:
                            # Peak locations in pixels are 1-indexed
                            initial_peaks = (ext.WAVECAL['peaks'] - 1)
                        except KeyError:
                            log.warning("Cannot find peak locations in {} "
                                        "- identifying lines in middle {}".
                                        format(extname, direction))
                    if fwidth is None:
                        try:
                            index = list(wavecal['name']).index('fwidth')
                        except ValueError:
                            pass
                        else:
                            fwidth = float(wavecal['coefficients'][index])

                # This is identical to the code in determineWavelengthSolution()
                if fwidth is None:
                    data, _, _, _ = _average_along_slit(ext, center=None, nsum=nsum)
                    fwidth = tracing.estimate_peak_width(data)
                    log.stdinfo(f"Estimated feature width: {fwidth:.2f} pixels")

                if initial_peaks is None:
                    data, mask, variance, extract_slice = _average_along_slit(ext, center=None, nsum=nsum)
                    log.stdinfo("Finding peaks by extracting {}s {} to {}".
                                format(direction, extract_slice.start + 1, extract_slice.stop))

                    # Find peaks; convert width FWHM to sigma
                    widths = 0.42466 * fwidth * np.arange(0.75, 1.26, 0.05)  # TODO!
                    initial_peaks, _ = tracing.find_peaks(data, widths, mask=mask & DQ.not_signal,
                                                          variance=variance, min_snr=min_snr)
                    log.stdinfo(f"Found {len(initial_peaks)} peaks")

                # The coordinates are always returned as (x-coords, y-coords)
                rwidth = 0.42466 * fwidth
                ref_coords, in_coords = tracing.trace_lines(ext, axis=1 - dispaxis,
                                                            start=start, initial=initial_peaks,
                                                            rwidth=rwidth, cwidth=max(int(fwidth), 5), step=step,
                                                            nsum=nsum, max_missed=max_missed,
                                                            max_shift=max_shift * ybin / xbin,
                                                            viewer=self.viewer if debug else None)

                ## These coordinates need to be in the reference frame of a
                ## full-frame unbinned image, so modify the coordinates by
                ## the detector section
                # x1, x2, y1, y2 = ext.detector_section()
                # ref_coords = np.array([ref_coords[0] * xbin + x1,
                #                       ref_coords[1] * ybin + y1])
                # in_coords = np.array([in_coords[0] * xbin + x1,
                #                      in_coords[1] * ybin + y1])

                # The model is computed entirely in the pixel coordinate frame
                # of the data, so it could be used as a gWCS object
                m_init = models.Chebyshev2D(x_degree=orders[1 - dispaxis],
                                            y_degree=orders[dispaxis],
                                            x_domain=[0, ext.shape[1]],
                                            y_domain=[0, ext.shape[0]])
                # x_domain = [x1, x1 + ext.shape[1] * xbin - 1],
                # y_domain = [y1, y1 + ext.shape[0] * ybin - 1])
                # Find model to transform actual (x,y) locations to the
                # value of the reference pixel along the dispersion axis
                fit_it = fitting.FittingWithOutlierRemoval(fitting.LinearLSQFitter(),
                                                           sigma_clip, sigma=3)
                m_final, _ = fit_it(m_init, *in_coords, ref_coords[1 - dispaxis])
                m_inverse, masked = fit_it(m_init, *ref_coords, in_coords[1 - dispaxis])

                # TODO: Some logging about quality of fit
                # print(np.min(diff), np.max(diff), np.std(diff))

                if dispaxis == 1:
                    model = models.Mapping((0, 1, 1)) | (m_final & models.Identity(1))
                    model.inverse = models.Mapping((0, 1, 1)) | (m_inverse & models.Identity(1))
                else:
                    model = models.Mapping((0, 0, 1)) | (models.Identity(1) & m_final)
                    model.inverse = models.Mapping((0, 0, 1)) | (models.Identity(1) & m_inverse)

                self.viewer.color = "blue"
                spatial_coords = np.linspace(ref_coords[dispaxis].min(), ref_coords[dispaxis].max(),
                                             ext.shape[1 - dispaxis] // (step * 10))
                spectral_coords = np.unique(ref_coords[1 - dispaxis])
                for coord in spectral_coords:
                    if dispaxis == 1:
                        xref = [coord] * len(spatial_coords)
                        yref = spatial_coords
                    else:
                        xref = spatial_coords
                        yref = [coord] * len(spatial_coords)
                    mapped_coords = np.array(model.inverse(xref, yref)).T
                    if debug:
                        self.viewer.polygon(mapped_coords, closed=False, xfirst=True, origin=0)

                # This is all we need for the new FITCOORD table
                ext.FITCOORD = vstack([am.model_to_table(m_final),
                                       am.model_to_table(m_inverse)],
                                      metadata_conflicts="silent")

                # Put this model before the first step if there's an existing WCS
                if ext.wcs is None:
                    ext.wcs = gWCS([(cf.Frame2D(name="pixels"), model),
                                    (cf.Frame2D(name="world"), None)])
                else:
                    # TODO: use insert_frame here
                    ext.wcs = gWCS([(ext.wcs.input_frame, model),
                                    (cf.Frame2D(name="distortion_corrected"), ext.wcs.pipeline[0][1])]
                                   + ext.wcs.pipeline[1:])

            # Timestamp and update the filename
            gt.mark_history(ad, primname=self.myself(), keyword=timestamp_key)
            ad.update_filename(suffix=sfx, strip=True)

        return adinputs

    def distortionCorrect(self, adinputs=None, **params):
        """
        Corrects optical distortion in science frames using a `processed_arc`
        with attached distortion map (a Chebyshev2D model).

        If the input image requires mosaicking, then this is done as part of
        the resampling, to ensure one, rather than two, interpolations.

        Parameters
        ----------
        adinputs : list of :class:`~astrodata.AstroData`
            2D spectral images.
        suffix : str
            Suffix to be added to output files.
        arc : :class:`~astrodata.AstroData` or str or None
            Arc(s) containing distortion map.
        order : int (0 - 5)
            Order of interpolation when resampling.
        subsample : int
            Pixel subsampling factor.

        Returns
        -------
        list of :class:`~astrodata.AstroData`
            Modified input objects with distortion correct applied.
        """
        log = self.log
        log.debug(gt.log_message("primitive", self.myself(), "starting"))
        timestamp_key = self.timestamp_keys[self.myself()]

        sfx = params["suffix"]
        arc = params["arc"]
        order = params["order"]
        subsample = params["subsample"]
        do_cal = params["do_cal"]

        if do_cal == 'skip':
            log.warning('Distortion correction has been turned off.')
            return adinputs

        # Get a suitable arc frame (with distortion map) for every science AD
        if arc is None:
            arc_list = self.caldb.get_processed_arc(adinputs)
        else:
            arc_list = (arc, None)

        adoutputs = []
        # Provide an arc AD object for every science frame, and an origin
        for ad, arc, origin in zip(*gt.make_lists(adinputs, *arc_list,
                                                  force_ad=(1,))):
            # We don't check for a timestamp since it's not unreasonable
            # to do multiple distortion corrections on a single AD object

            len_ad = len(ad)
            if arc is None:
                if 'sq' not in self.mode and do_cal != 'force':
                    # TODO: Think about this when we have MOS/XD/IFU
                    if len(ad) == 1:
                        log.warning(f"{ad.filename}: no arc was specified. "
                                    "Continuing.")
                        adoutputs.append(ad)
                    else:
                        log.warning(f"{ad.filename}: no arc was specified. "
                                    "Image will be mosaicked.")
                        adoutputs.extend(self.mosaicDetectors([ad]))
                    continue

            origin_str = f" (obtained from {origin})" if origin else ""
            log.stdinfo(f"{ad.filename}: using the arc {arc.filename}"
                        f"{origin_str}")
            len_arc = len(arc)
            if len_arc not in (1, len_ad):
                log.warning(f"{ad.filename} has {len_ad} extensions but "
                            f"{arc.filename} had {len_arc} extensions so "
                            "cannot correct the distortion.")
                adoutputs.append(ad)
                continue

            xbin, ybin = ad.detector_x_bin(), ad.detector_y_bin()
            if arc.detector_x_bin() != xbin or arc.detector_y_bin() != ybin:
                log.warning("Science frame and arc have different binnings.")
                adoutputs.append(ad)
                continue

            # Read all the arc's distortion maps. Do this now so we only have
            # one block of reading and verifying them
            distortion_models, wave_models, wave_frames = [], [], []
            for ext in arc:
                wcs = ext.nddata.wcs

                # Any failures must be handled in the outer loop processing
                # ADs, so just set the found transforms to empty and present
                # the warning at the end
                try:
                    if 'distortion_corrected' in wcs.available_frames:
                        pipeline = wcs.pipeline
                    else:
                        distortion_models = []
                        break
                except AttributeError:
                    distortion_models = []
                    break

                # We could just pass the forward transform of the WCS, which
                # already has its inverse attached, but the code currently
                # relies on a no-op forward model to size the output correctly:
                m_distcorr = models.Identity(2)
                input_frame = wcs.input_frame
                m_distcorr.inverse = wcs.get_transform(
                    input_frame, 'distortion_corrected').inverse
                distortion_models.append(m_distcorr)

                try:
                    wave_model = am.get_named_submodel(wcs.forward_transform,
                                                       'WAVE')
                except IndexError:
                    wave_models.append(None)
                    wave_frames.append(None)
                else:
                    wave_models.append(wave_model)
                    wave_frames.extend([frame for frame in wcs.output_frame.frames
                                        if isinstance(frame, cf.SpectralFrame)])

            if not distortion_models:
                log.warning("Could not find a 'distortion_corrected' frame "
                            f"in arc {arc.filename} extension {ext.id} - "
                            "continuing")
                continue

            # Determine whether we're producing a single-extension AD
            # or keeping the number of extensions as-is
            if len_arc == 1:
                arc_detsec = arc.detector_section()[0]
                ad_detsec = ad.detector_section()
                if len_ad > 1:
                    # We need to apply the mosaicking geometry, and add the
                    # same distortion correction to each input extension.
                    geotable = import_module('.geometry_conf', self.inst_lookups)
                    transform.add_mosaic_wcs(ad, geotable)
                    for ext in ad:
                        # TODO: use insert_frame() method
                        new_pipeline = []
                        for item in ext.wcs.pipeline:
                            if item[0].name == 'mosaic':
                                new_pipeline.extend([(item[0], m_distcorr),
                                                     (cf.Frame2D(name='distortion_corrected'), item[1])])
                            else:
                                new_pipeline.append(item)
                        ext.wcs = gWCS(new_pipeline)

                    # We need to consider the different pixel frames of the
                    # science and arc. The input->mosaic transform of the
                    # science maps to the default pixel space, but the arc
                    # will have had an origin shift before the distortion
                    # correction was calculated.
                    shifts = [c2 - c1 for c1, c2 in zip(np.array(ad_detsec).min(axis=0),
                                                        arc_detsec)]
                    xoff1, yoff1 = shifts[0] / xbin, shifts[2] / ybin  # x1, y1
                    if xoff1 or yoff1:
                        log.debug(f"Found a shift of ({xoff1},{yoff1}) "
                                  f"pixels between {ad.filename} and the "
                                  f"calibration {arc.filename}")
                    shifts = [c2 - c1 for c1, c2 in zip(np.array(ad_detsec).max(axis=0),
                                                        arc_detsec)]
                    xoff2, yoff2 = shifts[1] / xbin, shifts[3] / ybin  # x2, y2
                    nzeros = [xoff1, xoff2, yoff1, yoff2].count(0)
                    if nzeros < 2:
                        raise ValueError("I don't know how to process the "
                                         f"offsets between {ad.filename} "
                                         f"and {arc.filename}")

                    arc_ext_shapes = [(ext.shape[0] - yoff1 + yoff2,
                                       ext.shape[1] - xoff1 + xoff2) for ext in ad]
                    arc_corners = np.concatenate([transform.get_output_corners(
                        ext.wcs.get_transform(ext.wcs.input_frame, 'mosaic'),
                        input_shape=arc_shape, origin=(yoff1, xoff1))
                        for ext, arc_shape in zip(ad, arc_ext_shapes)], axis=1)
                    arc_origin = tuple(np.ceil(min(corners)) for corners in arc_corners)

                    # So this is what was applied to the ARC to get the
                    # mosaic frame to its pixel frame, in which the distortion
                    # correction model was calculated. Convert coordinates
                    # from python order to Model order.
                    origin_shift = reduce(Model.__and__, [models.Shift(-origin)
                                          for origin in arc_origin[::-1]])

                    for ext in ad:
                        ext.wcs.insert_transform('mosaic', origin_shift, after=True)
                        #ext.wcs.insert_transform('distortion_corrected',
                        #                         origin_shift.inverse, after=False)

                    # ARC and AD aren't the same size
                    if nzeros < 4:
                        ad_corners = np.concatenate([transform.get_output_corners(
                            ext.wcs.get_transform(ext.wcs.input_frame, 'mosaic'),
                            input_shape=ext.shape) for ext in ad], axis=1)
                        ad_origin = tuple(np.ceil(min(corners)) for corners in ad_corners)

                        # But a full-frame ARC and subregion AD may have different
                        # origin shifts. We only care about the one in the
                        # wavelength direction, since we need the AD to be on the
                        # same pixel basis before applying the new wave_model
                        offsets = tuple(o_ad - o_arc
                                        for o_ad, o_arc in zip(ad_origin, arc_origin))[::-1]
                        # len(arc)=1 so we only have one wave_model, but need to
                        # update the entry in the list, which gets used later
                        if wave_model is not None:
                            offset = offsets[ext.dispersion_axis()-1]
                            if offset != 0:
                                wave_model.name = None
                                wave_models[0] = models.Shift(offset) | wave_model
                                wave_models[0].name = 'WAVE'

                else:
                    # Single-extension AD, with single Transform
                    ad_detsec = ad.detector_section()[0]
                    if ad_detsec != arc_detsec:
                        if self.timestamp_keys['mosaicDetectors'] in ad.phu:
                            log.warning("Cannot distortionCorrect mosaicked "
                                        "data unless calibration has the "
                                        "same ROI. Continuing.")
                            adoutputs.append(ad)
                            continue
                        # No mosaicking, so we can just do a shift
                        m_shift = (models.Shift((ad_detsec.x1 - arc_detsec.x1) / xbin) &
                                   models.Shift((ad_detsec.y1 - arc_detsec.y1) / ybin))
                        m_distcorr = m_shift | m_distcorr
                    # TODO: use insert_frame method
                    new_pipeline = [(ad[0].wcs.input_frame, m_distcorr),
                                    (cf.Frame2D(name='distortion_corrected'), ad[0].wcs.pipeline[0][1])]
                    new_pipeline.extend(ad[0].wcs.pipeline[1:])
                    ad[0].wcs = gWCS(new_pipeline)

                ad_out = transform.resample_from_wcs(ad, 'distortion_corrected',
                                                     order=order, subsample=subsample,
                                                     parallel=False)

                if wave_model is None:
                    log.warning(f"{arc.filename} has no wavelength solution")

            else:
                log.warning("Distortion correction with multiple-extension "
                            "arcs has not been tested.")
                for i, (ext, ext_arc, dist_model) in enumerate(zip(ad, arc, distortion_models)):
                    # Shift science so its pixel coords match the arc's before
                    # applying the distortion correction
                    shifts = [c1 - c2 for c1, c2 in zip(ext.detector_section(),
                                                        ext_arc.detector_section())]
                    dist_model = (models.Shift(shifts[0] / xbin) &
                                  models.Shift(shifts[1] / ybin)) | dist_model
                    # TODO: use insert_frame method
                    new_pipeline = [(ext.wcs.input_frame, dist_model),
                                    (cf.Frame2D(name='distortion_corrected'), ext.wcs.pipeline[0][1])]
                    new_pipeline.extend(ext.wcs.pipeline[1:])
                    ext.wcs = gWCS(new_pipeline)
                    if i == 0:
                        ad_out = transform.resample_from_wcs(ext, order=order,
                                                             subsample=subsample,
                                                             parallel=False)
                    else:
                        ad_out.append(transform.resample_from_wcs(ext, order=order,
                                                                  subsample=subsample,
                                                                  parallel=False))
                    if wave_model is None:
                        log.warning(f"{arc.filename} extension {ext.id} has "
                                    "no wavelength solution")

            for i, (ext, wave_model, wave_frame) in enumerate(
                    zip(ad_out, wave_models, wave_frames)):
                # TODO: remove this; for debugging purposes only
                if arc is not None and hasattr(arc[i], "WAVECAL"):
                    ad_out[i].WAVECAL = arc[i].WAVECAL
                sky_model = am.get_named_submodel(ext.wcs.forward_transform, 'SKY')
                if ext.dispersion_axis() == 1:
                    t = wave_model & sky_model
                else:
                    t = sky_model & wave_model
                # We need to create a new output frame with a copy of the
                # ARC's SpectralFrame in case there's a change from air->vac
                # or vice versa
                new_output_frame = cf.CompositeFrame(
                    [copy(wave_frame) if isinstance(frame, cf.SpectralFrame) else
                     frame for frame in ext.wcs.output_frame.frames])
                ext.wcs = gWCS([(ext.wcs.input_frame, t),
                                (new_output_frame, None)])
            # Timestamp and update the filename
            gt.mark_history(ad_out, primname=self.myself(), keyword=timestamp_key)
            ad_out.update_filename(suffix=sfx, strip=True)
            adoutputs.append(ad_out)

        return adoutputs

    def determineWavelengthSolution(self, adinputs=None, **params):
        """
        Determines the wavelength solution for an ARC and updates the wcs
        with this solution. In addition, the solution and pixel/wavelength
        matches are stored as an attached `WAVECAL` :class:`~astropy.table.Table`.

        2D input images are converted to 1D by collapsing a slice of the image
        along the dispersion direction, and peaks are identified. These are then
        matched to an arc line list, using piecewise-fitting of (usually)
        linear functions to match peaks to arc lines, using the
        :class:`~gempy.library.matching.KDTreeFitter`.

        The `.WAVECAL` table contains four columns:
            ["name", "coefficients", "peaks", "wavelengths"]

        The `name` and the `coefficients` columns contain information to
        re-create an Chebyshev1D object, plus additional information about
        the way the spectrum was collapsed. The `peaks` column contains the
        (1-indexed) position of the lines that were matched to the catalogue,
        and the `wavelengths` column contains the matched wavelengths.

        Parameters
        ----------
        adinputs : list of :class:`~astrodata.AstroData`
             Mosaicked Arc data as 2D spectral images or 1D spectra.

        suffix : str/None
            Suffix to be added to output files

        order : int
            Order of Chebyshev fitting function.

        center : None or int
            Central row/column for 1D extraction (None => use middle).

        nsum : int, optional
            Number of rows/columns to average.

        min_snr : float
            Minimum S/N ratio in line peak to be used in fitting.

        weighting : {'natural', 'relative', 'none'}
            How to weight the detected peaks.

        fwidth : float/None
            Expected width of arc lines in pixels. It tells how far the
            KDTreeFitter should look for when matching detected peaks with
            reference arcs lines. If None, `fwidth` is determined using
            `tracing.estimate_peak_width`.

        min_sep : float
            Minimum separation (in pixels) for peaks to be considered distinct

        central_wavelength : float/None
            central wavelength in nm (if None, use the WCS or descriptor)

        dispersion : float/None
            dispersion in nm/pixel (if None, use the WCS or descriptor)

        linelist : str/None
            Name of file containing arc lines. If None, then a default look-up
            table will be used.

        alternative_centers : bool
            Identify alternative central wavelengths and try to fit them?

        nbright : int (or may not exist in certain class methods)
            Number of brightest lines to cull before fitting

        debug : bool
            Enable plots for debugging.

        Returns
        -------
        list of :class:`~astrodata.AstroData`
            Updated objects with a `.WAVECAL` attribute and improved wcs for
            each slice

        See Also
        --------
        :class:`~geminidr.core.primitives_visualize.Visualize.mosaicDetectors`,
        :class:`~gempy.library.matching.KDTreeFitter`,
        :class:`~gempy.library.matching.Chebyshev1DMatchBox`.
        """
        log = self.log
        log.debug(gt.log_message("primitive", self.myself(), "starting"))
        timestamp_key = self.timestamp_keys[self.myself()]
        sfx = params["suffix"]
        order = params["order"]
        center = params["center"]
        nsum = params["nsum"]
        min_snr = params["min_snr"]
        weighting = params["weighting"]
        fwidth = params["fwidth"]
        min_lines = [int(x) for x in str(params["min_lines"]).split(',')]
        min_sep = params["min_sep"]
        cenwave = params["central_wavelength"]
        dw0 = params["dispersion"]
        arc_file = params["linelist"]
        in_vacuo = params["in_vacuo"]
        nbright = params.get("nbright", 0)
        alt_centers = params["alternative_centers"]
        debug = params["debug"]

        # TODO: This decision would prevent MOS data being reduced so need
        # to think a bit more about what we're going to do. Maybe make
        # central_wavelength() return a one-per-ext list? Or have the GMOS
        # determineWavelengthSolution() recipe check the input has been
        # mosaicked before calling super()?
        #
        # Top-level decision for this to only work on single-extension ADs
        # if not all(len(ad)==1 for ad in adinputs):
        #    raise ValueError("Not all inputs are single-extension AD objects")

        # Get list of arc lines (probably from a text file dependent on the
        # input spectrum, so a private method of the primitivesClass)
        if arc_file is not None:
            try:
                arc_lines = np.loadtxt(arc_file, usecols=[0])
            except (OSError, TypeError):
                log.warning(f"Cannot read file {arc_file} - using default linelist")
                arc_file = None
            else:
                log.stdinfo(f"Read arc line list {arc_file}")
                try:
                    arc_weights = np.sqrt(np.loadtxt(arc_file, usecols=[1]))
                except IndexError:
                    arc_weights = None
                else:
                    log.stdinfo("Read arc line relative weights")

        for ad in adinputs:
            log.info(f"Determining wavelength solution for {ad.filename}")
            for ext in ad:
                if len(ad) > 1:
                    log.info(f"Determining solution for extension {ext.id}")

                # Create 1D spectrum for calibration
                if ext.data.ndim > 1:
                    dispaxis = 2 - ext.dispersion_axis()  # python sense
                    direction = "row" if dispaxis == 1 else "column"
                    data, mask, variance, extract_slice = _average_along_slit(ext, center=center, nsum=nsum)
                    log.stdinfo("Extracting 1D spectrum from {}s {} to {}".
                                format(direction, extract_slice.start + 1, extract_slice.stop))
                    middle = 0.5 * (extract_slice.start + extract_slice.stop - 1)
                    ny, nx = ext.shape
                    pix_coords = ((0, nx-1), middle) if dispaxis == 1 else (middle, (0, ny-1))

                else:
                    data = ext.data
                    mask = ext.mask
                    variance = ext.variance
                    pix_coords = ((0, ext.size-1),)

                # Mask bad columns but not saturated/non-linear data points
                if mask is not None:
                    mask = mask & DQ.not_signal
                    data[mask > 0] = 0.

                # Get the initial wavelength solution
                try:
                    if ext.data.ndim > 1:
                        w1, w2 = ext.wcs(*pix_coords)[0]
                    else:
                        w1, w2 = ext.wcs(*pix_coords)
                except (TypeError, AttributeError):
                    c0 = ext.central_wavelength(asNanometers=True)
                    c1 = 0.5 * ext.dispersion(asNanometers=True) * (len(data) - 1)
                else:
                    c0 = 0.5 * (w1 + w2)
                    c1 = 0.5 * (w2 - w1)
                if cenwave is not None:
                    c0 = cenwave
                if dw0 is not None:
                    c1 = 0.5 * dw0 * (len(data) - 1)
                else:
                    dw0 = (w2 - w1) / (len(data) - 1)
                log.stdinfo("Using central wavelength {:.1f} nm and dispersion "
                            "{:.3f} nm/pixel".format(c0, dw0))

                if fwidth is None:
                    fwidth = tracing.estimate_peak_width(data, mask=mask)
                    log.stdinfo(f"Estimated feature width: {fwidth:.2f} pixels")

                # Don't read linelist if it's the one we already have
                # (For user-supplied, we read it at the start, so don't do this at all)
                if arc_file is None:
                    arc_lines, arc_weights = self._get_arc_linelist(
                        ext, w1=c0-abs(c1), w2=c0+abs(c1), dw=dw0,
                        in_vacuo=in_vacuo)

                # Find peaks; convert width FWHM to sigma
                widths = 0.42466 * fwidth * np.arange(0.75, 1.26, 0.05)  # TODO!
                peaks, peak_snrs = tracing.find_peaks(data, widths, mask=mask & DQ.not_signal,
                                                      variance=variance, min_snr=min_snr,
                                                      min_sep=min_sep, reject_bad=False)
                fit_this_peak = peak_snrs > min_snr
                fit_this_peak[np.argsort(peak_snrs)[len(peaks) - nbright:]] = False
                peaks = peaks[fit_this_peak]
                peak_snrs = peak_snrs[fit_this_peak]
                log.stdinfo(f"{ad.filename}: found {len(peaks)} peaks and "
                            f"{len(arc_lines)} arc lines")

                # Compute all the different types of weightings so we can
                # change between them as needs require
                weights = {'none': np.ones((len(peaks),)),
                           'natural': np.sqrt(peak_snrs)}
                # The "relative" weights compares each line strength to
                # those of the lines close to it
                tree = spatial.cKDTree(np.array([peaks]).T)
                # Find lines within 10% of the array size
                indices = tree.query(np.array([peaks]).T, k=10,
                                     distance_upper_bound=0.1 * len(data))[1]
                snrs = np.array(list(peak_snrs) + [np.nan])[indices]
                # Normalize weights by the median of these lines
                weights['relative'] = peak_snrs / np.nanmedian(snrs, axis=1)

                kdsigma = fwidth * abs(dw0)
                if cenwave is None:
                    if alt_centers:
                        centers = find_possible_central_wavelengths(data, arc_lines, peaks, c0, c1,
                                                                    2.5*kdsigma, weights=weights['natural'])
                        if len(centers) > 1:
                            log.warning("Alternative central wavelength(s) found "+str(centers))
                    else:
                        centers = [c0]
                else:
                    centers = [cenwave]

                data_max = data.max()
                k = 1 if fwidth * abs(dw0) < 3 else 2

                all_fits = []
                acceptable_fit = False
                for min_lines_per_fit, fac, w0 in cart_product(min_lines, [0.5, 0.4, 0.6], centers):
                    pix_shift = (fac - 0.5) * (len(data) - 1)
                    pixel_start = fac * (len(data) - 1)
                    wave_start = w0 + pix_shift * dw0
                    matches = self._perform_piecewise_fit(data, peaks, arc_lines, pixel_start,
                                                          wave_start, dw0, kdsigma,
                                                          min_lines_per_fit=min_lines_per_fit,
                                                          order=order, k=k, debug=debug)

                    # We perform a regular least-squares fit to all the matches
                    # we've made. This allows a high polynomial order to be
                    # used without the risk of it going off the rails
                    if set(matches) != {-1}:
                        m_init = models.Chebyshev1D(degree=order, c0=c0, c1=c1,
                                                    domain=[0, len(data) - 1])
                        fit_it = fitting.LinearLSQFitter()
                        matched = np.where(matches > -1)
                        matched_peaks = peaks[matched]
                        matched_arc_lines = arc_lines[matches[matched]]
                        m_final = fit_it(m_init, matched_peaks, matched_arc_lines)

                        # We're close to the correct solution, perform a KDFit
                        m_init = m_final.copy()
                        fit_it = matching.KDTreeFitter(sigma=2*abs(dw0), maxsig=5, k=k, method='Nelder-Mead')
                        m_final = fit_it(m_init, peaks, arc_lines, in_weights=weights[weighting],
                                         ref_weights=arc_weights, matches=matches)
                        log.stdinfo('{} {}'.format(repr(m_final), fit_it.statistic))

                        # And then recalculate the matches
                        match_radius = 4 * fwidth * abs(m_final.c1) / (len(data) - 1)  # 2*fwidth pixels
                        try:
                            m = matching.Chebyshev1DMatchBox.create_from_kdfit(peaks, arc_lines,
                                                                               model=m_final, match_radius=match_radius,
                                                                               sigma_clip=3)
                        except ValueError:
                            log.warning("Line-matching failed")
                            continue
                        log.stdinfo('{} {} {} {}'.format(ad.filename, repr(m.forward), len(m), m.rms_output))

                        for loop in range(debug + 1):
                            plt.ioff()
                            fig, ax = plt.subplots()
                            ax.plot(data, 'b-')
                            ax.set_ylim(0, data_max * 1.05)
                            if dw0 > 0:
                                ax.set_xlim(-1, len(data))
                            else:
                                ax.set_xlim(len(data), -1)
                            for p in peaks:
                                ax.plot([p, p], [0, 2 * data_max], 'r:')
                            for p, w in zip(m.input_coords, m.output_coords):
                                j = int(p + 0.5)
                                ax.plot([p, p], [data[j], data[j] + 0.02 * data_max], 'k-')
                                ax.text(p, data[j] + 0.03 * data_max, str('{:.5f}'.format(w)),
                                        horizontalalignment='center', rotation=90, fontdict={'size': 8})
                            if loop > 0:
                                plt.show()
                            else:
                                fig.set_size_inches(17, 11)
                                plt.savefig(ad.filename.replace('.fits', '.pdf'), bbox_inches='tight', dpi=600)
                            plt.ion()

                        all_fits.append(m)
                        if m.rms_output < 0.2 * fwidth * abs(dw0) and len(m) > order + 2:
                            acceptable_fit = True
                            break

                if not acceptable_fit:
                    log.warning(f"No acceptable wavelength solution found for {ad.filename}")
                    scores = [m.rms_output / max(len(m) - order - 1, np.finfo(float).eps) for m in all_fits]
                    m = all_fits[np.argmin(scores)]

                if debug:
                    m.display_fit(show=False)
                    plt.savefig(ad.filename.replace('.fits', '.jpg'))

                m_final = m.forward
                rms = m.rms_output
                nmatched = len(m)
                log.stdinfo(m_final)
                log.stdinfo(f"Matched {nmatched}/{len(peaks)} lines with "
                            f"rms = {rms:.3f} nm.")

                max_rms = 0.2 * rms / abs(dw0)  # in pixels
                max_dev = 3 * max_rms
                m_inverse = am.make_inverse_chebyshev1d(m_final, rms=max_rms,
                                                                 max_deviation=max_dev)
                inv_rms = np.std(m_inverse(m_final(m.input_coords)) - m.input_coords)
                log.stdinfo(f"Inverse model has rms = {inv_rms:.3f} pixels.")
                m_final.name = "WAVE"  # always WAVE, never AWAV
                m_final.inverse = m_inverse

                m.sort()
                # Add 1 to pixel coordinates so they're 1-indexed
                incoords = np.float32(m.input_coords) + 1
                outcoords = np.float32(m.output_coords)
                temptable = am.model_to_table(m_final, xunit=u.pixel, yunit=u.nm)
                #### Temporary to ensure all the old stuff is still there
                # while I refactor tests
                temptable.add_columns([[1], [order], [m_final.domain[0]], [m_final.domain[1]]],
                                      names=("ndim", "degree", "domain_start", "domain_end"))
                temptable.add_columns([[rms], [fwidth]], names=("rms", "fwidth"))
                if ext.data.ndim > 1:
                    temptable[direction] = (extract_slice.start +
                                             extract_slice.stop - 1) // 2
                    temptable["nsum"] = nsum
                pad_rows = nmatched - len(temptable.colnames)
                if pad_rows < 0:  # Really shouldn't be the case
                    incoords = list(incoords) + [0] * (-pad_rows)
                    outcoords = list(outcoords) + [0] * (-pad_rows)
                    pad_rows = 0

                fit_table = Table([temptable.colnames + [''] * pad_rows,
                                   list(temptable[0].values()) + [0] * pad_rows,
                                   incoords, outcoords],
                                  names=("name", "coefficients", "peaks", "wavelengths"),
                                  units=(None, None, u.pix, u.nm),
                                  meta=temptable.meta)
                medium = "vacuo" if in_vacuo else "air"
                fit_table.meta['comments'] = [
                    'coefficients are based on 0-indexing',
                    'peaks column is 1-indexed',
                    f'calibrated with wavelengths in {medium}']
                ext.WAVECAL = fit_table

                spectral_frame = (ext.wcs.output_frame if ext.data.ndim == 1
                                  else ext.wcs.output_frame.frames[0])
                axis_name = "WAVE" if in_vacuo else "AWAV"
                new_spectral_frame = cf.SpectralFrame(
                    axes_order=spectral_frame.axes_order,
                    unit=spectral_frame.unit, axes_names=(axis_name,),
                    name=astrodata.wcs.frame_mapping[axis_name].description)

                if ext.data.ndim == 1:
                    ext.wcs.set_transform(ext.wcs.input_frame,
                                          new_spectral_frame, m_final)
                else:
                    # Write out a simplified WCS model so it's easier to
                    # extract what we need later
                    spatial_frame = cf.CoordinateFrame(
                        naxes=1, axes_type="SPATIAL", axes_order=(1,),
                        unit=u.pix, name="SPATIAL")
                    output_frame = cf.CompositeFrame(
                        [new_spectral_frame, spatial_frame], name='world')
                    try:
                        slit_model = ext.wcs.forward_transform[f'crpix{dispaxis + 1}']
                    except IndexError:
                        slit_model = models.Identity(1)
                    slit_model.name = 'SKY'
                    if dispaxis == 1:
                        transform = m_final & slit_model
                    else:
                        transform = slit_model & m_final
                    ext.wcs = gWCS([(ext.wcs.input_frame, transform),
                                    (output_frame, None)])

            # Timestamp and update the filename
            gt.mark_history(ad, primname=self.myself(), keyword=timestamp_key)
            ad.update_filename(suffix=sfx, strip=True)

        return adinputs

    def extract1DSpectra(self, adinputs=None, **params):
        """
        Extracts one or more 1D spectra from a 2D spectral image, according to
        the contents of the `.APERTURE` table.

        If the `skyCorrectFromSlit()` primitive has not been performed, then a
        1D sky spectrum is constructed from a nearby region of the image, and
        subtracted from the source spectrum.

        Each 1D spectrum is stored as a separate extension in a new AstroData
        object with the wcs copied from the parent.

        These new AD objects are placed in a separate stream from the
        parent 2D images, which are returned in the default stream.

        Parameters
        ----------
        adinputs : list of :class:`~astrodata.AstroData`
            2D spectral images with a `.APERTURE` table.
        suffix : str
            Suffix to be added to output files.
        method : {'standard', 'weighted', 'optimal'}
            Extraction method.
        width : float or None
            Width of extraction aperture in pixels.
        grow : float
            Avoidance region around each source aperture if a sky aperture
            is required. Default: 10.
        interactive: bool
            Perform extraction interactively
        subtract_sky : bool
            Extract and subtract sky spectra from object spectra if the 2D
            spectral image has not been sky subtracted?
        debug: bool
            draw apertures on image display window?

        Returns
        -------
        list of :class:`~astrodata.AstroData`
            Extracted spectra as 1D data.
        """
        log = self.log
        log.debug(gt.log_message("primitive", self.myself(), "starting"))
        timestamp_key = self.timestamp_keys[self.myself()]
        sfx = params["suffix"]
        method = params["method"]
        width = params["width"]
        grow = params["grow"]
        subtract_sky = params["subtract_sky"]
        debug = params["debug"]

        colors = ("green", "blue", "red", "yellow", "cyan", "magenta")
        offset_step = 2

        ad_extracted = []
        # This is just cut-and-paste code from determineWavelengthSolution()
        for ad in adinputs:
            ad_spec = astrodata.create(ad.phu)
            ad_spec.filename = ad.filename
            ad_spec.orig_filename = ad.orig_filename
            skysub_needed = (subtract_sky and
                             self.timestamp_keys['skyCorrectFromSlit'] not in ad.phu)
            if skysub_needed:
                log.stdinfo(f"Sky subtraction has not been performed on {ad.filename}"
                            " - extracting sky from separate apertures")

            for ext in ad:
                extname = f"{ad.filename} extension {ext.id}"
                if debug:
                    self.viewer.display_image(ext, wcs=False)
                if len(ext.shape) == 1:
                    log.warning(f"{extname} is already one-dimensional")
                    continue

                try:
                    aptable = ext.APERTURE
                except AttributeError:
                    log.warning(f"{extname} has no APERTURE table. Cannot "
                                "extract spectra.")
                    continue

                num_spec = len(aptable)
                if num_spec == 0:
                    log.warning(f"{ad.filename} has an empty APERTURE table. "
                                "Cannot extract spectra.")
                    continue

                try:
                    wave_model = am.get_named_submodel(ext.wcs.forward_transform, 'WAVE')
                except (AttributeError, IndexError):
                    log.warning(f"Cannot find wavelength solution for {extname}")
                    wave_model = None
                else:
                    axes_names = tuple(frame.axes_names[0]
                                       for frame in ext.wcs.output_frame.frames
                                       if isinstance(frame, cf.SpectralFrame))
                    if len(axes_names) != 1:
                        log.warning("Problem with identifying spectral axis "
                                    f"for {extname}")

                log.stdinfo(f"Extracting {num_spec} spectra from {extname}")
                dispaxis = 2 - ext.dispersion_axis()  # python sense
                direction = "row" if dispaxis == 1 else "column"

                # We loop twice so we can construct the aperture mask if needed
                apertures = []
                for row in aptable:
                    trace_model = am.table_to_model(row)
                    aperture = tracing.Aperture(trace_model,
                                                aper_lower=row['aper_lower'],
                                                aper_upper=row['aper_upper'])
                    if width is not None:
                        aperture.width = width
                    apertures.append(aperture)

                if skysub_needed:
                    apmask = np.logical_or.reduce([ap.aperture_mask(ext, width=width, grow=grow)
                                                   for ap in apertures])

                for apnum, aperture in enumerate(apertures, start=1):
                    log.stdinfo(f"    Extracting spectrum from aperture {apnum}")
                    self.viewer.width = 2
                    self.viewer.color = colors[(apnum-1) % len(colors)]
                    ndd_spec = aperture.extract(ext, width=width,
                                                method=method, viewer=self.viewer if debug else None)

                    # This whole (rather large) section is an attempt to ensure
                    # that sky apertures don't overlap with source apertures
                    if skysub_needed:
                        self.viewer.width = 1
                        # We're going to try to create half-size apertures
                        # equidistant from the source aperture on both sides
                        sky_width = 0.5 * aperture.width
                        sky_spectra = []

                        min_, max_ = aperture.limits()
                        for direction in (-1, 1):
                            offset = (direction * (0.5 * sky_width + grow) +
                                      (aperture.aper_upper if direction > 0 else aperture.aper_lower))
                            ok = False
                            while not ok:
                                if ((min_ + offset - 0.5 * sky_width < -0.5) or
                                        (max_ + offset + 0.5 * sky_width > ext.shape[1 - dispaxis] - 0.5)):
                                    break

                                sky_trace_model = aperture.model | models.Shift(offset)
                                sky_aperture = tracing.Aperture(sky_trace_model)
                                sky_spec = sky_aperture.extract(apmask, width=sky_width, dispaxis=dispaxis)
                                if np.sum(sky_spec.data) == 0:
                                    sky_spectra.append(sky_aperture.extract(ext, width=sky_width,
                                                                            viewer=self.viewer if debug else None))
                                    ok = True
                                offset += direction * offset_step

                        if sky_spectra:
                            # If only one, add it to itself (since it's half-width)
                            sky_spec = sky_spectra[0].add(sky_spectra[-1])
                            ad_spec.append(ndd_spec.subtract(sky_spec, handle_meta='first_found',
                                                             handle_mask=np.bitwise_or))
                        else:
                            log.warning("Difficulty finding sky aperture. No sky"
                                        f" subtraction for aperture {apnum}")
                            ad_spec.append(ndd_spec)
                    else:
                        ad_spec.append(ndd_spec)

                    # Create a new gWCS and add header keywords with the
                    # extraction location. All extracted spectra will have the
                    # same gWCS but that could change.
                    ext_spec = ad_spec[-1]
                    if wave_model is not None:
                        in_frame = cf.CoordinateFrame(naxes=1, axes_type=['SPATIAL'],
                                                      axes_order=(0,), unit=u.pix,
                                                      axes_names=('x',), name='pixels')
                        out_frame = cf.SpectralFrame(unit=u.nm, name='world',
                                                     axes_names=axes_names)
                        ext_spec.wcs = gWCS([(in_frame, wave_model),
                                             (out_frame, None)])
                    ext_spec.hdr[ad._keyword_for('aperture_number')] = apnum
                    center = aperture.model.c0.value
                    ext_spec.hdr['XTRACTED'] = (center, "Spectrum extracted "
                                                        "from {} {}".format(direction, int(center + 0.5)))
                    ext_spec.hdr['XTRACTLO'] = (aperture._last_extraction[0],
                                                'Aperture lower limit')
                    ext_spec.hdr['XTRACTHI'] = (aperture._last_extraction[1],
                                                'Aperture upper limit')

                    # Delete unnecessary keywords
                    for descriptor in ('detector_section', 'array_section'):
                        kw = ad._keyword_for(descriptor)
                        if kw in ext_spec.hdr:
                            del ext_spec.hdr[kw]

            # Don't output a file with no extracted spectra
            if len(ad_spec) > 0:
                try:
                    del ad_spec.hdr['RADECSYS']
                except KeyError:
                    pass
                gt.mark_history(ad_spec, primname=self.myself(), keyword=timestamp_key)
                ad_spec.update_filename(suffix=sfx, strip=True)
                ad_extracted.append(ad_spec)

        # Only return extracted spectra
        return ad_extracted

    def findSourceApertures(self, adinputs=None, **params):
        """
        Finds sources in 2D spectral images and store them in an APERTURE table
        for each extension. Each table will, then, be used in later primitives
        to perform aperture extraction.

        The primitive operates by first collapsing the 2D spectral image in
        the spatial direction to identify sky lines as regions of high
        pixel-to-pixel variance, and the regions between the sky lines which
        consist of at least `min_sky_region` pixels are selected. These are
        then collapsed in the dispersion direction to produce a 1D spatial
        profile, from which sources are identified using a peak-finding
        algorithm.

        The widths of the apertures are determined by calculating a threshold
        level relative to the peak, or an integrated flux relative to the total
        between the minima on either side and determining where a smoothed
        version of the source profile reaches this threshold.

        Parameters
        ----------
        adinputs : list of :class:`~astrodata.AstroData`
            Science data as 2D spectral images.
        suffix : str
            Suffix to be added to output files.
        max_apertures : int
            Maximum number of apertures expected to be found.
        percentile : float (0 - 100) / None
            percentile to use when collapsing along the dispersion direction
            to obtain a slit profile / None => take mean
        section : str
            comma-separated list of colon-separated pixel coordinate pairs
            indicating the region(s) over which the spectral signal should be
            used. The first and last values can be blank, indicating to
            continue to the end of the data
        min_sky_region : int
            minimum number of contiguous pixels between sky lines
            for a region to be added to the spectrum before collapsing to 1D.
        use_snr : bool
            Convert data to SNR per pixel before collapsing and peak-finding?
        threshold : float (0 - 1)
            parameter describing either the height above background (relative
            to peak) or the integral under the spectrum (relative to the
            integral to the next minimum) at which to define the edges of
            the aperture.
        sizing_method : str ("peak" or "integral")
            which method to use
        interactive : bool
            Show interactive controls for fine tuning source aperture detection

        Returns
        -------
        list of :class:`~astrodata.AstroData`
            The 2D spectral images with APERTURE tables attached

        See Also
        --------
        :meth:`~geminidr.core.primitives_spect.Spect.determineDistortion`,
        :meth:`~geminidr.cofe.primitives_spect.Spect.distortionCorrect`
        """
        log = self.log
        log.debug(gt.log_message("primitive", self.myself(), "starting"))
        timestamp_key = self.timestamp_keys[self.myself()]
        suffix = params["suffix"]
        interactive = params["interactive"]

        aper_params = {key: params[key] for key in (
            'max_apertures', 'min_sky_region', 'percentile',
            'section', 'sizing_method', 'threshold', 'use_snr')}

        for ad in adinputs:
            if self.timestamp_keys['distortionCorrect'] not in ad.phu:
                log.warning(f"{ad.filename} has not been distortion corrected")

            for ext in ad:
                log.stdinfo(f"Searching for sources in {ad.filename} "
                            f"extension {ext.id}")

                dispaxis = 2 - ext.dispersion_axis()  # python sense
                npix = ext.shape[dispaxis]

                # data, mask, variance are all arrays in the GMOS orientation
                # with spectra dispersed horizontally
                if dispaxis == 0:
                    ext = ext.transpose()

                aper_params['direction'] = "column" if dispaxis == 0 else "row"

                if interactive:
                    locations, all_limits = interactive_find_source_apertures(
                        ext, **aper_params)
                else:
<<<<<<< HEAD
                    locations, all_limits, _, _ = tracing.find_apertures(
                        ext, **aper_params)

                if locations is None or len(locations) == 0:
                    # Delete existing APERTURE table
                    if 'APERTURE' in ext.tables:
                        del ext.APERTURE
                    continue
                locstr = ' '.join(['{:.1f}'.format(loc) for loc in locations])
                log.stdinfo(f"Found sources at: {locstr}")
=======
                    # TODO: find_peaks might not be best considering we have no
                    #   idea whether sources will be extended or not
                    # We only use the lightly-smoothed profile to pinpoint
                    # the peak positions
                    widths = np.arange(3, 20)
                    peaks_and_snrs = tracing.find_peaks(
                        profile, widths, mask=prof_mask & DQ.not_signal,
                        variance=1.0 if this_use_snr else None, reject_bad=False,
                        min_snr=3, min_frac=0.2, pinpoint_index=0)

                    if peaks_and_snrs.size == 0:
                        log.warning("Found no sources")
                        # Delete existing APERTURE table
                        try:
                            del ext.APERTURE
                        except AttributeError:
                            pass
                        continue

                    # Reverse-sort by SNR and return only the locations
                    locations = np.array(sorted(peaks_and_snrs.T, key=lambda x: x[1],
                                                reverse=True)[:max_apertures]).T[0]
                    locstr = ' '.join(['{:.1f}'.format(loc) for loc in locations])
                    log.stdinfo(f"Found sources at {direction}s: {locstr}")

                    if np.isnan(profile[prof_mask==0]).any():
                        log.warning("There are unmasked NaNs in the spatial profile")
                    all_limits = tracing.get_limits(np.nan_to_num(profile), prof_mask, peaks=locations,
                                                    threshold=threshold, method=sizing_method)
>>>>>>> d7fc7200

                # This is a little convoluted because of the simplicity of the
                # initial models, but we want to ensure that the APERTURE
                # table is written in an identical way to other models, and so
                # we should use the model_to_table() function
                all_tables = []
                for i, (loc, limits) in enumerate(zip(locations, all_limits),
                                                  start=1):
                    cheb = models.Chebyshev1D(degree=0, domain=[0, npix - 1], c0=loc)
                    aptable = am.model_to_table(cheb)
                    lower, upper = limits - loc
                    aptable["number"] = i
                    aptable["aper_lower"] = lower
                    aptable["aper_upper"] = upper
                    all_tables.append(aptable)
                    log.debug("Limits for source "
                              f"{loc:.1f} ({lower:.1f}, +{upper:.1f})")

                aptable = vstack(all_tables, metadata_conflicts="silent")
                # Move "number" to be the first column
                new_order = ["number"] + [c for c in aptable.colnames if c != "number"]
                ext.APERTURE = aptable[new_order]

            # Timestamp and update the filename
            gt.mark_history(ad, primname=self.myself(), keyword=timestamp_key)
            ad.update_filename(suffix=suffix, strip=True)
        return adinputs

    def flagCosmicRays(self, adinputs=None, **params):
        """
        Detect and clean cosmic rays in a 2D wavelength-dispersed image,
        using the well-known LA Cosmic algorithm of van Dokkum (2001)*, as
        implemented in McCully's optimized version for Python, "astroscrappy"+.

        * LA Cosmic: http://www.astro.yale.edu/dokkum/lacosmic
        + astroscrappy: https://github.com/astropy/astroscrappy

        Parameters
        ----------
        suffix : str
            Suffix to be added to output files.

        x_order, y_order : int or None, optional
            Order for fitting and subtracting object continuum and sky line
            models, prior to running the main cosmic ray detection algorithm.
            When None, defaults are used, according to the image size (as in
            the IRAF task gemcrspec). When 0, no fit is done.

        bitmask : int, optional
            Bits in the input data quality `flags` that are to be used to
            exclude bad pixels from cosmic ray detection and cleaning. Default
            65535 (all non-zero bits, up to 16 planes).

        sigclip : float, optional
            Laplacian-to-noise limit for cosmic ray detection. Lower values
            will flag more pixels as cosmic rays. Default: 4.5.

        sigfrac : float, optional
            Fractional detection limit for neighboring pixels. For cosmic ray
            neighbor pixels, a lapacian-to-noise detection limit of
            sigfrac * sigclip will be used. Default: 0.3.

        objlim : float, optional
            Minimum contrast between Laplacian image and the fine structure
            image.  Increase this value if cores of bright stars are flagged
            as cosmic rays. Default: 5.0.

        pssl : float, optional
            Previously subtracted sky level in ADU. We always need to work in
            electrons for cosmic ray detection, so we need to know the sky
            level that has been subtracted so we can add it back in.
            Default: 0.0.

        niter : int, optional
            Number of iterations of the LA Cosmic algorithm to perform.
            Default: 4.

        sepmed : boolean, optional
            Use the separable median filter instead of the full median filter.
            The separable median is not identical to the full median filter,
            but they are approximately the same and the separable median filter
            is significantly faster and still detects cosmic rays well.
            Default: True

        cleantype : {'median', 'medmask', 'meanmask', 'idw'}, optional
            Set which clean algorithm is used:
            'median': An umasked 5x5 median filter
            'medmask': A masked 5x5 median filter
            'meanmask': A masked 5x5 mean filter
            'idw': A masked 5x5 inverse distance weighted interpolation
            Default: "meanmask".

        fsmode : {'median', 'convolve'}, optional
            Method to build the fine structure image:
            'median': Use the median filter in the standard LA Cosmic algorithm
            'convolve': Convolve the image with the psf kernel to calculate the
            fine structure image.
            Default: 'median'.

        psfmodel : {'gauss', 'gaussx', 'gaussy', 'moffat'}, optional
            Model to use to generate the psf kernel if fsmode == 'convolve' and
            psfk is None. The current choices are Gaussian and Moffat profiles.
            'gauss' and 'moffat' produce circular PSF kernels. The 'gaussx' and
            'gaussy' produce Gaussian kernels in the x and y directions
            respectively. Default: "gauss".

        psffwhm : float, optional
            Full Width Half Maximum of the PSF to use to generate the kernel.
            Default: 2.5.

        psfsize : int, optional
            Size of the kernel to calculate. Returned kernel will have size
            psfsize x psfsize. psfsize should be odd. Default: 7.

        psfbeta : float, optional
            Moffat beta parameter. Only used if fsmode=='convolve' and
            psfmodel=='moffat'. Default: 4.765.

        verbose : boolean, optional
            Print to the screen or not. Default: False.

        debug : bool
            Enable plots for debugging and store object and sky fits in the
            ad objects.

        """
        from astroscrappy import detect_cosmics

        log = self.log
        log.debug(gt.log_message("primitive", self.myself(), "starting"))

        bitmask = params.pop('bitmask')
        debug = params.pop('debug')
        suffix = params.pop('suffix')
        x_order_in = params.pop('x_order')
        y_order_in = params.pop('y_order')

        fit_1D_params = dict(
            plot=debug,
            niter=params.pop('bkgfit_niter'),
            sigma_lower=params.pop('bkgfit_lsigma'),
            sigma_upper=params.pop('bkgfit_hsigma'),
        )

        for ad in adinputs:
            is_in_adu = ad[0].is_in_adu()
            if not is_in_adu:
                # astroscrappy takes data in adu
                for ext in ad:
                    ext.divide(ext.gain())

            # tile extensions by CCD to limit the number of edges
            array_info = gt.array_information(ad)
            ad_tiled = self.tileArrays([ad], tile_all=False)[0]

            for ext in ad_tiled:
                dispaxis = 2 - ext.dispersion_axis()

                # Use default orders from gemcrspec (from Bryan):
                ny, nx = ext.shape
                x_order = 9 if x_order_in is None else x_order_in
                y_order = ((2 if ny < 50 else 3 if ny < 80 else 5)
                           if y_order_in is None else y_order_in)

                if ext.mask is not None:
                    data = np.ma.array(ext.data, mask=ext.mask != 0)
                    mask = (ext.mask & bitmask) > 0
                    weights = (ext.mask == 0).astype(int)
                else:
                    data = ext.data
                    mask = None
                    weights = None

                # Fit the object spectrum:
                if x_order > 0:
                    objfit = fit_1D(data,
                                    function='legendre',
                                    axis=dispaxis,
                                    order=x_order,
                                    weights=weights,
                                    **fit_1D_params).evaluate()
                    if debug:
                        ext.OBJFIT = objfit.copy()
                else:
                    objfit = np.zeros(ext.shape)

                input_copy = data - objfit

                # Fit sky lines:
                if y_order > 0:
                    skyfit = fit_1D(input_copy, function='legendre',
                                    axis=1 - dispaxis,
                                    order=y_order,
                                    weights=weights,
                                    **fit_1D_params).evaluate()

                    # keep combined fits for later restoration
                    objfit += skyfit
                    if debug:
                        ext.SKYFIT = skyfit
                    skyfit = None

                input_copy = None

                # Run astroscrappy's detect_cosmics. We use the variance array
                # because it takes into account the different read noises if
                # the data has been tiled
                crmask, _ = detect_cosmics(ext.data,
                                           inmask=mask,
                                           inbkg=objfit,
                                           invar=ext.variance,
                                           gain=ext.gain(),
                                           satlevel=ext.saturation_level(),
                                           **params)

                # Set the cosmic_ray flags, and create the mask if needed
                if ext.mask is None:
                    ext.mask = np.where(crmask, DQ.cosmic_ray, DQ.good)
                else:
                    ext.mask[crmask] = DQ.cosmic_ray

                if debug:
                    plot_cosmics(ext, crmask)

            # Set flags in the original (un-tiled) ad
            if ad_tiled is not ad:
                xbin, ybin = ad.detector_x_bin(), ad.detector_y_bin()
                for ext_tiled, indices in zip(ad_tiled, array_info.extensions):
                    tiled_arrsec = ext_tiled.array_section()
                    for i in indices:
                        ext = ad[i]
                        arrsec = ext.array_section()
                        slice_ = (slice((arrsec.y1 - tiled_arrsec.y1) // ybin,
                                        (arrsec.y2 - tiled_arrsec.y1) // ybin),
                                  slice((arrsec.x1 - tiled_arrsec.x1) // xbin,
                                        (arrsec.x2 - tiled_arrsec.x1) // xbin))

                        ext.mask = ext_tiled.mask[slice_]

                        if debug:
                            ext.OBJFIT = ext_tiled.OBJFIT[slice_]
                            ext.SKYFIT = ext_tiled.SKYFIT[slice_]

            # convert back to electron if needed
            if not is_in_adu:
                for ext in ad:
                    ext.multiply(ext.gain())

            ad.update_filename(suffix=suffix, strip=True)

        return adinputs

    def fluxCalibrate(self, adinputs=None, **params):
        """
        Performs flux calibration multiplying the input signal by the
        sensitivity function obtained from
        :meth:`~geminidr.core.primitives_spect.Spec.calculateSensitivity`.

        Parameters
        ----------
        adinputs : list of :class:`~astrodata.AstroData`
            1D or 2D Spectra of targets that need to be flux-calibrated.
            2D spectra are expected to be distortion corrected and its
            dispersion axis should be along rows.

        suffix :  str
            Suffix to be added to output files (default: _fluxCalibrated).

        standard: str or AstroData
            Standard star spectrum containing one extension or the same number
            of extensions as the input spectra. Each extension must have a
            `.SENSFUNC` table containing information about the overall
            sensitivity. Right now, if this is not provided, it will raise a
            NotImplementedError since it needs implementation.

        units : str, optional
            Units for output spectrum (default: W m-2 nm-1).

        Returns
        -------
        list of :class:`~astrodata.AstroData`
            The same input list is used as output but each object now has
            its pixel values in physical units.
        """
        log = self.log
        log.debug(gt.log_message("primitive", self.myself(), "starting"))
        timestamp_key = self.timestamp_keys[self.myself()]
        sfx = params["suffix"]
        std = params["standard"]
        final_units = params["units"]
        do_cal = params["do_cal"]

        # Expectation is that the SENSFUNC table will be in units
        # like (electron/s) / (W/m^2)
        flux_units = u.Unit("W m-2")

        if do_cal == 'skip':
            log.warning("Flux calibration has been turned off.")
            return adinputs

        # Get a suitable specphot standard (with sensitivity function)
        if std is None:
            std_list = self.caldb.get_processed_standard(adinputs)
        else:
            std_list = (std, None)

        # Provide a standard AD object for every science frame, and an origin
        for ad, std, origin in zip(*gt.make_lists(adinputs, *std_list,
                                    force_ad=(1,))):
            if ad.phu.get(timestamp_key):
                log.warning(f"{ad.filename}: already processed by "
                            "fluxCalibrate. Continuing.")
                continue

            if std is None:
                if 'sq' in self.mode and do_cal != 'force':
                    raise OSError('No processed standard listed for {}'.
                                  format(ad.filename))
                else:
                    log.warning(f"{ad.filename}: no standard was specified. "
                                "Continuing.")
                    continue

            origin_str = f" (obtained from {origin})" if origin else ""
            log.stdinfo(f"{ad.filename}: using the standard {std.filename}"
                        f"{origin_str}")
            len_std, len_ad = len(std), len(ad)
            if len_std not in (1, len_ad):
                log.warning(f"{ad.filename} has {len_ad} extensions but "
                            f"{std.filename} has {len_std} extensions so "
                            "cannot flux calibrate.")
                continue

            if not all(hasattr(ext, "SENSFUNC") for ext in std):
                log.warning("SENSFUNC table missing from one or more extensions"
                            f" of {std.filename} so cannot flux calibrate")
                continue

            # Since 2D flux calibration just uses the wavelength info for the
            # middle row/column, non-distortion-corrected data will have the
            # wrong wavelength solution in other columns/rows
            if (any(len(ext.shape) == 2 for ext in ad) and
                    not self.timestamp_keys['distortionCorrect'] in ad.phu):
                log.warning(f"{ad.filename} has not been distortion corrected")

            telescope = ad.telescope()
            exptime = ad.exposure_time()
            try:
                std_site = std.phu["EXTCURVE"]
            except KeyError:
                try:
                    delta_airmass = ad.airmass() - std.airmass()
                except TypeError:  # if either airmass() returns None
                    log.warning("Cannot determine airmass of target "
                                f"{ad.filename} and/or standard {std.filename}"
                                ". Not performing airmass correction.")
                    delta_airmass = None
                else:
                    log.stdinfo(f"{ad.filename}: Correcting for difference of "
                                f"{delta_airmass:5.3f} airmasses")
            else:
                telescope = ad.telescope()
                sci_site = extinct.telescope_sites.get(telescope)
                if sci_site != std_site:
                    raise ValueError(f"Site of target observation {ad.filename}"
                                     f" ({sci_site}) does not match site used "
                                     f"to correct standard {std.filename} "
                                     f"({std_site}).")
                delta_airmass = ad.airmass()
                if delta_airmass is None:
                    log.warning(f"Cannot determine airmass of {ad.filename}."
                                " Not performing airmass correction.")
                else:
                    log.stdinfo(f"{ad.filename}: Correcting for airmass of "
                                f"{delta_airmass:5.3f}")


            for index, ext in enumerate(ad):
                ext_std = std[min(index, len_std-1)]
                extname = f"{ad.filename} extension {ext.id}"

                # Create the correct callable function (we may want to
                # abstract this in the future)
                sensfunc = am.table_to_model(ext_std.SENSFUNC)
                std_wave_unit = sensfunc.meta["xunit"]
                std_flux_unit = sensfunc.meta["yunit"]

                # Try to confirm the science image has the correct units
                std_physical_unit = (std_flux_unit.physical_unit if
                                     isinstance(std_flux_unit, u.LogUnit)
                                     else std_flux_unit)
                try:
                    sci_flux_unit = u.Unit(ext.hdr.get('BUNIT'))
                except:
                    sci_flux_unit = None
                if not (std_physical_unit is None or sci_flux_unit is None):
                    unit = sci_flux_unit * std_physical_unit / flux_units
                    if unit.is_equivalent(u.s):
                        log.fullinfo("Dividing {} by exposure time of {} s".
                                     format(extname, exptime))
                        ext /= exptime
                        sci_flux_unit /= u.s
                    elif not unit.is_equivalent(u.dimensionless_unscaled):
                        log.warning(f"{extname} has incompatible units ('"
                                    f"{sci_flux_unit}' and '{std_physical_unit}'"
                                    "). Cannot flux calibrate")
                        continue
                else:
                    log.warning("Cannot determine units of data and/or SENSFUNC "
                                f"table for {extname}, so cannot flux calibrate.")
                    continue

                # Get wavelengths of all pixels
                ndim = len(ext.shape)
                dispaxis = 0 if ndim == 1 else 2 - ext.dispersion_axis()

                # Get wavelengths and pixel sizes of all the pixels along the
                # dispersion axis by calculating wavelengths in the middles and
                # edges of all pixels.
                all_coords = [0.5*(length - 1) for length in ext.shape]
                all_coords[dispaxis] = np.arange(-0.5, ext.shape[dispaxis], 0.5)
                all_waves = ext.wcs(*all_coords[::-1], with_units=True)
                if ndim > 1:
                    all_waves = all_waves[0]

                waves = all_waves[1::2]
                pixel_sizes = abs(np.diff(all_waves[::2]))

                # Reconstruct the spline and evaluate it at every wavelength
                sens_factor = sensfunc(waves.to(std_wave_unit).value) * std_flux_unit
                try:  # conversion from magnitude/logarithmic units
                    sens_factor = sens_factor.physical
                except AttributeError:
                    pass

                # Apply airmass correction. If none is needed/possible, we
                # don't need to try to do this
                if delta_airmass:
                    try:
                        extinction_correction = extinct.extinction(
                            waves, telescope=telescope)
                    except KeyError:
                        log.warning(f"Telescope {telescope} not recognized. "
                                    "Not making an airmass correction.")
                    else:
                        sens_factor *= 10**(0.4 * delta_airmass * extinction_correction)

                final_sens_factor = (sci_flux_unit * sens_factor / pixel_sizes).to(
                    final_units, equivalencies=u.spectral_density(waves)).value

                if ndim == 2 and dispaxis == 0:
                    ext *= final_sens_factor[:, np.newaxis]
                else:
                    ext *= final_sens_factor
                ext.hdr['BUNIT'] = final_units

            # Timestamp and update the filename
            gt.mark_history(ad, primname=self.myself(), keyword=timestamp_key)
            ad.update_filename(suffix=sfx, strip=True)

        return adinputs

    def linearizeSpectra(self, adinputs=None, **params):
        """
        Transforms 1D spectra so that the relationship between the pixel
        location and wavelength is linear. This primitive calls
        resampleToCommonFrame to do the actual resampling.

        Parameters
        ----------
        adinputs : list of :class:`~astrodata.AstroData`
            Wavelength calibrated 1D spectra.

        suffix : str
            Suffix to be added to output files.
        w1 : float
            Wavelength of first pixel (nm). See Notes below.
        w2 : float
            Wavelength of last pixel (nm). See Notes below.
        dw : float
            Dispersion (nm/pixel). See Notes below.
        npix : int
            Number of pixels in output spectrum. See Notes below.
        conserve : bool
            Conserve flux (rather than interpolate)?
        order : int
            order of interpolation during the resampling

        Notes
        -----
        Exactly 0 or 3 of (w1, w2, dw, npix) must be specified.

        Returns
        -------
        list of :class:`~astrodata.AstroData`
            Linearized 1D spectra.
        """
        log = self.log
        log.debug(gt.log_message("primitive", self.myself(), "starting"))
        timestamp_key = self.timestamp_keys[self.myself()]
        sfx = params["suffix"]
        w1 = params["w1"]
        w2 = params["w2"]
        dw = params["dw"]
        npix = params["npix"]
        conserve = params["conserve"]
        order = params["order"]

        # There are either 1 or 4 Nones, due to validation
        nones = [w1, w2, dw, npix].count(None)
        if nones == 1:
            # Work out the missing variable from the others
            if npix is None:
                npix = int(np.ceil((w2 - w1) / dw)) + 1
                w2 = w1 + (npix - 1) * dw
            elif w1 is None:
                w1 = w2 - (npix - 1) * dw
            elif w2 is None:
                w2 = w1 + (npix - 1) * dw
            else:
                dw = (w2 - w1) / (npix - 1)

        # We send the ADs through one-by-one so there's no attempt to
        # align them in the spatial direction
        adoutputs = []
        for ad in adinputs:
            ad_out = self.resampleToCommonFrame([ad], suffix=sfx, w1=w1, w2=w2, npix=npix,
                                                conserve=conserve, order=order,
                                                trim_data=False)[0]
            gt.mark_history(ad_out, primname=self.myself(), keyword=timestamp_key)
            adoutputs.append(ad_out)

        return adoutputs

    def normalizeFlat(self, adinputs=None, **params):
        """
        This primitive normalizes a spectroscopic flatfield, by fitting
        a cubic spline along the dispersion direction of an averaged
        combination of rows/columns (by default, in the center of the
        spatial direction). Each row/column is then divided by this spline.

        For multi-extension AstroData objects of MOS or XD, each extension
        is treated separately. For other multi-extension data,
        mosaicDetectors() is called to produce a single extension, and the
        spline fitting is performed with variable scaling parameters for
        each detector (identified within the mosaic from groups of DQ.no_data
        pixels). The spline fit is calculated in the mosaicked frame but it
        is evaluated for each pixel in each unmosaicked detector, so that
        the resultant flatfield always has the same format (i.e., number of
        extensions and their shape) as the input frame.

        Parameters
        ----------
        suffix : str/None
            suffix to be added to output files
        center : int/None
            central row/column for 1D extraction (None => use middle)
        nsum : int
            number of rows/columns around center to combine
        function : str
            type of function to fit (splineN or polynomial types)
        order : int
            Order of the spline fit to be performed
        lsigma : float/None
            lower rejection limit in standard deviations
        hsigma : float/None
            upper rejection limit in standard deviations
        niter : int
            maximum number of rejection iterations
        grow : float/False
            growth radius for rejected pixels
        """
        log = self.log
        log.debug(gt.log_message("primitive", self.myself(), "starting"))
        timestamp_key = self.timestamp_keys[self.myself()]
        sfx = params["suffix"]
        center = params["center"]
        nsum = params["nsum"]
        fit1d_params = fit_1D.translate_params(params)

        for ad in adinputs:
            # Don't mosaic if the multiple extensions are because the
            # data are MOS or cross-dispersed
            if len(ad) > 1 and not ({'MOS', 'XD'} & ad.tags):
                # Store original gWCS because we're modifying it
                orig_wcs = [ext.wcs for ext in ad]
                geotable = import_module('.geometry_conf', self.inst_lookups)
                transform.add_mosaic_wcs(ad, geotable)
                admos = transform.resample_from_wcs(ad, "mosaic", attributes=None,
                                                    order=3, process_objcat=False)
                mosaicked = True
            else:
                admos = ad
                mosaicked = False

            # This will loop over MOS slits or XD orders
            for ext in admos:
                dispaxis = 2 - ext.dispersion_axis()  # python sense
                direction = "row" if dispaxis == 1 else "column"

                data, mask, variance, extract_slice = _average_along_slit(ext, center=center, nsum=nsum)
                log.stdinfo("Extracting 1D spectrum from {}s {} to {}".
                            format(direction, extract_slice.start + 1, extract_slice.stop))
                mask |= (DQ.no_data * (variance == 0))  # Ignore var=0 points
                slices = _ezclump((mask & (DQ.no_data | DQ.unilluminated)) == 0)

                masked_data = np.ma.masked_array(data, mask=mask)
                weights = np.sqrt(np.where(variance > 0, 1. / variance, 0.))
                pixels = np.arange(len(masked_data))

                # We're only going to do CCD-to-CCD normalization if we've
                # done the mosaicking in this primitive; if not, we assume
                # the user has already taken care of it (if it's required).
                nslices = len(slices)
                if nslices > 1 and mosaicked:
                    coeffs = np.ones((nslices - 1,))
                    boundaries = list(slice_.stop for slice_ in slices[:-1])
                    result = optimize.minimize(QESpline, coeffs, args=(pixels, masked_data,
                                                                       weights, boundaries,
                                                                       fit1d_params["order"]),
                                               tol=1e-7, method='Nelder-Mead')
                    if not result.success:
                        log.warning(f"Problem with spline fitting: {result.message}")

                    # Rescale coefficients so centre-left CCD is unscaled
                    coeffs = np.insert(result.x, 0, [1])
                    coeffs /= coeffs[len(coeffs) // 2]
                    for coeff, slice_ in zip(coeffs, slices):
                        masked_data[slice_] *= coeff
                        weights[slice_] /= coeff
                    log.stdinfo("QE scaling factors: " +
                                " ".join("{:6.4f}".format(coeff) for coeff in coeffs))
                fit1d = fit_1D(masked_data, points=None, weights=weights,
                               **fit1d_params)

                if not mosaicked:
                    flat_data = np.tile(fit1d.evaluate(), (ext.shape[1-dispaxis], 1))
                    ext.divide(_transpose_if_needed(flat_data, transpose=(dispaxis==0))[0])

            # If we've mosaicked, there's only one extension
            # We forward transform the input pixels, take the transformed
            # coordinate along the dispersion direction, and evaluate the
            # spline there.
            if mosaicked:
                origin = admos.nddata[0].meta.pop('transform')['origin']
                origin_shift = reduce(Model.__and__, [models.Shift(-s) for s in origin[::-1]])
                for ext, wcs in zip(ad, orig_wcs):
                    t = ext.wcs.get_transform(ext.wcs.input_frame, "mosaic") | origin_shift
                    geomap = transform.GeoMap(t, ext.shape, inverse=True)
                    flat_data = fit1d.evaluate(geomap.coords[dispaxis])
                    ext.divide(flat_data)
                    ext.wcs = wcs

            # Timestamp and update the filename
            gt.mark_history(ad, primname=self.myself(), keyword=timestamp_key)
            ad.update_filename(suffix=sfx, strip=True)

        return adinputs

    def resampleToCommonFrame(self, adinputs=None, **params):
        """
        Resample 1D or 2D spectra on a common frame, and optionally transform
        them so that the relationship between them and their respective
        wavelength calibration is linear.

        Parameters
        ----------
        adinputs : list of :class:`~astrodata.AstroData`
            Wavelength calibrated 1D or 2D spectra.
        suffix : str
            Suffix to be added to output files.
        w1 : float
            Wavelength of first pixel (nm). See Notes below.
        w2 : float
            Wavelength of last pixel (nm). See Notes below.
        dw : float
            Dispersion (nm/pixel). See Notes below.
        npix : int
            Number of pixels in output spectrum. See Notes below.
        conserve : bool
            Conserve flux (rather than interpolate)?
        order : int
            order of interpolation during the resampling
        trim_data : bool
            Trim spectra to size of reference spectra?
        force_linear : bool
            Force a linear output wavelength solution?

        Notes
        -----
        If ``w1`` or ``w2`` are not specified, they are computed from the
        individual spectra: if ``trim_data`` is True, this is the intersection
        of the spectra ranges, otherwise this is the union of all ranges,

        If ``dw`` or ``npix`` are specified, the spectra are linearized.

        Returns
        -------
        list of :class:`~astrodata.AstroData`
            Linearized 1D spectra.
        """
        log = self.log
        log.debug(gt.log_message("primitive", self.myself(), "starting"))
        timestamp_key = self.timestamp_keys[self.myself()]
        suffix = params["suffix"]
        w1 = params["w1"]
        w2 = params["w2"]
        dw = params["dw"]
        npix = params["npix"]
        conserve = params["conserve"]
        trim_data = params["trim_data"]
        force_linear = params["force_linear"]

        # Check that all ad objects are either 1D or 2D
        ndim = {len(ext.shape) for ad in adinputs for ext in ad}
        if len(ndim) != 1:
            raise ValueError('inputs must have the same dimension')
        ndim = ndim.pop()

        # For the 2D case check that all ad objects have only 1 extension
        if ndim > 1:
            adjust_key = self.timestamp_keys['adjustWCSToReference']
            if len(adinputs) > 1 and not all(adjust_key in ad.phu
                                             for ad in adinputs):
                log.warning("2D spectral images should be processed by "
                            "adjustWCSToReference if accurate spatial "
                            "alignment is required.")
            if not all(len(ad) == 1 for ad in adinputs):
                raise ValueError('inputs must have only 1 extension')
            # Store these values for later!
            refad = adinputs[0]
            ref_coords = (refad.central_wavelength(asNanometers=True),
                          refad.target_ra(), refad.target_dec())
            ref_pixels = refad[0].wcs.backward_transform(*ref_coords)

        # If only one variable is missing we compute it from the others
        nparams = sum(x is not None for x in (w1, w2, dw, npix))
        if nparams == 3:
            if npix is None:
                npix = int(np.ceil((w2 - w1) / dw)) + 1
                w2 = w1 + (npix - 1) * dw
            elif w1 is None:
                w1 = w2 - (npix - 1) * dw
            elif w2 is None:
                w2 = w1 + (npix - 1) * dw
            else:
                dw = (w2 - w1) / (npix - 1)

        # Gather information from all the spectra (Chebyshev1D model,
        # w1, w2, dw, npix), and compute the final bounds (w1out, w2out)
        # if there are not provided
        info = []
        w1out, w2out, dwout, npixout = w1, w2, dw, npix
        for ad in adinputs:
            adinfo = []
            for ext in ad:
                try:
                    model_info = _extract_model_info(ext)
                except ValueError:
                    raise ValueError("Cannot determine wavelength solution "
                                     f"for {ad.filename} extension {ext.id}.")
                adinfo.append(model_info)

                if w1 is None:
                    if w1out is None:
                        w1out = model_info['w1']
                    elif trim_data:
                        w1out = max(w1out, model_info['w1'])
                    else:
                        w1out = min(w1out, model_info['w1'])

                if w2 is None:
                    if w2out is None:
                        w2out = model_info['w2']
                    elif trim_data:
                        w2out = min(w2out, model_info['w2'])
                    else:
                        w2out = max(w2out, model_info['w2'])
            info.append(adinfo)

        if trim_data:
            if w1 is None:
                w1out = info[0][0]['w1']
            if w2 is None:
                w2out = info[0][0]['w2']
            if w1 is None or w2 is None:
                log.fullinfo("Trimming data to size of reference spectra")

        # linearize spectra only if the grid parameters are specified
        linearize = force_linear or npix is not None or dw is not None
        if linearize:
            if npixout is None and dwout is None:
                # if both are missing, use the reference spectrum
                dwout = info[0][0]['dw']

            if npixout is None:
                npixout = int(np.ceil((w2out - w1out) / dwout)) + 1
            elif dwout is None:
                dwout = (w2out - w1out) / (npixout - 1)

        if linearize:
            new_wave_model = models.Scale(dwout) | models.Shift(w1out)
        else:
            # compute the inverse model needed to go to the reference
            # spectrum grid. Due to imperfections in the Chebyshev inverse
            # we check whether the wavelength limits are the same as the
            # reference spectrum.
            wave_model_ref = info[0][0]['wave_model'].copy()
            wave_model_ref.name = None
            limits = wave_model_ref.inverse([w1out, w2out])
            if info[0][0]['w1'] == w1out:
                limits[0] = round(limits[0])
            if info[0][0]['w2'] == w2out:
                limits[1] = round(limits[1])
            pixel_shift = int(np.ceil(limits.min()))
            new_wave_model = models.Shift(pixel_shift) | wave_model_ref
            if info[0][0]['w2'] == w2out:
                npixout = info[0][0]['npix']
            else:
               npixout = int(np.floor(new_wave_model.inverse([w1out, w2out]).max()) + 1)
            dwout = (w2out - w1out) / (npixout - 1)

        new_wave_model.name = 'WAVE'
        if ndim == 1:
            new_wcs_model = new_wave_model
        else:
            new_wcs_model = refad[0].wcs.forward_transform.replace_submodel('WAVE', new_wave_model)

        adoutputs = []
        for i, ad in enumerate(adinputs):
            flux_calibrated = self.timestamp_keys["fluxCalibrate"] in ad.phu

            for iext, ext in enumerate(ad):
                wave_model = info[i][iext]['wave_model']
                extn = f"{ad.filename} extension {ext.id}"
                wave_resample = wave_model | new_wave_model.inverse
                # TODO: This shouldn't really be needed, but it is
                wave_resample.inverse = new_wave_model | wave_model.inverse

                # Avoid performing a Cheb and its imperfect inverse
                if not linearize and new_wave_model[1:] == wave_model:
                    wave_resample = models.Shift(-pixel_shift)

                if ndim == 1:
                    dispaxis = 0
                    resampling_model = wave_resample
                else:
                    pixels = ext.wcs.backward_transform(*ref_coords)
                    dispaxis = 2 - ext.dispersion_axis()  # python sense
                    slit_offset = models.Shift(ref_pixels[dispaxis] - pixels[dispaxis])
                    if dispaxis == 0:
                        resampling_model = slit_offset & wave_resample
                    else:
                        resampling_model = wave_resample & slit_offset

                this_conserve = conserve_or_interpolate(ext, user_conserve=conserve,
                                        flux_calibrated=flux_calibrated, log=log)

                if i == 0 and not linearize:
                    log.fullinfo(f"{ad.filename}: No interpolation")
                msg = "Resampling"
                if linearize:
                    msg += " and linearizing"
                log.stdinfo("{} {}: w1={:.3f} w2={:.3f} dw={:.3f} npix={}"
                            .format(msg, extn, w1out, w2out, dwout, npixout))

                # If we resample to a coarser pixel scale, we may
                # interpolate over features. We avoid this by subsampling
                # back to the original pixel scale (approximately).
                input_dw = info[i][iext]['dw']
                subsample = int(np.ceil(abs(dwout / input_dw) - 0.1))
                attributes = [attr for attr in ('data', 'mask', 'variance')
                              if getattr(ext, attr) is not None]

                ext.wcs = gWCS([(ext.wcs.input_frame, resampling_model),
                                (cf.Frame2D(name='resampled'), new_wcs_model),
                                (ext.wcs.output_frame, None)])

                origin = (0,) * ndim
                output_shape = list(ext.shape)
                output_shape[dispaxis] = npixout
                new_ext = transform.resample_from_wcs(ext, 'resampled', subsample=subsample,
                                                      attributes=attributes, conserve=this_conserve,
                                                      origin=origin, output_shape=output_shape)
                if iext == 0:
                    ad_out = new_ext
                else:
                    ad_out.append(new_ext[0])
                #if ndim == 2:
                #    try:
                #        offset = slit_offset.offset.value
                #        ext.APERTURE['c0'] += offset
                #        log.fullinfo("Shifting aperture locations by {:.2f} "
                #                     "pixels".format(offset))
                #    except AttributeError:
                #        pass

            # Timestamp and update the filename
            gt.mark_history(ad_out, primname=self.myself(), keyword=timestamp_key)
            ad_out.update_filename(suffix=suffix, strip=True)
            adoutputs.append(ad_out)

        return adoutputs

    def skyCorrectFromSlit(self, adinputs=None, **params):
        """
        Performs row-by-row/column-by-column sky subtraction of 2D spectra.

        For that, it fits the sky contribution along each row/column
        perpendicular to the dispersion axis and builds a mask of rejected
        pixels during the fitting process. It also adds any apertures defined
        in the APERTURE table to this mask if it exists.

        This primitive should be called on data free of distortion.

        Parameters
        ----------
        adinputs : list of :class:`~astrodata.AstroData`
            2D science spectra loaded as :class:`~astrodata.AstroData` objects.
        suffix : str or None
            Suffix to be added to output files.
        regions : str or None
            Sample region(s) to fit along rows/columns parallel to the slit,
            as a comma-separated list of pixel ranges. Any pixels outside these
            ranges (and/or included in the source aperture table) will be
            ignored when fitting each row or column.
        function : {'splineN', 'legendre', 'chebyshev', 'polynomial'}, optional
            Type of function/model to be used for fitting rows or columns
            perpendicular to the dispersion axis (default 'spline3', a cubic
            spline). For spline fits, N may be 1-5 (linear to quintic).
        order : int or None
            Order of fit to each row/column. For spline fits, this
            is the number of spline pieces; if `None`, as many pieces will be
            used as are required to get chi^2=1, otherwise the specified number
            will be reduced in proportion to the ratio of good pixels to total
            pixels in each row/column. If there are fewer than 4 good pixels in
            a given row/column, the fit will be performed using every pixel.
            For polynomial fitting functions, ``order`` is the polynomial degree
        lsigma, hsigma : float
            Lower and upper pixel rejection limits for fitting, in standard
            deviations from the fit
        niter : int
            Maximum number of fitting iterations
        grow : float or False, optional
            Masking growth radius (in pixels) for each statistically-rejected pixel
        aperture_growth : float
            Masking growth radius (in pixels) for each aperture
        debug_plot : bool
            Show diagnostic plots?

        Returns
        -------
        adinputs : list of :class:`~astrodata.AstroData`
            Sky subtractd 2D spectral images.

        See Also
        --------
        :meth:`~geminidr.core.primitives_spect.Spect.determineDistortion`,
        :meth:`~geminidr.core.primitives_spect.Spect.distortionCorrect`,
        :meth:`~geminidr.core.primitives_spect.Spect.findSourceApertures`,
        """
        log = self.log
        log.debug(gt.log_message("primitive", self.myself(), "starting"))
        timestamp_key = self.timestamp_keys[self.myself()]
        sfx = params["suffix"]
        apgrow = params["aperture_growth"]
        debug_plot = params["debug_plot"]
        fit1d_params = fit_1D.translate_params(params)

        for ad in adinputs:
            if self.timestamp_keys['distortionCorrect'] not in ad.phu:
                log.warning(f"{ad.filename} has not been distortion corrected."
                            " Sky subtraction is likely to be poor.")

            for ext in ad:
                axis = ext.dispersion_axis() - 1  # python sense

                # We want to mask pixels in apertures in addition to the mask.
                # Should we also leave DQ.cosmic_ray (because sky lines can get
                # flagged as CRs) and/or DQ.overlap unmasked here?
                sky_mask = (np.zeros_like(ext.data, dtype=DQ.datatype)
                            if ext.mask is None else
                            ext.mask.copy() & DQ.not_signal)

                # If there's an aperture table, go through it row by row,
                # masking the pixels
                try:
                    aptable = ext.APERTURE
                except AttributeError:
                    pass
                else:
                    for row in aptable:
                        trace_model = am.table_to_model(row)
                        aperture = tracing.Aperture(trace_model,
                                                    aper_lower=row['aper_lower'],
                                                    aper_upper=row['aper_upper'])
                        sky_mask |= aperture.aperture_mask(ext, grow=apgrow)

                if debug_plot:
                    from astropy.visualization import simple_norm
                    fig, (ax1, ax2) = plt.subplots(1, 2, sharex=True,
                                                   sharey=True)
                    ax1.imshow(ext.data, cmap='gray',
                               norm=simple_norm(ext.data, max_percent=99))
                    ax2.imshow(sky_mask, cmap='gray', vmax=4)
                    plt.show()

                if ext.variance is None:
                    sky_weights = None
                else:
                    sky_weights = np.sqrt(at.divide0(1., ext.variance))

                # This would combine the specified mask with any existing mask,
                # but should we include some specific set of DQ codes here?
                sky = np.ma.masked_array(ext.data, mask=sky_mask)
                sky_model = fit_1D(sky, weights=sky_weights, **fit1d_params,
                                   axis=axis, plot=debug_plot).evaluate()
                ext.data -= sky_model

            # Timestamp and update the filename
            gt.mark_history(ad, primname=self.myself(), keyword=timestamp_key)
            ad.update_filename(suffix=sfx, strip=True)

        return adinputs

    def traceApertures(self, adinputs=None, **params):
        """
        Traces apertures listed in the `.APERTURE` table along the dispersion
        direction, and estimates the optimal extraction aperture size from the
        spatial profile of each source.

        This primitive is now designed to run on tiled and mosaicked data so
        normal long-slit spectra will be in a single extension. We keep the loop
        over extensions to allow the possibility of expanding it to cases where
        we have multiple extensions (e.g. Multi-Object Spectroscopy).

        Parameters
        ----------
        adinputs : list of :class:`~astrodata.AstroData`
            Science data as 2D spectral images with a `.APERTURE` table attached
            to one or more of its extensions.
        debug: bool, optional
            draw aperture traces on image display window? Default: False
        interactive: bool, optional
            Run primitive interactively? Default: False
        max_missed : int, optional
            Maximum number of interactions without finding line before line is
            considered lost forever. Default: 5
        max_shift : float, optional
            Maximum perpendicular shift (in pixels) from pixel to pixel.
            Default: 0.05
        nsum : int, optional
            Number of rows/columns to combine at each step. Default: 10
        order : int, optional
            Fitting order along spectrum. Default: 2
        step : int, optional
            Step size for sampling along dispersion direction. Default: 10
        suffix : str, optional
            Suffix to be added to output files. Default: "_aperturesTraced".

        Returns
        -------
        list of :class:`~astrodata.AstroData`
            Science data as 2D spectral images with the `.APERTURE` the updated
            to contain its upper and lower limits.

        See Also
        --------
        :meth:`~geminidr.core.primitives_spect.Spect.findSourceApertures`

        """

        # Setup log
        log = self.log
        log.debug(gt.log_message("primitive", self.myself(), "starting"))
        timestamp_key = self.timestamp_keys[self.myself()]

        # Parse parameters
        debug = params["debug"]
        interactive = params["interactive"]
        max_missed = params["max_missed"]
        max_shift = params["max_shift"]
        nsum = params["nsum"]
        sfx = params["suffix"]
        step = params["step"]

        fit1d_params = fit_1D.translate_params(
            {**params, "function": "chebyshev"})

        # order is pulled out for the non-interactive version
        order = None
        if not interactive:
            # pop "order" seeing we may need to call fit_1D with a
            #  different value for the non-interactive version
            order = fit1d_params.pop("order")

        # Main Loop
        for ad in adinputs:
            for ext in ad:

                # Verify inputs
                try:
                    aptable = ext.APERTURE
                    locations = aptable['c0'].data
                except (AttributeError, KeyError):
                    log.warning("Could not find aperture locations in "
                                f"{ad.filename} extension {ext.id} - continuing")
                    continue

                if debug:
                    self.viewer.display_image(ext, wcs=False)
                    self.viewer.width = 2
                    self.viewer.color = "blue"

                if interactive:
                    # Pass the primitive configuration to the interactive object.
                    _config = self.params[self.myself()]
                    _config.update(**params)
                    ext.APERTURE = interactive_trace_apertures(
                        ext, _config, fit1d_params)

                else:
                    dispaxis = 2 - ext.dispersion_axis()  # python sense
                    all_aperture_tables = []

                    # For efficiency, we would like to trace all sources
                    #  simultaneously (like we do with arc lines), but we need
                    #  to start somewhere the source is bright enough, and there
                    #  may not be a single location where that is true for all
                    #  sources
                    for i, loc in enumerate(locations):
                        c0 = int(loc + 0.5)
                        spectrum = ext.data[c0] if dispaxis == 1 else ext.data[:, c0]
                        start = np.argmax(at.boxcar(spectrum, size=3))

                        # The coordinates are always returned as (x-coords, y-coords)
                        ref_coords, in_coords = tracing.trace_lines(ext, axis=dispaxis,
                                                                    start=start, initial=[loc],
                                                                    rwidth=None, cwidth=5, step=step,
                                                                    nsum=nsum, max_missed=max_missed,
                                                                    initial_tolerance=None,
                                                                    max_shift=max_shift,
                                                                    viewer=self.viewer if debug else None)
                        if i:
                            all_ref_coords = np.concatenate((all_ref_coords, ref_coords), axis=1)
                            all_in_coords = np.concatenate((all_in_coords, in_coords), axis=1)
                        else:
                            all_ref_coords = ref_coords
                            all_in_coords = in_coords

                    spectral_coords = np.arange(0, ext.shape[dispaxis], step)

                    for aperture in aptable:
                        location = aperture['c0']
                        # Funky stuff to extract the traced coords associated with
                        # each aperture (there's just a big list of all the coords
                        # from all the apertures) and sort them by coordinate
                        # along the spectrum
                        coords = np.array([list(c1) + list(c2)
                                           for c1, c2 in zip(all_ref_coords.T, all_in_coords.T)
                                           if c1[dispaxis] == location])
                        values = np.array(sorted(coords, key=lambda c: c[1 - dispaxis])).T
                        ref_coords, in_coords = values[:2], values[2:]

                        # log aperture
                        min_value = in_coords[1 - dispaxis].min()
                        max_value = in_coords[1 - dispaxis].max()
                        log.debug(f"Aperture at {c0:.1f} traced from {min_value} "
                                  f"to {max_value}")

                        # Find model to transform actual (x,y) locations to the
                        # value of the reference pixel along the dispersion axis
                        try:
                            _fit_1d = fit_1D(
                                in_coords[dispaxis],
                                domain=[0, ext.shape[dispaxis] - 1],
                                order=order,
                                points=in_coords[1 - dispaxis],
                                **fit1d_params)


<<<<<<< HEAD
=======
                self.viewer.color = "blue"
                spectral_coords = np.arange(0, ext.shape[dispaxis], step)
                all_tables = []
                for aperture in aptable:
                    location = aperture['c0']
                    # Funky stuff to extract the traced coords associated with
                    # each aperture (there's just a big list of all the coords
                    # from all the apertures) and sort them by coordinate
                    # along the spectrum
                    coords = np.array([list(c1) + list(c2)
                                       for c1, c2 in zip(all_ref_coords.T, all_in_coords.T)
                                       if c1[dispaxis] == location])
                    values = np.array(sorted(coords, key=lambda c: c[1 - dispaxis])).T
                    ref_coords, in_coords = values[:2], values[2:]
                    min_value = in_coords[1 - dispaxis].min()
                    max_value = in_coords[1 - dispaxis].max()
                    log.debug(f"Aperture at {c0:.1f} traced from {min_value} "
                              f"to {max_value}")

                    # Find model to transform actual (x,y) locations to the
                    # value of the reference pixel along the dispersion axis
                    try:
                        fit1d = fit_1D(in_coords[dispaxis], points=in_coords[1 - dispaxis],
                                       domain=[0, ext.shape[dispaxis] - 1],
                                       order=order, **fit1d_params)
                    except (IndexError, np.linalg.linalg.LinAlgError):
>>>>>>> d7fc7200
                        # This hides a multitude of sins, including no points
                        # returned by the trace, or insufficient points to
                        # constrain fit. We call fit1d with dummy points to
                        # ensure we get the same type of result as if it had
                        # been successful.
                        except (IndexError, np.linalg.linalg.LinAlgError):
                            log.warning(
                                f"Unable to trace aperture {aperture['number']}")

<<<<<<< HEAD
                            _fit_1d = fit_1D(
                                np.full_like(spectral_coords, c0),
                                domain=[0, ext.shape[dispaxis] - 1],
                                order=0,
                                points=spectral_coords,
                                **fit1d_params)
=======
                    # Recalculate aperture limits after rectification
                    apcoords = fit1d.evaluate(np.arange(ext.shape[dispaxis]))
                    this_aptable["aper_lower"] = aperture["aper_lower"]  #+ (location - apcoords.min())
                    this_aptable["aper_upper"] = aperture["aper_upper"]  #- (apcoords.max() - location)
                    all_tables.append(this_aptable)
>>>>>>> d7fc7200

                        else:
                            if debug:
                                plot_coords = np.array(
                                    [spectral_coords,
                                     _fit_1d.evaluate(spectral_coords)]).T
                                self.viewer.polygon(plot_coords, closed=False,
                                                    xfirst=(dispaxis == 1), origin=0)

                        this_aptable = am.model_to_table(_fit_1d.model)

                        # Recalculate aperture limits after rectification
                        apcoords = _fit_1d.evaluate(np.arange(ext.shape[dispaxis]))
                        this_aptable["aper_lower"] = \
                            aperture["aper_lower"] #+ (location - apcoords.min())
                        this_aptable["aper_upper"] = \
                            aperture["aper_upper"] # - (apcoords.max() - location)
                        all_aperture_tables.append(this_aptable)

                    ext.APERTURE = vstack(all_aperture_tables,
                                          metadata_conflicts="silent")

            # Timestamp and update the filename
            gt.mark_history(ad, primname=self.myself(), keyword=timestamp_key)
            ad.update_filename(suffix=sfx, strip=True)
        return adinputs

    def write1DSpectra(self, adinputs=None, **params):
        """
        Write 1D spectra to files listing the wavelength and data (and
        optionally variance and mask) in one of a range of possible formats.

        Parameters
        ----------
        adinputs : list of :class:`~astrodata.AstroData`
            Science data as 2D spectral images.
        format : str
            format for writing output files
        header : bool
            write FITS header before data values?
        extension : str
            extension to be used in output filenames
        apertures : str
            comma-separated list of aperture numbers to write
        dq : bool
            write DQ (mask) plane?
        var : bool
            write VAR (variance) plane?
        overwrite : bool
            overwrite existing files?

        Returns
        -------
        list of :class:`~astrodata.AstroData`
            The unmodified input files.
        """
        # dict of {format parameter: (Table format, file suffix)}
        log = self.log
        log.debug(gt.log_message("primitive", self.myself(), "starting"))
        fmt = params["format"]
        header = params["header"]
        extension = params["extension"]
        apertures = params["apertures"]
        if apertures:
            these_apertures = [int(x) for x in str(apertures).split(",")]
        write_dq = params["dq"]
        write_var = params["var"]
        overwrite = params["overwrite"]

        for ad in adinputs:
            aperture_map = dict(zip(range(len(ad)), ad.hdr.get("APERTURE")))
            if apertures is None:
                these_apertures = sorted(list(aperture_map.values()))
            for aperture in these_apertures:
                indices = [k for k, v in aperture_map.items() if v == aperture]
                if len(indices) > 2:
                    log.warning(f"{ad.filename} has more than one aperture "
                                f"numbered {aperture} - continuing")
                    continue
                elif not indices:
                    log.warning(f"{ad.filename} does not have an aperture "
                                f"numbered {aperture} - continuing")
                    continue

                ext = ad[indices.pop()]
                if ext.data.ndim != 1:
                    log.warning(f"{ad.filename} aperture {aperture} is not a "
                                "1D array - continuing")
                    continue

                data_unit = u.Unit(ext.hdr.get("BUNIT"))
                t = Table((ext.wcs(range(ext.data.size)), ext.data),
                          names=("wavelength", "data"),
                          units=(ext.wcs.output_frame.unit[0], str(data_unit)))
                if write_dq:
                    t.add_column(ext.mask, name="dq")
                if write_var:
                    t.add_column(ext.variance, name="variance")
                    t["variance"].unit = str(data_unit ** 2)
                    var_col = len(t.colnames)

                filename = (os.path.splitext(ad.filename)[0] +
                            f"_{aperture:03d}.{extension}")
                log.stdinfo(f"Writing {filename}")
                try:
                    if header:
                        with open(filename, "w" if overwrite else "x") as f:
                            for line in (repr(ext.phu) + repr(ext.hdr)).split("\n"):
                                if line != " " * len(line):
                                    f.write(f"# {line.strip()}\n")
                            t.write(f, format=fmt)
                    elif fmt == "fits":
                        # Table.write isn't happy with the unit 'electron'
                        with warnings.catch_warnings():
                            warnings.simplefilter("ignore", category=AstropyUserWarning)
                            thdu = fits.table_to_hdu(t)
                        if "TUNIT2" not in thdu.header:
                            thdu.header["TUNIT2"] = str(data_unit)
                        if write_var and f"TUNIT{var_col}" not in thdu.header:
                            thdu.header[f"TUNIT{var_col}"] = str(data_unit ** 2)
                        hlist = fits.HDUList([fits.PrimaryHDU(), thdu])
                        hlist.writeto(filename, overwrite=overwrite)
                    else:
                        t.write(filename, format=fmt, overwrite=overwrite)
                except OSError:
                    log.warning(f"{filename} already exists - cannot write")

        return adinputs

    def _read_and_convert_linelist(self, filename, w2=None, in_vacuo=False):
        """
        Reads a standard-format linelist and returns a list of wavelengths
        (in nm) and weights (if they are included in the file), converted to
        air or vacuum if needed.

        Parameters
        ----------
        filename : str
            name of file to read
        w2 : float
            longest wavelength of data; used to determine if the linelist is
            in Angstroms rather than nm (if it doesn't specify its units)
        in_vacuo : bool
            return vacuum wavelengths (rather than air)?

        Returns
        -------
        tuple : wavelengths (in nm), and weights/None
        """
        def identity(x):
            return x

        r = re.compile(".*\sunits\s+(.+)")
        units = None

        with open(filename, "r") as f:
            lines = f.readlines()

        converter = None
        while converter is None:
            try:
                next_line = lines.pop(0).strip()
            except IndexError:  # run out of lines
                raise OSError("AIR or VACUUM wavelengths not specified in "
                              f"{filename}")

            # We accept any case if there's a space before it, or require
            # all caps, to avoid matching stuff like "Blair & Brown (2010)"
            if " AIR" in next_line.upper() or "AIR" in next_line:
                converter = air_to_vac if in_vacuo else identity
            elif " VACUUM" in next_line.upper():
                converter = identity if in_vacuo else vac_to_air
            m = r.match(next_line)
            if m:
                try:
                    units = u.Unit(m.group(1))
                except ValueError:
                    pass

        wavelengths = np.genfromtxt(lines, usecols=[0])
        try:
            weights = np.genfromtxt(lines, usecols=[1])
        except ValueError:
            weights = None

        if units:
            wavelengths *= units
        elif w2 is not None and wavelengths.min() > w2:
            self.log.warning("Line list appears to be in Angstroms")
            wavelengths *= u.AA
        else:
            wavelengths *= u.nm
        # Return in nm
        return converter(wavelengths).to(u.nm).value, weights

    def _get_arc_linelist(self, ext, w1=None, w2=None, dw=None,
                          in_vacuo=False):
        """
        Returns a list of wavelengths of the arc reference lines used by the
        primitive `determineWavelengthSolution()`, if the user parameter
        `linelist=None` (i.e., the default list is requested).

        Parameters
        ----------
        ext : single-slice AD object
            Extension being calibrated (allows descriptors to be calculated).
        w1 : float
            Approximate shortest wavelength (nm).
        w2 : float
            Approximate longest wavelength (nm).
        dw : float
            Approximate dispersion (nm/pixel).
        output : str ["air" | "vacuum"]
            wavelength scale to get returned

        Returns
        -------
        array_like
            arc line wavelengths

        array_like or None
            arc line weights
        """
        lookup_dir = os.path.dirname(import_module('.__init__',
                                                   self.inst_lookups).__file__)
        filename = os.path.join(lookup_dir, 'linelist.dat')
        return self._read_and_convert_linelist(filename, w2=w2,
                                               in_vacuo=in_vacuo)

    def _get_spectrophotometry(self, filename):
        """
        Reads a file containing spectrophotometric data for a standard star
        and returns these data as a Table(), with unit information. We
        attempt to read a range of files and interpret them, either using
        metadata or guesswork. If there's no metadata, we assume that the
        first column is the wavelength, the second is the brightness data,
        there may then be additional columns with uncertainty information,
        and the width of the bandpass is always the last column.

        We ignore any uncertainty information because, for ground-based data,
        this will be swamped by limitations of the user's data.

        Parameters
        ----------
        filename: str
            name of file containing spectrophotometric data

        Returns
        -------
        Table:
            the spectrophotometric data, with columns 'WAVELENGTH',
            'WIDTH', and 'FLUX'

        Raises
        ------
        FileNotFoundError: if file does not exist
        InconsistentTableError: if the file can't be read as ASCII
        """
        log = self.log
        try:
            tbl = Table.read(filename)
        except IORegistryError:
            # Force ASCII
            tbl = Table.read(filename, format='ascii')

        # Create table, interpreting column names (or lack thereof)
        spec_table = Table()
        colnames = ('WAVELENGTH', 'WIDTH', 'MAGNITUDE')
        aliases = (('WAVE', 'LAMBDA', 'col1'),
                   ('FWHM', 'col3'),
                   ('MAG', 'ABMAG', 'FLUX', 'FLAM', 'FNU', 'col2', 'DATA'))

        for colname, alias in zip(colnames, aliases):
            for name in (colname,) + alias:
                if name in tbl.colnames:
                    spec_table[colname] = tbl[name]
                    orig_colname = name
                    break
            else:
                log.warning("Cannot find a column to convert to '{}' in "
                            "{}".format(colname.lower(), filename))

        # Now handle units
        for col in spec_table.itercols():
            try:
                unit = col.unit
            except AttributeError:
                unit = None
            if isinstance(unit, u.UnrecognizedUnit):
                # Try chopping off the trailing 's'
                try:
                    unit = u.Unit(re.sub(r's$', '', col.unit.name.lower()))
                except:
                    unit = None
            if unit is None:
                # No unit defined, make a guess
                if col.name == 'WAVELENGTH':
                    unit = u.AA if max(col.data) > 5000 else u.nm
                elif col.name == 'WIDTH':
                    unit = spec_table['WAVELENGTH'].unit
                else:
                    if orig_colname == 'FNU':
                        unit = u.Unit("erg cm-2 s-1 Hz-1")
                    elif orig_colname in ('FLAM', 'FLUX') or np.median(col.data) < 1:
                        unit = u.Unit("erg cm-2 s-1 AA-1")
                    else:
                        unit = u.mag
                col.unit = unit

            # We've created a column called "MAGNITUDE" but it might be a flux
            if col.name == 'MAGNITUDE':
                try:
                    unit.to(u.W / u.m ** 3, equivalencies=u.spectral_density(1. * u.m))
                except:
                    pass
                else:
                    col.name = 'FLUX'

        # If we don't have a flux column, create one
        if not 'FLUX' in spec_table.colnames:
            # Use ".data" here to avoid "mag" being in the unit
            spec_table['FLUX'] = (10 ** (-0.4 * (spec_table['MAGNITUDE'].data + 48.6))
                                  * u.Unit("erg cm-2 s-1") / u.Hz)
        return spec_table

    def _perform_piecewise_fit(self, data, peaks, arc_lines, pixel_start, wave_start,
                               dw_start, kdsigma, order=3, min_lines_per_fit=15, k=1,
                               arc_weights=None, debug=False):
        """
        This function performs fits in multiple regions of the 1D arc spectrum.
        Given a starting location, a suitable fitting region is "grown" outwards
        until it has at least the specified number of both input and output
        coordinates to fit. A fit (usually linear, but quadratic if more than
        half the arra yis being used and the final fit is order >= 2) is made
        to this region and coordinate matches are found. The matches at the
        extreme ends are then used as the starts of subsequent fits, moving
        outwards until the edges of the data are reached.

        Parameters
        ----------
        data : array (1D)
            arc spectrum
        peaks : array-like
            pixel locations of detected arc lines
        arc_lines : array-like
            wavelengths of arc lines to be identified
        pixel_start : float
            pixel location from which to make initial regional fit
        wave_start : float
            wavelength that this pixel is believed to correspond to
        dw_start : float
            estimated dispersion per pixel
        kdsigma : float
            scale length for KDFitter (wavelength units)
        order : int
            order of Chebyshev fit providing complete solution
        min_lines_per_fit : int
            minimum number of peaks and arc lines needed to perform a regional fit
        k : int
            maximum number of arc lines to match each peak
        arc_weights : array-like/None
            weights of output coordinates
        debug : bool
            output additional debugging material?

        Returns
        -------
        array : index in arc_lines that each peak has been matched to (the
                value -1 means no match)
        """
        log = self.log
        matches = np.full((len(peaks),), -1, dtype=int)
        fits_to_do = [(pixel_start, wave_start, dw_start)]

        dc0 = 10
        match_radius = 2 * abs(dw_start)
        while fits_to_do:
            p0, c0, dw = fits_to_do.pop()
            if min(len(arc_lines), len(peaks)) <= min_lines_per_fit:
                p1 = p0
            else:
                p1 = 0
            npeaks = narc_lines = 0
            while (min(npeaks, narc_lines) < min_lines_per_fit and
                   not (p0 - p1 < 0 and p0 + p1 >= len(data))):
                p1 += 1
                i1 = bisect(peaks, p0 - p1)
                i2 = bisect(peaks, p0 + p1)
                npeaks = i2 - i1
                i1 = bisect(arc_lines, c0 - p1 * abs(dw))
                i2 = bisect(arc_lines, c0 + p1 * abs(dw))
                narc_lines = i2 - i1
            c1 = p1 * dw

            if p1 > 0.25 * len(data) and order >= 2:
                m_init = models.Chebyshev1D(2, c0=c0, c1=c1,
                                            domain=[p0 - p1, p0 + p1])
                m_init.c2.bounds = (-20, 20)
            else:
                m_init = models.Chebyshev1D(1, c0=c0, c1=c1,
                                            domain=[p0 - p1, p0 + p1])
            m_init.c0.bounds = (c0 - dc0, c0 + dc0)
            m_init.c1.bounds = (c1 - 0.05 * abs(c1), c1 + 0.05 * abs(c1))
            log.debug("-" * 60)
            log.debug("P0={:.2f} P1={:.2f} C0={:.4f}({:.4f}) C1={:.5f} "
                      "dw={:.5f}".format(p0, p1, c0, dc0, c1, dw))
            log.debug(f"{npeaks} peaks and {narc_lines} arc lines")

            # Need to set in_weights=None as there aren't many lines so
            # the fit could be swayed by a single very bright line
            m_this = _fit_region(m_init, peaks, arc_lines, kdsigma, data=data,
                                 in_weights=None, ref_weights=arc_weights,
                                 matches=matches, k=k, plot=debug)
            dw = 2 * m_this.c1 / np.diff(m_this.domain)[0]

            # Add new matches to the list
            new_matches = matching.match_sources(m_this(peaks), arc_lines, radius=match_radius)
            for i, (m, p) in enumerate(zip(new_matches, peaks)):
                if matches[i] == -1 and m > -1:
                    if p0 - p1 <= p <= p0 + p1:
                        # automatically removes old (bad) match
                        matches[i] = m
                        log.debug("    in={:10.4f}  ref={:10.4f}".format(p, arc_lines[m]))
            try:
                p_lo = peaks[matches > -1].min()
            except ValueError:
                log.debug("No matches at all")
            else:
                if p_lo < p0 <= pixel_start:
                    arc_line = arc_lines[matches[list(peaks).index(p_lo)]]
                    fits_to_do.append((p_lo, arc_line, dw))
                p_hi = peaks[matches > -1].max()
                if p_hi > p0 >= pixel_start:
                    arc_line = arc_lines[matches[list(peaks).index(p_hi)]]
                    fits_to_do.append((p_hi, arc_line, dw))
            dc0 = 5 * abs(dw)
        return matches


# -----------------------------------------------------------------------------
def _average_along_slit(ext, center=None, nsum=None):
    """
    Calculates the average of long the slit and its pixel-by-pixel variance.

    Parameters
    ----------
    ext : `AstroData` slice
        2D spectral image from which trace is to be extracted.

    center : float or None
        Center of averaging region (None => center of axis).

    nsum : int
        Number of rows/columns to combine

    Returns
    -------
    data : array_like
        Averaged data of the extracted region.

    mask : array_like
        Mask of the extracted region.

    variance : array_like
        Variance of the extracted region based on pixel-to-pixel variation.

    extract_slice : slice
        Slice object for extraction region.
    """
    slitaxis = ext.dispersion_axis() - 1
    npix = ext.data.shape[slitaxis]

    if nsum is None:
        nsum = npix
    if center is None:
        center = 0.5 * npix

    extract_slice = slice(max(0, int(center - 0.5 * nsum)),
                          min(npix, int(center + 0.5 * nsum)))
    data, mask, variance = _transpose_if_needed(ext.data, ext.mask, ext.variance,
                                                transpose=(slitaxis == 1),
                                                section=extract_slice)

    # Create 1D spectrum; pixel-to-pixel variation is a better indicator
    # of S/N than the VAR plane

    # FixMe: "variance=variance" breaks test_gmos_spect_ls_distortion_determine.
    #  Use "variance=None" to make them pass again.
    data, mask, variance = NDStacker.mean(data, mask=mask, variance=None)

    return data, mask, variance, extract_slice


def _transpose_if_needed(*args, transpose=False, section=slice(None)):
    """
    This function takes a list of arrays and returns them (or a section of them),
    either untouched, or transposed, according to the parameter.

    Parameters
    ----------
    args : sequence of arrays
        The input arrays.

    transpose : bool
        If True, return transposed versions.

    section : slice object
        Section of output data to return.

    Returns
    -------
    list of arrays
        The input arrays, or their transposed versions.
    """
    return list(None if arg is None
                else arg.T[section] if transpose else arg[section] for arg in args)


def _fit_region(m_init, peaks, arc_lines, kdsigma, in_weights=None,
                ref_weights=None, matches=None, k=1, plot=False, data=None):
    """
    This function fits a region of a 1D spectrum (delimited by the domain of
    the input Chebyshev model) using the KDTreeFitter. Only detected peaks
    and arc lines within this domain (and a small border to prevent mismatches
    when a feature is near the edge) are matched. An improved version of the
    input model is returned.

    Parameters
    ----------
    m_init : Model
        initial model desccribing the wavelength solution
    peaks : array-like
        pixel locations of detected arc lines
    arc_lines : array-like
        wavelengths of plausible arc lines
    kdsigma : float
        scale length for KDFitter (wavelength units)
    in_weights : array-like/None
        weights of input coordinates
    ref_weights : array-like/None
        weights of output coordinates
    matches : array, same length as peaks
        existing matches (each element points to an index in arc_lines)
    k : int
        maximum number of arc lines to match each peak
    plot : bool
        plot this fit for debugging purposes?
    data : array
        full 1D arc spectrum (only used if plot=True)

    Returns
    -------
    Model : improved model fit
    """
    p0 = np.mean(m_init.domain)
    p1 = 0.5 * np.diff(m_init.domain)[0]
    # We're only interested in fitting lines in this region
    new_in_weights = (abs(peaks - p0) <= 1.05 * p1).astype(float)
    if in_weights is not None:
        new_in_weights *= in_weights
    w0 = m_init.c0.value
    w1 = abs(m_init.c1.value)
    new_ref_weights = (abs(arc_lines - w0) <= 1.05 * w1).astype(float)
    if ref_weights is not None:
        new_ref_weights *= ref_weights
    new_ref_weights = ref_weights

    # Maybe consider two fits here, one with a large kdsigma, and then
    # one with a small one (perhaps the second could use weights)?
    fit_it = matching.KDTreeFitter(sigma=kdsigma, maxsig=10, k=k, method='differential_evolution')
    m_init.linear = False  # supress warning
    m_this = fit_it(m_init, peaks, arc_lines, in_weights=new_in_weights,
                    ref_weights=new_ref_weights, matches=matches, popsize=30, mutation=1.0)
    if plot:
        print(m_init.c0.value, m_init.c1.value, "->", m_this.c0.value, m_this.c1.value)
        plt.ioff()
        fig, ax = plt.subplots()
        w = m_this(np.arange(len(data)))
        dmax = np.max(data[max(0,int(p0-p1)):min(int(p0+p1),len(data)+1)])
        wpeaks = m_this(peaks)
        ax.plot(w, data / dmax, 'b-')
        for wp in wpeaks:
            ax.plot([wp, wp], [0, 2], 'r:')
        for wl in arc_lines:
            ax.plot([wl, wl], [0, 2], 'k-')
        ax.set_ylim(0, 1.05)
        ax.set_xlim(m_this(p0+p1) - 5, m_this(p0-p1) + 5)
        ax.plot(m_this([p0-p1,p0-p1]), [0,2], 'g-')
        ax.plot(m_this([p0+p1,p0+p1]), [0,2], 'g-')
        plt.show()
        plt.ion()
    m_this.linear = True
    return m_this


def _extract_model_info(ext):
    if len(ext.shape) == 1:
        dispaxis = 0
        wave_model = ext.wcs.forward_transform
    else:
        dispaxis = 2 - ext.dispersion_axis()
        wave_model = am.get_named_submodel(ext.wcs.forward_transform, 'WAVE')
    npix = ext.shape[dispaxis]
    limits = wave_model([0, npix])
    w1, w2 = min(limits), max(limits)
    dw = (w2 - w1) / (npix - 1)
    return {'wave_model': wave_model, 'w1': w1, 'w2': w2,
            'npix': npix, 'dw': dw}


def conserve_or_interpolate(ext, user_conserve=None, flux_calibrated=False,
                            log=None):
    """
    This helper function decides whether the data should undergo flux
    conservation (or data interpolation) based on its units and whether it
    has been flux calibrated, and compares this to what the user has asked
    for. It logs any concerns and returns what it considers to be the best
    decision.

    Parameters
    ----------
    ext : AstroData slice
        extension of interest
    user_conserve : bool/None
        user parameter for conservation of flux
    flux_calibrated : bool
        has this AstroData object gone through the fluxCalibrate primitive?
    log : logger

    Returns
    -------
    bool : whether or not to conserve the flux
    """
    ext_str = f"{ext.filename} extension {ext.id}"
    ext_unit = ext.hdr["BUNIT"]
    if ext_unit in (None, ""):
        if user_conserve is None:
            this_conserve = not flux_calibrated
            log.stdinfo(f"{ext_str} has no units but "
                        f"{'has' if flux_calibrated else 'has not'} been flux"
                        f" calibrated so setting conserve={this_conserve}")
        else:
            this_conserve = user_conserve
            if this_conserve == flux_calibrated:
                log.warning(f"{ext_str} {'has' if flux_calibrated else 'has not'}"
                            f"been flux calibrated but conserve={user_conserve}")
        return this_conserve

    ext_unit = u.Unit(ext_unit)
    # Test for units like flux density
    units_imply_conserve = True
    for unit1 in ("W", "photon", "electron", "adu"):
        for unit2 in ("m2", ""):
            try:
                ext_unit.to(u.Unit(f"{unit1} / ({unit2} nm)"),
                            equivalencies=u.spectral_density(1. * u.m))
            except u.UnitConversionError:
                pass
            else:
                units_imply_conserve = False
                break

    if flux_calibrated and units_imply_conserve:
        log.warning(f"Possible unit mismatch for {ext_str}. File has been "
                    f"flux calibrated but units are {ext_unit}")
    if user_conserve is None:
        this_conserve = units_imply_conserve
        log.stdinfo(f"Setting conserve={this_conserve} for {ext_str} since "
                    f"units are {ext_unit}")
    else:
        if user_conserve != units_imply_conserve:
            log.warning(f"conserve is set to {user_conserve} but the "
                        f"units of {ext_str} are {ext_unit}")
        this_conserve = user_conserve  # but do what we're told
    return this_conserve


def QESpline(coeffs, xpix, data, weights, boundaries, order):
    """
    Fits a cubic spline to data, allowing scaling renormalizations of
    contiguous subsets of the data.

    Parameters
    ----------
    coeffs : array_like
        Scaling factors for CCDs 2+.

    xpix : array
        Pixel numbers (in general, 0..N).

    data : masked_array
        Data to be fit.

    weights: array
        Fitting weights (inverse standard deviations).

    boundaries: tuple
        The last pixel coordinate on each CCD.

    order: int
        Order of spline to fit.

    Returns
    -------
    float
        Normalized chi^2 of the spline fit.
    """
    scaling = np.ones_like(data, dtype=np.float64)
    for coeff, boundary in zip(coeffs, boundaries):
        scaling[boundary:] = coeff
    scaled_data = scaling * data
    scaled_weights = 1. / scaling if weights is None else (weights / scaling).astype(np.float64)
    spline = am.UnivariateSplineWithOutlierRemoval(xpix, scaled_data,
                                                            order=order, w=scaled_weights, niter=1, grow=0)
    result = np.ma.masked_where(spline.mask, np.square((spline.data - scaled_data) *
                                                       scaled_weights)).sum() / (~spline.mask).sum()
    return result


def plot_arc_fit(data, peaks, arc_lines, arc_weights, model, title):
    fig, ax = plt.subplots()
    plt.rcParams.update({'font.size': 12})
    weights = np.full_like(arc_lines, 3) if arc_weights is None else arc_weights
    for line, wt in zip(arc_lines, weights):
        ax.plot([line, line], [0, 1], color='{}'.format(0.07 * (9 - wt)))
    for peak in model(peaks):
        ax.plot([peak, peak], [0, 1], 'r:')
    ax.plot(model(np.arange(len(data))), 0.98 * data / np.max(data), 'b-')
    limits = model([0, len(data)])
    ax.set_xlim(min(limits), max(limits))
    ax.set_ylim(0, 1)
    ax.set_xlabel("Wavelength (nm)")
    ax.set_ylabel("Relative intensity")
    ax.set_title(title)


def find_possible_central_wavelengths(data, arc_lines, peaks, c0, c1, kdsigma,
                                      weights=None):
    m_init = models.Chebyshev1D(degree=1, c0=c0, c1=c1,
                                domain=[0, len(data) - 1])
    m_init.c0.bounds = (c0 - 100, c0 + 100)
    m_init.c1.bounds = (c1 - 0.05 * abs(c1), c1 + 0.05 * abs(c1))
    fit_it = matching.KDTreeFitter(sigma=kdsigma, maxsig=5, k=1, method='differential_evolution')
    m_out = fit_it(m_init, peaks, arc_lines, in_weights=weights)
    c0_corr = get_center_from_correlation(data, arc_lines, peaks, 2, c0, c1)
    center_tol = 5
    centers = [c0]
    for c in (m_out.c0.value, c0_corr):
        if abs(c - c0) > center_tol:
            centers.append(c)
    return centers


def get_center_from_correlation(data, arc_lines, peaks, sigma, c0, c1):
    len_data = len(data)
    m = models.Chebyshev1D(degree=1, c0=c0, c1=c1, domain=[0, len_data-1])
    w = m(np.arange(len_data))
    fake_arc = np.zeros_like(w)
    fake_data = np.zeros_like(w)
    for p in m(peaks):
        fake_data += np.exp(-0.5*(w-p)*(w-p)/(sigma*sigma))
    for p in arc_lines:
        fake_arc += np.exp(-0.5*(w-p)*(w-p)/(sigma*sigma))
    p = correlate(fake_data, fake_arc, mode='full').argmax() - len_data + 1
    return c0 - 2 * p * c1/(len_data - 1)


def plot_cosmics(ext, crmask):
    from astropy.visualization import ZScaleInterval, imshow_norm

    fig, axes = plt.subplots(5, 1, figsize=(15, 5*2), sharex=True, sharey=True)
    imgs = (ext.data, ext.OBJFIT, ext.SKYFIT,
            ext.data - (ext.OBJFIT + ext.SKYFIT), crmask)
    titles = ('data', 'object fit', 'sky fit', 'residual', 'crmask')
    mask = ext.mask & (DQ.max ^ DQ.cosmic_ray)

    for ax, data, title in zip(axes, imgs, titles):
        if title != 'crmask':
            cmap = 'Greys_r'
            interval = ZScaleInterval()
            data = np.ma.array(data, mask=mask)
        else:
            cmap = 'Greys'
            interval = None

        cmap = copy(plt.get_cmap(cmap))
        cmap.set_bad('r')
        imshow_norm(data, ax=ax, origin='lower', interval=interval, cmap=cmap)
        ax.set_title(title)

    plt.show()<|MERGE_RESOLUTION|>--- conflicted
+++ resolved
@@ -110,16 +110,6 @@
         if {len(ad[0].shape) for ad in adinputs} != {2}:
             raise OSError("All inputs must be two dimensional")
 
-<<<<<<< HEAD
-        def stack_slit(ext):
-            dispaxis = 2 - ext.dispersion_axis()  # python sense
-            data = np.ma.array(ext.data, mask=None if ext.mask is None
-                               else (ext.mask > 0))
-            data = np.ma.masked_invalid(data)
-            return data.mean(axis=dispaxis)
-
-=======
->>>>>>> d7fc7200
         # Use first image in list as reference
         refad = adinputs[0]
         ref_sky_model = am.get_named_submodel(refad[0].wcs.forward_transform, 'SKY').copy()
@@ -367,7 +357,6 @@
                 spectrum = Spek1D(ext) / (exptime * u.s)
                 wave, zpt, zpt_err = [], [], []
 
-<<<<<<< HEAD
                 # Compute values that are counts / (exptime * flux_density * bandpass)
                 for w0, dw, fluxdens in zip(spec_table['WAVELENGTH'].quantity,
                                             spec_table['WIDTH'].quantity, spec_table['FLUX'].quantity):
@@ -435,52 +424,6 @@
                 all_fp_init = np.array([fit_1D.translate_params(params)] * len(all_exts))
 
                 # build config for interactive
-=======
-                    spectrum = Spek1D(ext) / (exptime * u.s)
-                    wave, zpt, zpt_err = [], [], []
-
-                    # Compute values in counts / (exptime * flux_density * bandpass)
-                    for w0, dw, fluxdens in zip(spec_table['WAVELENGTH'].quantity,
-                                                spec_table['WIDTH'].quantity,
-                                                spec_table['FLUX'].quantity):
-                        region = SpectralRegion(w0 - 0.5 * dw, w0 + 0.5 * dw)
-                        # We don't want a single bad pixel to ruin an entire
-                        # bandpass, so exclude pixels with the DQ.bad_pixel bit
-                        # set and assign them the average of the other pixels
-                        data, mask, variance = spectrum.signal(
-                            region, interpolate=DQ.bad_pixel)
-                        if mask == 0 and fluxdens > 0:
-                            # Regardless of whether FLUX column is f_nu or f_lambda
-                            flux = fluxdens.to(u.Unit('erg cm-2 s-1 nm-1'),
-                                               equivalencies=u.spectral_density(w0)) * dw.to(u.nm)
-                            if data > 0:
-                                wave.append(w0)
-                                # This is (counts/s) / (erg/cm^2/s), in magnitudes (like IRAF)
-                                zpt.append(u.Magnitude(flux / data))
-                                if variance is not None:
-                                    zpt_err.append(u.Magnitude(1 + np.sqrt(variance) / data))
-                    wave = array_from_list(wave, unit=u.nm)
-                    zpt = array_from_list(zpt)
-                    weights = 1./array_from_list(zpt_err) if zpt_err else None
-
-                    # Correct for atmospheric extinction. This correction makes
-                    # the real data brighter, so makes the zpt magnitude more +ve
-                    # (since "data" is in the denominator)
-                    if airmass0 and site is not None and airmass is not None:
-                        zpt += u.Magnitude(airmass *
-                                           extinct.extinction(wave, site=site))
-
-                    all_exts.append(ext)
-                    all_shapes.append(ext.shape[0])
-                    all_pixels.append(wave.value)
-                    all_masked_data.append(zpt.value)
-                    all_weights.append(weights)
-                    all_fp_init.append(fit_1D.translate_params(params))
-
-                    calculated = True
-
-                # ************************************************************
->>>>>>> d7fc7200
                 config = self.params[self.myself()]
                 config.update(**params)
 
@@ -1720,7 +1663,6 @@
                     locations, all_limits = interactive_find_source_apertures(
                         ext, **aper_params)
                 else:
-<<<<<<< HEAD
                     locations, all_limits, _, _ = tracing.find_apertures(
                         ext, **aper_params)
 
@@ -1731,37 +1673,6 @@
                     continue
                 locstr = ' '.join(['{:.1f}'.format(loc) for loc in locations])
                 log.stdinfo(f"Found sources at: {locstr}")
-=======
-                    # TODO: find_peaks might not be best considering we have no
-                    #   idea whether sources will be extended or not
-                    # We only use the lightly-smoothed profile to pinpoint
-                    # the peak positions
-                    widths = np.arange(3, 20)
-                    peaks_and_snrs = tracing.find_peaks(
-                        profile, widths, mask=prof_mask & DQ.not_signal,
-                        variance=1.0 if this_use_snr else None, reject_bad=False,
-                        min_snr=3, min_frac=0.2, pinpoint_index=0)
-
-                    if peaks_and_snrs.size == 0:
-                        log.warning("Found no sources")
-                        # Delete existing APERTURE table
-                        try:
-                            del ext.APERTURE
-                        except AttributeError:
-                            pass
-                        continue
-
-                    # Reverse-sort by SNR and return only the locations
-                    locations = np.array(sorted(peaks_and_snrs.T, key=lambda x: x[1],
-                                                reverse=True)[:max_apertures]).T[0]
-                    locstr = ' '.join(['{:.1f}'.format(loc) for loc in locations])
-                    log.stdinfo(f"Found sources at {direction}s: {locstr}")
-
-                    if np.isnan(profile[prof_mask==0]).any():
-                        log.warning("There are unmasked NaNs in the spatial profile")
-                    all_limits = tracing.get_limits(np.nan_to_num(profile), prof_mask, peaks=locations,
-                                                    threshold=threshold, method=sizing_method)
->>>>>>> d7fc7200
 
                 # This is a little convoluted because of the simplicity of the
                 # initial models, but we want to ensure that the APERTURE
@@ -2943,35 +2854,6 @@
                                 **fit1d_params)
 
 
-<<<<<<< HEAD
-=======
-                self.viewer.color = "blue"
-                spectral_coords = np.arange(0, ext.shape[dispaxis], step)
-                all_tables = []
-                for aperture in aptable:
-                    location = aperture['c0']
-                    # Funky stuff to extract the traced coords associated with
-                    # each aperture (there's just a big list of all the coords
-                    # from all the apertures) and sort them by coordinate
-                    # along the spectrum
-                    coords = np.array([list(c1) + list(c2)
-                                       for c1, c2 in zip(all_ref_coords.T, all_in_coords.T)
-                                       if c1[dispaxis] == location])
-                    values = np.array(sorted(coords, key=lambda c: c[1 - dispaxis])).T
-                    ref_coords, in_coords = values[:2], values[2:]
-                    min_value = in_coords[1 - dispaxis].min()
-                    max_value = in_coords[1 - dispaxis].max()
-                    log.debug(f"Aperture at {c0:.1f} traced from {min_value} "
-                              f"to {max_value}")
-
-                    # Find model to transform actual (x,y) locations to the
-                    # value of the reference pixel along the dispersion axis
-                    try:
-                        fit1d = fit_1D(in_coords[dispaxis], points=in_coords[1 - dispaxis],
-                                       domain=[0, ext.shape[dispaxis] - 1],
-                                       order=order, **fit1d_params)
-                    except (IndexError, np.linalg.linalg.LinAlgError):
->>>>>>> d7fc7200
                         # This hides a multitude of sins, including no points
                         # returned by the trace, or insufficient points to
                         # constrain fit. We call fit1d with dummy points to
@@ -2981,20 +2863,12 @@
                             log.warning(
                                 f"Unable to trace aperture {aperture['number']}")
 
-<<<<<<< HEAD
                             _fit_1d = fit_1D(
                                 np.full_like(spectral_coords, c0),
                                 domain=[0, ext.shape[dispaxis] - 1],
                                 order=0,
                                 points=spectral_coords,
                                 **fit1d_params)
-=======
-                    # Recalculate aperture limits after rectification
-                    apcoords = fit1d.evaluate(np.arange(ext.shape[dispaxis]))
-                    this_aptable["aper_lower"] = aperture["aper_lower"]  #+ (location - apcoords.min())
-                    this_aptable["aper_upper"] = aperture["aper_upper"]  #- (apcoords.max() - location)
-                    all_tables.append(this_aptable)
->>>>>>> d7fc7200
 
                         else:
                             if debug:

# Copyright(c) 2016-2020 Association of Universities for Research in Astronomy, Inc.
#
#
#                                                                  gemini_python
#
#                                                             primtives_spect.py
# ------------------------------------------------------------------------------
import os
import re
from importlib import import_module
import warnings

import numpy as np
from astropy import units as u
from astropy.io.registry import IORegistryError
from astropy.io.ascii.core import InconsistentTableError
from astropy.io.fits import Header
from astropy.modeling import models, fitting, Model
from astropy.stats import sigma_clip
from astropy.table import Table
from gwcs import coordinate_frames as cf
from gwcs.wcs import WCS as gWCS
from matplotlib import pyplot as plt
from numpy.ma.extras import _ezclump
from scipy import spatial, optimize
from scipy.interpolate import BSpline
from scipy.signal import correlate
from specutils import SpectralRegion
from functools import reduce
from itertools import product as cart_product
from bisect import bisect

import astrodata
import geminidr.interactive.server
from astrodata import NDAstroData
from geminidr import PrimitivesBASE
from geminidr.gemini.lookups import DQ_definitions as DQ, extinction_data as extinct
from gempy.gemini import gemini_tools as gt
from gempy.library import astromodels, matching, tracing
from gempy.library import transform
<<<<<<< HEAD
from gempy.library.astrotools import array_from_list
from gempy.library.astrotools import cartesian_regions_to_slices
=======
from gempy.library.astrotools import array_from_list, boxcar
from gempy.library.fitting import fit_1D
>>>>>>> 419f2abf
from gempy.library.nddops import NDStacker
from gempy.library.spectral import Spek1D
from gempy.library import tracing, astrotools as at
from recipe_system.utils.decorators import parameter_override
from . import parameters_spect

import matplotlib

from ..interactive.fit import fit1d
from ..interactive.fit.multispline import MultiSplineVisualizer

from ..interactive.server import interactive_fitter
from geminidr.interactive.fit.aperture import interactive_find_source_apertures
from geminidr.interactive.deprecated.chebyshev2d import interactive_chebyshev2d
from geminidr.interactive.deprecated.extractspectra import interactive_extract_spectra
from ..interactive.fit.spline import SplineVisualizer

matplotlib.rcParams.update({'figure.max_open_warning': 0})

# ------------------------------------------------------------------------------


@parameter_override
class Spect(PrimitivesBASE):
    """
    This is the class containing all of the pre-processing primitives
    for the `Spect` level of the type hierarchy tree.
    """
    tagset = {"GEMINI", "SPECT"}

    def __init__(self, adinputs, **kwargs):
        super().__init__(adinputs, **kwargs)
        self._param_update(parameters_spect)

    def adjustWCSToReference(self, adinputs=None, **params):
        """
        Compute offsets along the slit by cross-correlation, or use offset
        from the headers (QOFFSET). The computed offset is stored in the
        SLITOFF keyword.

        Parameters
        ----------
        adinputs : list of :class:`~astrodata.AstroData`
            Wavelength calibrated 1D or 2D spectra. Each extension must have a
            `.WAVECAL` table.
        suffix : str
            Suffix to be added to output files
        method : str ['correlation' | 'offsets']
            Method to use to compute offsets. 'correlation' uses a
            correlation of the slit profiles (the 2d images stacked
            on the dispersion axis), 'offsets' uses the QOFFSET keyword.
        tolerance : float
            Maximum distance from the header offset, for the correlation
            method (arcsec). If the correlation computed offset is too
            different from the header offset, then the latter is used.

        """
        log = self.log
        log.debug(gt.log_message("primitive", self.myself(), "starting"))
        timestamp_key = self.timestamp_keys[self.myself()]
        methods = (params["method"], params["fallback"])
        tolerance = params["tolerance"]

        if len(adinputs) <= 1:
            log.warning("No correction will be performed, since at least two "
                        "input images are required")
            return adinputs

        if not all(len(ad) == 1 for ad in adinputs):
            raise OSError("All input images must have only one extension")

        if {len(ad[0].shape) for ad in adinputs} != {2}:
            raise OSError("All inputs must be two dimensional")

        def stack_slit(ext):
            dispaxis = 2 - ext.dispersion_axis()  # python sense
            data = np.ma.array(ext.data, mask=(ext.mask > 0))
            data = np.ma.masked_invalid(data)
            return data.mean(axis=dispaxis)

        # Use first image in list as reference
        refad = adinputs[0]
        ref_sky_model = astromodels.get_named_submodel(refad[0].wcs.forward_transform, 'SKY').copy()
        ref_sky_model.name = None
        log.stdinfo("Reference image: {}".format(refad.filename))
        refad.phu['SLITOFF'] = 0
        if any('sources' in m for m in methods):
            ref_profile = stack_slit(refad[0])
        if 'sources_wcs' in methods:
            world_coords = (refad[0].central_wavelength(asNanometers=True),
                            refad.target_ra(), refad.target_dec())
            ref_coords = refad[0].wcs.backward_transform(*world_coords)

        # The reference doesn't go through the loop so update it now
        gt.mark_history(adinputs[0], primname=self.myself(), keyword=timestamp_key)
        adinputs[0].update_filename(suffix=params["suffix"], strip=True)

        for ad in adinputs[1:]:
            for method in methods:
                adjust = True  # optimistic expectation
                dispaxis = 2 - ad[0].dispersion_axis()  # python sense

                # Calculate offset determined by header (WCS or offsets)
                if method == 'sources_wcs':
                    coords = ad[0].wcs.backward_transform(*world_coords)
                    hdr_offset = ref_coords[dispaxis] - coords[dispaxis]
                elif dispaxis == 1:
                    hdr_offset = refad.detector_y_offset() - ad.detector_y_offset()
                else:
                    hdr_offset = refad.detector_x_offset() - ad.detector_x_offset()

                # Cross-correlate to find real offset and compare
                if 'sources' in method:
                    profile = stack_slit(ad[0])
                    corr = np.correlate(ref_profile, profile, mode='full')
                    peak = tracing.pinpoint_peaks(corr, None, [np.argmax(corr)])[0]
                    offset = peak - ref_profile.shape[0] + 1

                    # Check that the offset is similar to the one from headers
                    offset_diff = hdr_offset - offset
                    if (tolerance is not None and
                            np.abs(offset_diff * ad.pixel_scale()) > tolerance):
                        log.warning("Offset for {} ({:.2f}) disagrees with "
                                    "expected value ({:.2f})".format(
                            ad.filename, offset, hdr_offset))
                        adjust = False
                elif method == 'offsets':
                    offset = hdr_offset

                if adjust:
                    wcs = ad[0].wcs
                    frames = wcs.available_frames
                    for input_frame, output_frame in zip(frames[:-1], frames[1:]):
                        t = wcs.get_transform(input_frame, output_frame)
                        try:
                            sky_model = astromodels.get_named_submodel(t, 'SKY')
                        except IndexError:
                            pass
                        else:
                            new_sky_model = models.Shift(offset) | ref_sky_model
                            new_sky_model.name = 'SKY'
                            ad[0].wcs.set_transform(input_frame, output_frame,
                                                    t.replace_submodel('SKY', new_sky_model))
                            break
                    else:
                        raise OSError("Cannot find 'SKY' model in WCS for "
                                      f"{ad.filename}")

                    log.stdinfo("Offset for image {} : {:.2f} pixels"
                                .format(ad.filename, offset))
                    ad.phu['SLITOFF'] = offset
                    break

            if not adjust:
                no_offset_msg = f"Cannot determine offset for {ad.filename}"
                if 'sq' in self.mode:
                    raise OSError(no_offset_msg)
                else:
                    log.warning(no_offset_msg)
            else:
                # Timestamp and update filename
                gt.mark_history(ad, primname=self.myself(), keyword=timestamp_key)
                ad.update_filename(suffix=params["suffix"], strip=True)

        return adinputs

    def calculateSensitivity(self, adinputs=None, **params):
        """
        Calculates the overall sensitivity of the observation system
        (instrument, telescope, detector, etc) for each wavelength using
        spectrophotometric data. It is obtained using the ratio
        between the observed data and the reference look-up data.

        For that, it looks for reference data using the stripped and lower
        case name of the observed object inside :mod:`geminidr.gemini.lookups`,
        :mod:`geminidr.core.lookups` and inside the instrument lookup module.

        The reference data is fit using a Spline in order to match the input
        data sampling.

        See Also
        --------
        - :class:`~gempy.library.astromodels.UnivariateSplineWithOutlierRemoval`

        Parameters
        ----------
        adinputs : list of :class:`~astrodata.AstroData`
            1D spectra of spectrophotometric standard stars

        suffix :  str, optional
            Suffix to be added to output files (default: _sensitivityCalculated).

        filename: str or None, optional
            Location of spectrophotometric data file. If it is None, uses
            look up data based on the object name stored in OBJECT header key
            (default).

        order: int
            Order of the spline fit to be performed
        order: int, optional
            Order of the spline fit to be performed (default: 6)

        individual: bool - TODO - Not in calculateSensitivityConfig
            Calculate sensitivity for each AD spectrum individually?

        bandpass: float, optional
            default bandpass width (in nm) to use if not present in the
            spectrophotometric data table (default: 5.)

        Returns
        -------
        list of :class:`~astrodata.AstroData`
            The same input list is used as output but each object now has a
            `.SENSFUNC` table appended to each of its extensions. This table
            provides details of the fit which describes the sensitivity as
            a function of wavelength.
        """
        log = self.log
        log.debug(gt.log_message("primitive", self.myself(), "starting"))
        timestamp_key = self.timestamp_keys[self.myself()]
        sfx = params["suffix"]
        datafile = params["filename"]
        order = params["order"]
        bandpass = params["bandpass"]
        debug_plot = params["debug_plot"]
        interactive = params["interactive_spline"]
        niter = params["niter"]
        grow = params["grow"]

        # We're going to look in the generic (gemini) module as well as the
        # instrument module, so define that
        module = self.inst_lookups.split('.')
        module[-2] = 'gemini'
        gemini_lookups = '.'.join(module)

        for ad in adinputs:
            if datafile is None:
                filename = '{}.dat'.format(ad.object().lower().replace(' ', ''))
                for module in (self.inst_lookups, gemini_lookups, 'geminidr.core.lookups'):
                    try:
                        path = import_module('.', module).__path__[0]
                    except (ImportError, ModuleNotFoundError):
                        continue
                    full_path = os.path.join(path, 'spectrophotometric_standards', filename)
                    try:
                        spec_table = self._get_spectrophotometry(full_path)
                    except (FileNotFoundError, InconsistentTableError):
                        pass
                    else:
                        break
                else:
                    log.warning("Cannot read spectrophotometric data table. "
                                "Unable to determine sensitivity for {}".
                                format(ad.filename))
                    continue
            else:
                try:
                    spec_table = self._get_spectrophotometry(datafile)
                except FileNotFoundError:
                    log.warning(f"Cannot find spectrophotometric data table {datafile}."
                                f"Unable to determine sensitivity for {ad.filename}")
                    continue
                except InconsistentTableError:
                    log.warning(f"Cannot read spectrophotometric data table {datafile}."
                                f"Unable to determine sensitivity for {ad.filename}")
                    continue

            exptime = ad.exposure_time()
            if 'WIDTH' not in spec_table.colnames:
                log.warning("Using default bandpass of {} nm".format(bandpass))
                spec_table['WIDTH'] = bandpass * u.nm

            # We can only calculate the sensitivity for one extension in
            # non-XD data, so keep track of this in case it's not the first one
            calculated = False

            if interactive:
                all_exts = list()
                all_shapes = list()
                all_pixels = list()
                all_masked_data = list()
                all_orders = list()
                all_weights = list()

                for ext in ad:
                    if len(ext.shape) != 1:
                        log.warning("{}:{} is not a 1D spectrum".
                                    format(ad.filename, ext.hdr['EXTVER']))
                        continue

                    if calculated and 'XD' not in ad.tags:
                        log.warning("Found additional 1D extensions in non-XD data."
                                    " Ignoring.")
                        break

                    spectrum = Spek1D(ext) / (exptime * u.s)
                    wave, zpt, zpt_err = [], [], []

                    # Compute values that are counts / (exptime * flux_density * bandpass)
                    for w0, dw, fluxdens in zip(spec_table['WAVELENGTH'].quantity,
                                                spec_table['WIDTH'].quantity, spec_table['FLUX'].quantity):
                        region = SpectralRegion(w0 - 0.5 * dw, w0 + 0.5 * dw)
                        data, mask, variance = spectrum.signal(region)
                        if mask == 0 and fluxdens > 0:
                            # Regardless of whether FLUX column is f_nu or f_lambda
                            flux = fluxdens.to(u.Unit('erg cm-2 s-1 nm-1'),
                                               equivalencies=u.spectral_density(w0)) * dw.to(u.nm)
                            if data > 0:
                                wave.append(w0)
                                # This is (counts/s) / (erg/cm^2/s), in magnitudes (like IRAF)
                                zpt.append(u.Magnitude(data / flux))
                                zpt_err.append(u.Magnitude(1 + np.sqrt(variance) / data))

                    # TODO: Abstract to interactive fitting
                    wave = array_from_list(wave, unit=u.nm)


                    zpt = array_from_list(zpt)
                    zpt_err = array_from_list(zpt_err)

                    all_exts.append(ext)
                    all_shapes.append(ext.shape[0])
                    all_pixels.append(wave.value)
                    all_masked_data.append(zpt.value)
                    all_orders.append(order)
                    all_weights.append(None)

                    calculated = True

                # ******************************************************************************************
                config = self.params[self.myself()]
                config.update(**params)
                vis = SplineVisualizer(all_shapes, all_pixels, all_masked_data, all_orders, all_weights, config)
                vis.config = config
                interactive_fitter(vis)

                for ext, spline in zip(all_exts, vis.get_splines()):
                    knots, coeffs, degree = spline.tck
                    sensfunc = Table([knots * wave.unit, coeffs * zpt.unit],
                                     names=('knots', 'coefficients'),
                                     meta={'header': Header()})
                    sensfunc.meta['header']['ORDER'] = (3, 'Order of spline fit')
                    ext.SENSFUNC = sensfunc
            else:
                for ext in ad:
                    if len(ext.shape) != 1:
                        log.warning("{}:{} is not a 1D spectrum".
                                    format(ad.filename, ext.hdr['EXTVER']))
                        continue

                    if calculated and 'XD' not in ad.tags:
                        log.warning("Found additional 1D extensions in non-XD data."
                                    " Ignoring.")
                        break

                    spectrum = Spek1D(ext) / (exptime * u.s)
                    wave, zpt, zpt_err = [], [], []

                    # Compute values that are counts / (exptime * flux_density * bandpass)
                    for w0, dw, fluxdens in zip(spec_table['WAVELENGTH'].quantity,
                                                spec_table['WIDTH'].quantity, spec_table['FLUX'].quantity):
                        region = SpectralRegion(w0 - 0.5 * dw, w0 + 0.5 * dw)
                        data, mask, variance = spectrum.signal(region)
                        if mask == 0 and fluxdens > 0:
                            # Regardless of whether FLUX column is f_nu or f_lambda
                            flux = fluxdens.to(u.Unit('erg cm-2 s-1 nm-1'),
                                               equivalencies=u.spectral_density(w0)) * dw.to(u.nm)
                            if data > 0:
                                wave.append(w0)
                                # This is (counts/s) / (erg/cm^2/s), in magnitudes (like IRAF)
                                zpt.append(u.Magnitude(data / flux))
                                zpt_err.append(u.Magnitude(1 + np.sqrt(variance) / data))

                    # TODO: Abstract to interactive fitting
                    wave = array_from_list(wave, unit=u.nm)
                    zpt = array_from_list(zpt)
                    zpt_err = array_from_list(zpt_err)

                    # we now return you to your regularly scheduled non-interactive spline
                    spline = astromodels.UnivariateSplineWithOutlierRemoval(wave.value, zpt.value,
                                                                            w=1./zpt_err.value,
                                                                            order=order,
                                                                            niter=niter,
                                                                            grow=grow)
                    knots, coeffs, degree = spline.tck
                    sensfunc = Table([knots * wave.unit, coeffs * zpt.unit],
                                     names=('knots', 'coefficients'),
                                     meta={'header': Header()})
                    sensfunc.meta['header']['ORDER'] = (3, 'Order of spline fit')
                    ext.SENSFUNC = sensfunc
                    calculated = True

                    if debug_plot:
                        plt.ioff()
                        fig, ax = plt.subplots()
                        ax.plot(wave, zpt, 'bo')
                        ax.plot(wave[spline.mask], zpt[spline.mask], 'ko')
                        x = np.linspace(min(wave), max(wave), ext.shape[0])
                        ax.plot(x, spline(x), 'r-')
                        plt.show()

            # Timestamp and update the filename
            gt.mark_history(ad, primname=self.myself(), keyword=timestamp_key)
            ad.update_filename(suffix=sfx, strip=True)

        return adinputs

    def determineDistortion(self, adinputs=None, **params):
        """
        Maps the distortion on a detector by tracing lines perpendicular to the
        dispersion direction. Then it fits a 2D Chebyshev polynomial to the
        fitted coordinates in the dispersion direction. The distortion map does
        not change the coordinates in the spatial direction.

        The Chebyshev2D model is stored as part of a gWCS object in each
        `nddata.wcs` attribute, which gets mapped to a FITS table extension
        named `WCS` on disk.


        Parameters
        ----------
        adinputs : list of :class:`~astrodata.AstroData`
            Arc data as 2D spectral images with a WAVECAL table.

        suffix :  str
            Suffix to be added to output files.

        spatial_order : int
            Order of fit in spatial direction.

        spectral_order : int
            Order of fit in spectral direction.

        id_only : bool
            Trace using only those lines identified for wavelength calibration?

        min_snr : float
            Minimum signal-to-noise ratio for identifying lines (if
            id_only=False).

        nsum : int
            Number of rows/columns to sum at each step.

        step : int
            Size of step in pixels when tracing.

        max_shift : float
            Maximum orthogonal shift (per pixel) for line-tracing (unbinned).

        max_missed : int
            Maximum number of steps to miss before a line is lost.

        debug: bool
            plot arc line traces on image display window?

        Returns
        -------
        list of :class:`~astrodata.AstroData`
            The same input list is used as output but each object now has the
            appropriate `nddata.wcs` defined for each of its extensions. This
            provides details of the 2D Chebyshev fit which maps the distortion.
        """
        log = self.log
        log.debug(gt.log_message("primitive", self.myself(), "starting"))
        timestamp_key = self.timestamp_keys[self.myself()]
        sfx = params["suffix"]
        spatial_order = params["spatial_order"]
        spectral_order = params["spectral_order"]
        id_only = params["id_only"]
        fwidth = params["fwidth"]
        min_snr = params["min_snr"]
        nsum = params["nsum"]
        step = params["step"]
        max_shift = params["max_shift"]
        max_missed = params["max_missed"]
        debug = params["debug"]
        interactive = params["interactive"]

        orders = (spectral_order, spatial_order)

        for ad in adinputs:
            xbin, ybin = ad.detector_x_bin(), ad.detector_y_bin()
            for ext in ad:
                if debug:
                    self.viewer.display_image(ext, wcs=False)
                    self.viewer.width = 2

                dispaxis = 2 - ext.dispersion_axis()  # python sense
                direction = "row" if dispaxis == 1 else "column"

                # Here's a lot of input-checking
                extname = '{}:{}'.format(ad.filename, ext.hdr['EXTVER'])
                start = 0.5 * ext.shape[1 - dispaxis]
                initial_peaks = None
                try:
                    wavecal = ext.WAVECAL
                except AttributeError:
                    log.warning("Cannot find a WAVECAL table on {} - "
                                "identifying lines in middle {}".
                                format(extname, direction))
                else:
                    try:
                        index = list(wavecal['name']).index(direction)
                    except ValueError:
                        log.warning("Cannot find starting {} in WAVECAL "
                                    "table on {} - identifying lines in "
                                    "middle {}. Wavelength calibration may "
                                    "not be correct.".format(direction, extname,
                                                             direction))
                    else:
                        start = wavecal['coefficients'][index]
                    if id_only:
                        try:
                            # Peak locations in pixels are 1-indexed
                            initial_peaks = (ext.WAVECAL['peaks'] - 1)
                        except KeyError:
                            log.warning("Cannot find peak locations in {} "
                                        "- identifying lines in middle {}".
                                        format(extname, direction))
                    if fwidth is None:
                        try:
                            index = list(wavecal['name']).index('fwidth')
                        except ValueError:
                            pass
                        else:
                            fwidth = wavecal['coefficients'][index]

                # This is identical to the code in determineWavelengthSolution()
                if fwidth is None:
                    data, _, _, _ = _average_along_slit(ext, center=None, nsum=nsum)
                    fwidth = tracing.estimate_peak_width(data)
                    log.stdinfo("Estimated feature width: {:.2f} pixels".format(fwidth))

                if initial_peaks is None:
                    data, mask, variance, extract_slice = _average_along_slit(ext, center=None, nsum=nsum)
                    log.stdinfo("Finding peaks by extracting {}s {} to {}".
                                format(direction, extract_slice.start + 1, extract_slice.stop))

                    # Find peaks; convert width FWHM to sigma
                    widths = 0.42466 * fwidth * np.arange(0.8, 1.21, 0.05)  # TODO!
                    initial_peaks, _ = tracing.find_peaks(data, widths, mask=mask & DQ.not_signal,
                                                          variance=variance, min_snr=min_snr)
                    log.stdinfo("Found {} peaks".format(len(initial_peaks)))

                # The coordinates are always returned as (x-coords, y-coords)
                rwidth = 0.42466 * fwidth
                ref_coords, in_coords = tracing.trace_lines(ext, axis=1 - dispaxis,
                                                            start=start, initial=initial_peaks,
                                                            rwidth=rwidth, cwidth=max(int(fwidth), 5), step=step,
                                                            nsum=nsum, max_missed=max_missed,
                                                            max_shift=max_shift * ybin / xbin,
                                                            viewer=self.viewer if debug else None)

                if interactive:
                    m_init, fit_it, m_final, m_inverse, masked = \
                        interactive_chebyshev2d(ext, orders, dispaxis, sigma_clip, in_coords, ref_coords,
                                                min_order=1 , max_order=20)
                else:
                    ## These coordinates need to be in the reference frame of a
                    ## full-frame unbinned image, so modify the coordinates by
                    ## the detector section
                    # x1, x2, y1, y2 = ext.detector_section()
                    # ref_coords = np.array([ref_coords[0] * xbin + x1,
                    #                       ref_coords[1] * ybin + y1])
                    # in_coords = np.array([in_coords[0] * xbin + x1,
                    #                      in_coords[1] * ybin + y1])

                    # The model is computed entirely in the pixel coordinate frame
                    # of the data, so it could be used as a gWCS object
                    m_init = models.Chebyshev2D(x_degree=orders[1 - dispaxis],
                                                y_degree=orders[dispaxis],
                                                x_domain=[0, ext.shape[1]],
                                                y_domain=[0, ext.shape[0]])
                    # x_domain = [x1, x1 + ext.shape[1] * xbin - 1],
                    # y_domain = [y1, y1 + ext.shape[0] * ybin - 1])
                    # Find model to transform actual (x,y) locations to the
                    # value of the reference pixel along the dispersion axis
                    fit_it = fitting.FittingWithOutlierRemoval(fitting.LinearLSQFitter(),
                                                               sigma_clip, sigma=3)
                    m_final, _ = fit_it(m_init, *in_coords, ref_coords[1 - dispaxis])
                    m_inverse, masked = fit_it(m_init, *ref_coords, in_coords[1 - dispaxis])

                # TODO: Some logging about quality of fit
                # print(np.min(diff), np.max(diff), np.std(diff))

                if dispaxis == 1:
                    model = models.Mapping((0, 1, 1)) | (m_final & models.Identity(1))
                    model.inverse = models.Mapping((0, 1, 1)) | (m_inverse & models.Identity(1))
                else:
                    model = models.Mapping((0, 0, 1)) | (models.Identity(1) & m_final)
                    model.inverse = models.Mapping((0, 0, 1)) | (models.Identity(1) & m_inverse)

                self.viewer.color = "blue"
                spatial_coords = np.linspace(ref_coords[dispaxis].min(), ref_coords[dispaxis].max(),
                                             ext.shape[1 - dispaxis] // (step * 10))
                spectral_coords = np.unique(ref_coords[1 - dispaxis])
                for coord in spectral_coords:
                    if dispaxis == 1:
                        xref = [coord] * len(spatial_coords)
                        yref = spatial_coords
                    else:
                        xref = spatial_coords
                        yref = [coord] * len(spatial_coords)
                    mapped_coords = np.array(model.inverse(xref, yref)).T
                    if debug:
                        self.viewer.polygon(mapped_coords, closed=False, xfirst=True, origin=0)

                columns = []
                for m in (m_final, m_inverse):
                    model_dict = astromodels.chebyshev_to_dict(m)
                    columns.append(list(model_dict.keys()))
                    columns.append(list(model_dict.values()))
                # If we're genuinely worried about the two models, they might
                # have different orders and we might need to pad one
                ext.FITCOORD = Table(columns, names=("name", "coefficients",
                                                     "inv_name", "inv_coefficients"))

                # Put this model before the first step if there's an existing WCS
                if ext.wcs is None:
                    ext.wcs = gWCS([(cf.Frame2D(name="pixels"), model),
                                    (cf.Frame2D(name="world"), None)])
                else:
                    # TODO: use insert_frame here
                    ext.wcs = gWCS([(ext.wcs.input_frame, model),
                                    (cf.Frame2D(name="distortion_corrected"), ext.wcs.pipeline[0][1])]
                                   + ext.wcs.pipeline[1:])

            # Timestamp and update the filename
            gt.mark_history(ad, primname=self.myself(), keyword=timestamp_key)
            ad.update_filename(suffix=sfx, strip=True)

        return adinputs

    def distortionCorrect(self, adinputs=None, **params):
        """
        Corrects optical distortion in science frames using a `processed_arc`
        with attached distortion map (a Chebyshev2D model).

        If the input image requires mosaicking, then this is done as part of
        the resampling, to ensure one, rather than two, interpolations.

        Parameters
        ----------
        adinputs : list of :class:`~astrodata.AstroData`
            2D spectral images.
        suffix : str
            Suffix to be added to output files.
        arc : :class:`~astrodata.AstroData` or str or None
            Arc(s) containing distortion map.
        order : int (0 - 5)
            Order of interpolation when resampling. Default: 3.
        subsample : int
            Pixel subsampling factor. Default: 1.

        Returns
        -------
        list of :class:`~astrodata.AstroData`
            Modified input objects with distortion correct applied.
        """
        log = self.log
        log.debug(gt.log_message("primitive", self.myself(), "starting"))
        timestamp_key = self.timestamp_keys[self.myself()]

        sfx = params["suffix"]
        arc = params["arc"]
        order = params["order"]
        subsample = params["subsample"]

        # Get a suitable arc frame (with distortion map) for every science AD
        if arc is None:
            self.getProcessedArc(adinputs, refresh=False)
            arc_list = self._get_cal(adinputs, 'processed_arc')
        else:
            arc_list = arc

        adoutputs = []
        # Provide an arc AD object for every science frame
        for ad, arc in zip(*gt.make_lists(adinputs, arc_list, force_ad=True)):
            # We don't check for a timestamp since it's not unreasonable
            # to do multiple distortion corrections on a single AD object

            len_ad = len(ad)
            if arc is None:
                if 'qa' in self.mode:
                    # TODO: Think about this when we have MOS/XD/IFU
                    if len(ad) == 1:
                        log.warning("No changes will be made to {}, since no "
                                    "arc was specified".format(ad.filename))
                        adoutputs.append(ad)
                    else:
                        log.warning("{} will only be mosaicked, since no "
                                    "arc was specified".format(ad.filename))
                        adoutputs.extend(self.mosaicDetectors([ad]))
                    continue
                else:
                    raise OSError('No processed arc listed for {}'.
                                  format(ad.filename))

            len_arc = len(arc)
            if len_arc not in (1, len_ad):
                log.warning("Science frame {} has {} extensions and arc {} "
                            "has {} extensions.".format(ad.filename, len_ad,
                                                        arc.filename, len_arc))
                adoutputs.append(ad)
                continue

            xbin, ybin = ad.detector_x_bin(), ad.detector_y_bin()
            if arc.detector_x_bin() != xbin or arc.detector_y_bin() != ybin:
                log.warning("Science frame and arc have different binnings.")
                adoutputs.append(ad)
                continue

            # Read all the arc's distortion maps. Do this now so we only have
            # one block of reading and verifying them
            distortion_models, wave_models = [], []
            for ext in arc:
                wcs = ext.nddata.wcs

                # Any failures must be handled in the outer loop processing
                # ADs, so just set the found transforms to empty and present
                # the warning at the end
                try:
                    if 'distortion_corrected' in wcs.available_frames:
                        pipeline = wcs.pipeline
                    else:
                        distortion_models = []
                        break
                except AttributeError:
                    distortion_models = []
                    break

                # We could just pass the forward transform of the WCS, which
                # already has its inverse attached, but the code currently
                # relies on a no-op forward model to size the output correctly:
                m_distcorr = models.Identity(2)
                input_frame = wcs.input_frame
                m_distcorr.inverse = wcs.get_transform(input_frame, 'distortion_corrected').inverse
                distortion_models.append(m_distcorr)

                try:
                    wave_model = astromodels.get_named_submodel(wcs.forward_transform, 'WAVE')
                except IndexError:
                    wave_models.append(None)
                else:
                    wave_models.append(wave_model)

            if not distortion_models:
                log.warning("Could not find a 'distortion_corrected' frame "
                            f"in arc {arc.filename}:{ext.hdr['EXTVER']} - "
                            "continuing")
                continue

            # Determine whether we're producing a single-extension AD
            # or keeping the number of extensions as-is
            if len_arc == 1:
                arc_detsec = arc.detector_section()[0]
                ad_detsec = ad.detector_section()
                if len_ad > 1:
                    # We need to apply the mosaicking geometry, and add the
                    # same distortion correction to each input extension.
                    geotable = import_module('.geometry_conf', self.inst_lookups)
                    transform.add_mosaic_wcs(ad, geotable)
                    for ext in ad:
                        # TODO: use insert_frame() method
                        new_pipeline = []
                        for item in ext.wcs.pipeline:
                            if item[0].name == 'mosaic':
                                new_pipeline.extend([(item[0], m_distcorr),
                                                     (cf.Frame2D(name='distortion_corrected'), item[1])])
                            else:
                                new_pipeline.append(item)
                        ext.wcs = gWCS(new_pipeline)

                    # We need to consider the different pixel frames of the
                    # science and arc. The input->mosaic transform of the
                    # science maps to the default pixel space, but the arc
                    # will have had an origin shift before the distortion
                    # correction was calculated.
                    shifts = [c2 - c1 for c1, c2 in zip(np.array(ad_detsec).min(axis=0),
                                                        arc_detsec)]
                    xoff1, yoff1 = shifts[0] / xbin, shifts[2] / ybin  # x1, y1
                    if xoff1 or yoff1:
                        log.debug(f"Found a shift of ({xoff1},{yoff1}) "
                                  f"pixels between {ad.filename} and the "
                                  f"calibration {arc.filename}")
                    shifts = [c2 - c1 for c1, c2 in zip(np.array(ad_detsec).max(axis=0),
                                                        arc_detsec)]
                    xoff2, yoff2 = shifts[1] / xbin, shifts[3] / ybin  # x2, y2
                    nzeros = [xoff1, xoff2, yoff1, yoff2].count(0)
                    if nzeros < 2:
                        raise ValueError("I don't know how to process the "
                                         f"offsets between {ad.filename} "
                                         f"and {arc.filename}")

                    arc_ext_shapes = [(ext.shape[0] - yoff1 + yoff2,
                                       ext.shape[1] - xoff1 + xoff2) for ext in ad]
                    arc_corners = np.concatenate([transform.get_output_corners(
                        ext.wcs.get_transform(ext.wcs.input_frame, 'mosaic'),
                        input_shape=arc_shape, origin=(yoff1, xoff1))
                        for ext, arc_shape in zip(ad, arc_ext_shapes)], axis=1)
                    arc_origin = tuple(np.ceil(min(corners)) for corners in arc_corners)

                    # So this is what was applied to the ARC to get the
                    # mosaic frame to its pixel frame, in which the distortion
                    # correction model was calculated. Convert coordinates
                    # from python order to Model order.
                    origin_shift = reduce(Model.__and__, [models.Shift(-origin)
                                          for origin in arc_origin[::-1]])

                    for ext in ad:
                        ext.wcs.insert_transform('mosaic', origin_shift, after=True)
                        #ext.wcs.insert_transform('distortion_corrected',
                        #                         origin_shift.inverse, after=False)

                    # ARC and AD aren't the same size
                    if nzeros < 4:
                        ad_corners = np.concatenate([transform.get_output_corners(
                            ext.wcs.get_transform(ext.wcs.input_frame, 'mosaic'),
                            input_shape=ext.shape) for ext in ad], axis=1)
                        ad_origin = tuple(np.ceil(min(corners)) for corners in ad_corners)

                        # But a full-frame ARC and subregion AD may have different
                        # origin shifts. We only care about the one in the
                        # wavelength direction, since we need the AD to be on the
                        # same pixel basis before applying the new wave_model
                        offsets = tuple(o_ad - o_arc
                                        for o_ad, o_arc in zip(ad_origin, arc_origin))[::-1]
                        # len(arc)=1 so we only have one wave_model, but need to
                        # update the entry in the list, which gets used later
                        if wave_model is not None:
                            offset = offsets[ext.dispersion_axis()-1]
                            if offset != 0:
                                wave_model.name = None
                                wave_models[0] = models.Shift(offset) | wave_model
                                wave_models[0].name = 'WAVE'

                else:
                    # Single-extension AD, with single Transform
                    ad_detsec = ad.detector_section()[0]
                    if ad_detsec != arc_detsec:
                        if self.timestamp_keys['mosaicDetectors'] in ad.phu:
                            log.warning("Cannot distortionCorrect mosaicked "
                                        "data unless calibration has the "
                                        "same ROI. Continuing.")
                            adoutputs.append(ad)
                            continue
                        # No mosaicking, so we can just do a shift
                        m_shift = (models.Shift((ad_detsec.x1 - arc_detsec.x1) / xbin) &
                                   models.Shift((ad_detsec.y1 - arc_detsec.y1) / ybin))
                        m_distcorr = m_shift | m_distcorr
                    # TODO: use insert_frame method
                    new_pipeline = [(ad[0].wcs.input_frame, m_distcorr),
                                    (cf.Frame2D(name='distortion_corrected'), ad[0].wcs.pipeline[0][1])]
                    new_pipeline.extend(ad[0].wcs.pipeline[1:])
                    ad[0].wcs = gWCS(new_pipeline)

                ad_out = transform.resample_from_wcs(ad, 'distortion_corrected',
                                                     order=order, subsample=subsample,
                                                     parallel=False)

                if wave_model is None:
                    log.warning(f"{arc.filename} has no wavelength solution")

            else:
                log.warning("Distortion correction with multiple-extension "
                            "arcs has not been tested.")
                for i, (ext, ext_arc, dist_model) in enumerate(zip(ad, arc, distortion_models)):
                    # Shift science so its pixel coords match the arc's before
                    # applying the distortion correction
                    shifts = [c1 - c2 for c1, c2 in zip(ext.detector_section(),
                                                        ext_arc.detector_section())]
                    dist_model = (models.Shift(shifts[0] / xbin) &
                                  models.Shift(shifts[1] / ybin)) | dist_model
                    # TODO: use insert_frame method
                    new_pipeline = [(ext.wcs.input_frame, dist_model),
                                    (cf.Frame2D(name='distortion_corrected'), ext.wcs.pipeline[0][1])]
                    new_pipeline.extend(ext.wcs.pipeline[1:])
                    ext.wcs = gWCS(new_pipeline)
                    if i == 0:
                        ad_out = transform.resample_from_wcs(ext, order=order,
                                                             subsample=subsample,
                                                             parallel=False)
                    else:
                        ad_out.append(transform.resample_from_wcs(ext, order=order,
                                                                  subsample=subsample,
                                                                  parallel=False))
                    if wave_model is None:
                        log.warning(f"{arc.filename}:{0} has no wavelength "
                                    "solution".format(ext.hdr['EXTVER']))

            for i, (ext, wave_model) in enumerate(zip(ad_out, wave_models)):
                # TODO: remove this; for debugging purposes only
                if arc is not None:
                    try:
                        ad_out[i].WAVECAL = arc[i].WAVECAL
                    except AttributeError:
                        pass
                sky_model = astromodels.get_named_submodel(ext.wcs.forward_transform, 'SKY')
                if ext.dispersion_axis() == 1:
                    t = wave_model & sky_model
                else:
                    t = sky_model & wave_model
                ext.wcs = gWCS([(ext.wcs.input_frame, t),
                                (ext.wcs.output_frame, None)])
            # Timestamp and update the filename
            gt.mark_history(ad_out, primname=self.myself(), keyword=timestamp_key)
            ad_out.update_filename(suffix=sfx, strip=True)
            adoutputs.append(ad_out)

        return adoutputs

    def determineWavelengthSolution(self, adinputs=None, **params):
        """
        Determines the wavelength solution for an ARC and updates the wcs
        with this solution. In addition, the solution and pixel/wavelength
        matches are stored as an attached `WAVECAL` :class:`~astropy.table.Table`.

        2D input images are converted to 1D by collapsing a slice of the image
        along the dispersion direction, and peaks are identified. These are then
        matched to an arc line list, using piecewise-fitting of (usually)
        linear functions to match peaks to arc lines, using the
        :class:`~gempy.library.matching.KDTreeFitter`.

        The `.WAVECAL` table contains four columns:
            ["name", "coefficients", "peaks", "wavelengths"]

        The `name` and the `coefficients` columns contain information to
        re-create an Chebyshev1D object, plus additional information about
        the way the spectrum was collapsed. The `peaks` column contains the
        (1-indexed) position of the lines that were matched to the catalogue,
        and the `wavelengths` column contains the matched wavelengths.

        Parameters
        ----------
        adinputs : list of :class:`~astrodata.AstroData`
             Mosaicked Arc data as 2D spectral images or 1D spectra.

        suffix : str/None
            Suffix to be added to output files

        order : int
            Order of Chebyshev fitting function.

        center : None or int
            Central row/column for 1D extraction (None => use middle).

        nsum : int, optional
            Number of rows/columns to average.

        min_snr : float
            Minimum S/N ratio in line peak to be used in fitting.

        weighting : {'natural', 'relative', 'none'}
            How to weight the detected peaks.

        fwidth : float/None
            Expected width of arc lines in pixels. It tells how far the
            KDTreeFitter should look for when matching detected peaks with
            reference arcs lines. If None, `fwidth` is determined using
            `tracing.estimate_peak_width`.

        min_sep : float
            Minimum separation (in pixels) for peaks to be considered distinct

        central_wavelength : float/None
            central wavelength in nm (if None, use the WCS or descriptor)

        dispersion : float/None
            dispersion in nm/pixel (if None, use the WCS or descriptor)

        linelist : str/None
            Name of file containing arc lines. If None, then a default look-up
            table will be used.

        alternative_centers : bool
            Identify alternative central wavelengths and try to fit them?

        nbright : int (or may not exist in certain class methods)
            Number of brightest lines to cull before fitting

        debug : bool
            Enable plots for debugging.

        Returns
        -------
        list of :class:`~astrodata.AstroData`
            Updated objects with a `.WAVECAL` attribute and improved wcs for
            each slice

        See Also
        --------
        :class:`~geminidr.core.primitives_visualize.Visualize.mosaicDetectors`,
        :class:`~gempy.library.matching.KDTreeFitter`,
        :class:`~gempy.library.matching.Chebyshev1DMatchBox`.
        """
        log = self.log
        log.debug(gt.log_message("primitive", self.myself(), "starting"))
        timestamp_key = self.timestamp_keys[self.myself()]
        sfx = params["suffix"]
        order = params["order"]
        center = params["center"]
        nsum = params["nsum"]
        min_snr = params["min_snr"]
        weighting = params["weighting"]
        fwidth = params["fwidth"]
        min_lines = [int(x) for x in str(params["min_lines"]).split(',')]
        min_sep = params["min_sep"]
        cenwave = params["central_wavelength"]
        dw0 = params["dispersion"]
        arc_file = params["linelist"]
        nbright = params.get("nbright", 0)
        alt_centers = params["alternative_centers"]
        debug = params["debug"]

        # TODO: This decision would prevent MOS data being reduced so need
        # to think a bit more about what we're going to do. Maybe make
        # central_wavelength() return a one-per-ext list? Or have the GMOS
        # determineWavelengthSolution() recipe check the input has been
        # mosaicked before calling super()?
        #
        # Top-level decision for this to only work on single-extension ADs
        # if not all(len(ad)==1 for ad in adinputs):
        #    raise ValueError("Not all inputs are single-extension AD objects")

        # Get list of arc lines (probably from a text file dependent on the
        # input spectrum, so a private method of the primitivesClass)
        if arc_file is not None:
            try:
                arc_lines = np.loadtxt(arc_file, usecols=[0])
            except (OSError, TypeError):
                log.warning("Cannot read file {} - using default linelist".format(arc_file))
                arc_file = None
            else:
                log.stdinfo("Read arc line list {}".format(arc_file))
                try:
                    arc_weights = np.sqrt(np.loadtxt(arc_file, usecols=[1]))
                except IndexError:
                    arc_weights = None
                else:
                    log.stdinfo("Read arc line relative weights")

        for ad in adinputs:
            log.info("Determining wavelength solution for {}".format(ad.filename))
            for ext in ad:
                if len(ad) > 1:
                    log.info("Determining solution for EXTVER {}".format(ext.hdr['EXTVER']))

                # Create 1D spectrum for calibration
                if ext.data.ndim > 1:
                    dispaxis = 2 - ext.dispersion_axis()  # python sense
                    direction = "row" if dispaxis == 1 else "column"
                    data, mask, variance, extract_slice = _average_along_slit(ext, center=center, nsum=nsum)
                    log.stdinfo("Extracting 1D spectrum from {}s {} to {}".
                                format(direction, extract_slice.start + 1, extract_slice.stop))
                    middle = 0.5 * (extract_slice.start + extract_slice.stop - 1)
                    ny, nx = ext.shape
                    pix_coords = ((0, nx-1), middle) if dispaxis == 1 else (middle, (0, ny-1))

                else:
                    data = ext.data
                    mask = ext.mask
                    variance = ext.variance
                    pix_coords = ((0, ext.size-1),)

                # Mask bad columns but not saturated/non-linear data points
                if mask is not None:
                    mask = mask & DQ.not_signal
                    data[mask > 0] = 0.

                # Get the initial wavelength solution
                try:
                    if ext.data.ndim > 1:
                        w1, w2 = ext.wcs(*pix_coords)[0]
                    else:
                        w1, w2 = ext.wcs(*pix_coords)
                except (TypeError, AttributeError):
                    c0 = ext.central_wavelength(asNanometers=True)
                    c1 = 0.5 * ext.dispersion(asNanometers=True) * (len(data) - 1)
                else:
                    c0 = 0.5 * (w1 + w2)
                    c1 = 0.5 * (w2 - w1)
                if cenwave is not None:
                    c0 = cenwave
                if dw0 is not None:
                    c1 = 0.5 * dw0 * (len(data) - 1)
                else:
                    dw0 = (w2 - w1) / (len(data) - 1)
                log.stdinfo("Using central wavelength {:.1f} nm and dispersion "
                            "{:.3f} nm/pixel".format(c0, dw0))

                if fwidth is None:
                    fwidth = tracing.estimate_peak_width(data, mask=mask)
                    log.stdinfo("Estimated feature width: {:.2f} pixels".format(fwidth))

                # Don't read linelist if it's the one we already have
                # (For user-supplied, we read it at the start, so don't do this at all)
                if arc_file is None:
                    arc_lines, arc_weights = self._get_arc_linelist(ext, w1=c0-abs(c1),
                                                                    w2=c0+abs(c1), dw=dw0)
                if min(arc_lines) > c0 + abs(c1):
                    log.warning("Line list appears to be in Angstroms; converting to nm")
                    arc_lines *= 0.1

                # Find peaks; convert width FWHM to sigma
                widths = 0.42466 * fwidth * np.arange(0.7, 1.2, 0.05)  # TODO!
                peaks, peak_snrs = tracing.find_peaks(data, widths, mask=mask & DQ.not_signal,
                                                      variance=variance, min_snr=min_snr,
                                                      min_sep=min_sep, reject_bad=False)
                fit_this_peak = peak_snrs > min_snr
                fit_this_peak[np.argsort(peak_snrs)[len(peaks) - nbright:]] = False
                peaks = peaks[fit_this_peak]
                peak_snrs = peak_snrs[fit_this_peak]
                log.stdinfo(f"{ad.filename}: found {len(peaks)} peaks and "
                            f"{len(arc_lines)} arc lines")

                # Compute all the different types of weightings so we can
                # change between them as needs require
                weights = {'none': np.ones((len(peaks),)),
                           'natural': np.sqrt(peak_snrs)}
                # The "relative" weights compares each line strength to
                # those of the lines close to it
                tree = spatial.cKDTree(np.array([peaks]).T)
                # Find lines within 10% of the array size
                indices = tree.query(np.array([peaks]).T, k=10,
                                     distance_upper_bound=0.1 * len(data))[1]
                snrs = np.array(list(peak_snrs) + [np.nan])[indices]
                # Normalize weights by the median of these lines
                weights['relative'] = peak_snrs / np.nanmedian(snrs, axis=1)

                kdsigma = fwidth * abs(dw0)
                if cenwave is None:
                    if alt_centers:
                        centers = find_possible_central_wavelengths(data, arc_lines, peaks, c0, c1,
                                                                    2.5*kdsigma, weights=weights['natural'])
                        if len(centers) > 1:
                            log.warning("Alternative central wavelength(s) found "+str(centers))
                    else:
                        centers = [c0]
                else:
                    centers = [cenwave]

                data_max = data.max()
                k = 1 if fwidth * abs(dw0) < 3 else 2

                all_fits = []
                acceptable_fit = False
                for min_lines_per_fit, fac, w0 in cart_product(min_lines, [0.5, 0.4, 0.6], centers):
                    pix_shift = (fac - 0.5) * (len(data) - 1)
                    pixel_start = fac * (len(data) - 1)
                    wave_start = w0 + pix_shift * dw0
                    matches = self._perform_piecewise_fit(data, peaks, arc_lines, pixel_start,
                                                          wave_start, dw0, kdsigma,
                                                          min_lines_per_fit=min_lines_per_fit,
                                                          order=order, k=k, debug=debug)

                    # We perform a regular least-squares fit to all the matches
                    # we've made. This allows a high polynomial order to be
                    # used without the risk of it going off the rails
                    if set(matches) != {-1}:
                        m_init = models.Chebyshev1D(degree=order, c0=c0, c1=c1,
                                                    domain=[0, len(data) - 1])
                        fit_it = fitting.LinearLSQFitter()
                        matched = np.where(matches > -1)
                        matched_peaks = peaks[matched]
                        matched_arc_lines = arc_lines[matches[matched]]
                        m_final = fit_it(m_init, matched_peaks, matched_arc_lines)

                        # We're close to the correct solution, perform a KDFit
                        m_init = m_final.copy()
                        fit_it = matching.KDTreeFitter(sigma=2*abs(dw0), maxsig=5, k=k, method='Nelder-Mead')
                        m_final = fit_it(m_init, peaks, arc_lines, in_weights=weights[weighting],
                                         ref_weights=arc_weights, matches=matches)
                        log.stdinfo('{} {}'.format(repr(m_final), fit_it.statistic))

                        # And then recalculate the matches
                        match_radius = 4 * fwidth * abs(m_final.c1) / (len(data) - 1)  # 2*fwidth pixels
                        try:
                            m = matching.Chebyshev1DMatchBox.create_from_kdfit(peaks, arc_lines,
                                                                               model=m_final, match_radius=match_radius,
                                                                               sigma_clip=3)
                        except ValueError:
                            log.warning("Line-matching failed")
                            continue
                        log.stdinfo('{} {} {} {}'.format(ad.filename, repr(m.forward), len(m), m.rms_output))

                        for loop in range(debug + 1):
                            plt.ioff()
                            fig, ax = plt.subplots()
                            ax.plot(data, 'b-')
                            ax.set_ylim(0, data_max * 1.05)
                            if dw0 > 0:
                                ax.set_xlim(-1, len(data))
                            else:
                                ax.set_xlim(len(data), -1)
                            for p in peaks:
                                ax.plot([p, p], [0, 2 * data_max], 'r:')
                            for p, w in zip(m.input_coords, m.output_coords):
                                j = int(p + 0.5)
                                ax.plot([p, p], [data[j], data[j] + 0.02 * data_max], 'k-')
                                ax.text(p, data[j] + 0.03 * data_max, str('{:.5f}'.format(w)),
                                        horizontalalignment='center', rotation=90, fontdict={'size': 8})
                            if loop > 0:
                                plt.show()
                            else:
                                fig.set_size_inches(17, 11)
                                plt.savefig(ad.filename.replace('.fits', '.pdf'), bbox_inches='tight', dpi=600)
                            plt.ion()

                        all_fits.append(m)
                        if m.rms_output < 0.2 * fwidth * abs(dw0) and len(m) > order + 2:
                            acceptable_fit = True
                            break

                if not acceptable_fit:
                    log.warning(f"No acceptable wavelength solution found for {ad.filename}")
                    scores = [m.rms_output / max(len(m) - order - 1, np.finfo(float).eps) for m in all_fits]
                    m = all_fits[np.argmin(scores)]

                if debug:
                    m.display_fit(show=False)
                    plt.savefig(ad.filename.replace('.fits', '.jpg'))

                m_final = m.forward
                rms = m.rms_output
                nmatched = len(m)
                log.stdinfo(m_final)
                log.stdinfo("Matched {}/{} lines with rms = {:.3f} nm.".format(nmatched, len(peaks), rms))

                max_rms = 0.2 * rms / abs(dw0)  # in pixels
                max_dev = 3 * max_rms
                m_inverse = astromodels.make_inverse_chebyshev1d(m_final, rms=max_rms,
                                                                 max_deviation=max_dev)
                inv_rms = np.std(m_inverse(m_final(m.input_coords)) - m.input_coords)
                log.stdinfo("Inverse model has rms = {:.3f} pixels.".format(inv_rms))
                m_final.name = "WAVE"
                m_final.inverse = m_inverse

                m.sort()
                # Add 1 to pixel coordinates so they're 1-indexed
                incoords = np.float32(m.input_coords) + 1
                outcoords = np.float32(m.output_coords)
                model_dict = astromodels.chebyshev_to_dict(m_final)
                model_dict.update({'rms': rms, 'fwidth': fwidth})
                # Add information about where the extraction took place
                if ext.data.ndim > 1:
                    model_dict[direction] = 0.5 * (extract_slice.start +
                                                   extract_slice.stop - 1)
                    model_dict['nsum'] = nsum

                # Ensure all columns have the same length
                pad_rows = nmatched - len(model_dict)
                if pad_rows < 0:  # Really shouldn't be the case
                    incoords = list(incoords) + [0] * (-pad_rows)
                    outcoords = list(outcoords) + [0] * (-pad_rows)
                    pad_rows = 0

                fit_table = Table([list(model_dict.keys()) + [''] * pad_rows,
                                   list(model_dict.values()) + [0] * pad_rows,
                                   incoords, outcoords],
                                  names=("name", "coefficients", "peaks", "wavelengths"))
                fit_table.meta['comments'] = ['coefficients are based on 0-indexing',
                                              'peaks column is 1-indexed']
                ext.WAVECAL = fit_table

                if ext.data.ndim == 1:
                    ext.wcs.set_transform(ext.wcs.input_frame,
                                          ext.wcs.output_frame, m_final)
                else:
                    # Write out a simplified WCS model so it's easier to
                    # extract what we need later
                    spatial_frame = cf.CoordinateFrame(naxes=1, axes_type="SPATIAL",
                                                       axes_order=(1,), unit=u.pix,
                                                       name="SPATIAL")
                    output_frame = cf.CompositeFrame([ext.wcs.output_frame.frames[0],
                                                      spatial_frame], name='world')
                    try:
                        slit_model = ext.wcs.forward_transform[f'crpix{dispaxis + 1}']
                    except IndexError:
                        slit_model = models.Identity(1)
                    slit_model.name = 'SKY'
                    if dispaxis == 1:
                        transform = m_final & slit_model
                    else:
                        transform = slit_model & m_final
                    ext.wcs = gWCS([(ext.wcs.input_frame, transform),
                                    (output_frame, None)])

            # Timestamp and update the filename
            gt.mark_history(ad, primname=self.myself(), keyword=timestamp_key)
            ad.update_filename(suffix=sfx, strip=True)

        return adinputs

    def extract1DSpectra(self, adinputs=None, **params):
        """
        Extracts one or more 1D spectra from a 2D spectral image, according to
        the contents of the `.APERTURE` table.

        If the `skyCorrectFromSlit()` primitive has not been performed, then a
        1D sky spectrum is constructed from a nearby region of the image, and
        subtracted from the source spectrum.

        Each 1D spectrum is stored as a separate extension in a new AstroData
        object. The `.WAVECAL` table (if it exists) is copied from the parent.

        These new AD objects are placed in a separate stream from the
        parent 2D images, which are returned in the default stream.

        Parameters
        ----------
        adinputs : list of :class:`~astrodata.AstroData`
            2D spectral images with a `.APERTURE` table.
        suffix : str
            Suffix to be added to output files.
        method : {'standard', 'weighted', 'optimal'}
            Extraction method.
        width : float or None
            Width of extraction aperture in pixels.
        grow : float
            Avoidance region around each source aperture if a sky aperture
<<<<<<< HEAD
            is required. Default: 10.
        interactive: bool
            Perform extraction interactively
=======
            is required.
        subtract_sky : bool
            Extract and subtract sky spectra from object spectra if the 2D
            spectral image has not been sky subtracted?
>>>>>>> 419f2abf
        debug: bool
            draw apertures on image display window?

        Returns
        -------
        list of :class:`~astrodata.AstroData`
            Extracted spectra as 1D data.
        """
        log = self.log
        log.debug(gt.log_message("primitive", self.myself(), "starting"))
        timestamp_key = self.timestamp_keys[self.myself()]
        sfx = params["suffix"]
        method = params["method"]
        width = params["width"]
        grow = params["grow"]
        subtract_sky = params["subtract_sky"]
        debug = params["debug"]
        interactive = params["interactive"]

        colors = ("green", "blue", "red", "yellow", "cyan", "magenta")
        offset_step = 2

        ad_extracted = []
        # This is just cut-and-paste code from determineWavelengthSolution()
        for ad in adinputs:
            ad_spec = astrodata.create(ad.phu)
            ad_spec.filename = ad.filename
            ad_spec.orig_filename = ad.orig_filename
            skysub_needed = (subtract_sky and
                             self.timestamp_keys['skyCorrectFromSlit'] not in ad.phu)
            if skysub_needed:
                log.stdinfo(f"Sky subtraction has not been performed on {ad.filename}"
                            " - extracting sky from separate apertures")

            for ext in ad:
                extname = "{}:{}".format(ad.filename, ext.hdr['EXTVER'])
                if debug:
                    self.viewer.display_image(ext, wcs=False)
                if len(ext.shape) == 1:
                    log.warning(f"{extname} is already one-dimensional")
                    continue

                try:
                    aptable = ext.APERTURE
                except AttributeError:
                    log.warning("{} has no APERTURE table. Cannot extract "
                                "spectra.".format(extname))
                    continue

                num_spec = len(aptable)
                if num_spec == 0:
                    log.warning("{} has an empty APERTURE table. Cannot "
                                "extract spectra.".format(ad.filename))
                    continue

                try:
                    wave_model = astromodels.get_named_submodel(ext.wcs.forward_transform, 'WAVE')
                except (AttributeError, IndexError):
                    log.warning(f"Cannot find wavelength solution for {extname}")
                    wave_model = None

                log.stdinfo("Extracting {} spectra from {}".format(num_spec,
                                                                   extname))
                dispaxis = 2 - ext.dispersion_axis()  # python sense
                direction = "row" if dispaxis == 1 else "column"

                # We loop twice so we can construct the aperture mask if needed
                apertures = []
                for row in aptable:
                    model_dict = dict(zip(aptable.colnames, row))
                    trace_model = astromodels.dict_to_chebyshev(model_dict)
                    aperture = tracing.Aperture(trace_model,
                                                aper_lower=model_dict['aper_lower'],
                                                aper_upper=model_dict['aper_upper'])
                    if width is not None:
                        aperture.width = width
                    apertures.append(aperture)

                if skysub_needed:
                    apmask = np.logical_or.reduce([ap.aperture_mask(ext, width=width, grow=grow)
                                                   for ap in apertures])

                for apnum, aperture in enumerate(apertures, start=1):
                    log.stdinfo(f"    Extracting spectrum from aperture {apnum}")
                    self.viewer.width = 2
                    self.viewer.color = colors[(apnum-1) % len(colors)]
                    if interactive:
                        ndd_spec = interactive_extract_spectra(apnum, aperture, ext, method=method, dispaxis=dispaxis)
                    else:
                        ndd_spec = aperture.extract(ext, width=width,
                                                    method=method, viewer=self.viewer if debug else None)

                    # This whole (rather large) section is an attempt to ensure
                    # that sky apertures don't overlap with source apertures
                    if skysub_needed:
                        self.viewer.width = 1
                        # We're going to try to create half-size apertures
                        # equidistant from the source aperture on both sides
                        sky_width = 0.5 * aperture.width
                        sky_spectra = []

                        min_, max_ = aperture.limits()
                        for direction in (-1, 1):
                            offset = (direction * (0.5 * sky_width + grow) +
                                      (aperture.aper_upper if direction > 0 else aperture.aper_lower))
                            ok = False
                            while not ok:
                                if ((min_ + offset - 0.5 * sky_width < -0.5) or
                                        (max_ + offset + 0.5 * sky_width > ext.shape[1 - dispaxis] - 0.5)):
                                    break

                                sky_trace_model = aperture.model | models.Shift(offset)
                                sky_aperture = tracing.Aperture(sky_trace_model)
                                sky_spec = sky_aperture.extract(apmask, width=sky_width, dispaxis=dispaxis)
                                if np.sum(sky_spec.data) == 0:
                                    sky_spectra.append(sky_aperture.extract(ext, width=sky_width,
                                                                            viewer=self.viewer if debug else None))
                                    ok = True
                                offset += direction * offset_step

                        if sky_spectra:
                            # If only one, add it to itself (since it's half-width)
                            sky_spec = sky_spectra[0].add(sky_spectra[-1])
                            ad_spec.append(ndd_spec.subtract(sky_spec, handle_meta='first_found',
                                                             handle_mask=np.bitwise_or))
                        else:
                            log.warning("Difficulty finding sky aperture. No sky"
                                        " subtraction for aperture {}".format(apnum))
                            ad_spec.append(ndd_spec)
                    else:
                        ad_spec.append(ndd_spec)

                    # Create a new gWCS and add header keywords with the
                    # extraction location. All extracted spectra will have the
                    # same gWCS but that could change.
                    ext_spec = ad_spec[-1]
                    if wave_model is not None:
                        in_frame = cf.CoordinateFrame(naxes=1, axes_type=['SPATIAL'],
                                                      axes_order=(0,), unit=u.pix,
                                                      axes_names=('x',), name='pixels')
                        out_frame = cf.SpectralFrame(unit=u.nm, name='world')
                        ext_spec.wcs = gWCS([(in_frame, wave_model),
                                             (out_frame, None)])
                    ext_spec.hdr[ad._keyword_for('aperture_number')] = apnum
                    center = aperture.model.c0.value
                    ext_spec.hdr['XTRACTED'] = (center, "Spectrum extracted "
                                                        "from {} {}".format(direction, int(center + 0.5)))
                    ext_spec.hdr['XTRACTLO'] = (aperture._last_extraction[0],
                                                'Aperture lower limit')
                    ext_spec.hdr['XTRACTHI'] = (aperture._last_extraction[1],
                                                'Aperture upper limit')

                    # Delete unnecessary keywords
                    for descriptor in ('detector_section', 'array_section'):
                        kw = ad._keyword_for(descriptor)
                        if kw in ext_spec.hdr:
                            del ext_spec.hdr[kw]
                    # TODO: remove after testing
                    try:
                        ext_spec.WAVECAL = ext_spec.WAVECAL
                    except AttributeError:
                        pass

            # Don't output a file with no extracted spectra
            if len(ad_spec) > 0:
                try:
                    del ad_spec.hdr['RADECSYS']
                except KeyError:
                    pass
                gt.mark_history(ad_spec, primname=self.myself(), keyword=timestamp_key)
                ad_spec.update_filename(suffix=sfx, strip=True)
                ad_extracted.append(ad_spec)

        # Only return extracted spectra
        return ad_extracted

    def findSourceApertures(self, adinputs=None, **params):
        """
        Finds sources in 2D spectral images and store them in an APERTURE table
        for each extension. Each table will, then, be used in later primitives
        to perform aperture extraction.

        The primitive operates by first collapsing the 2D spectral image in
        the spatial direction to identify sky lines as regions of high
        pixel-to-pixel variance, and the regions between the sky lines which
        consist of at least `min_sky_pix` pixels are selected. These are then
        collapsed in the dispersion direction to produce a 1D spatial profile,
        from which sources are identified using a peak-finding algorithm.

        The widths of the apertures are determined by calculating a threshold
        level relative to the peak, or an integrated flux relative to the
        total between the minima on either side and determining where a smoothed
        version of the source profile reaches this threshold.

        Parameters
        ----------
        adinputs : list of :class:`~astrodata.AstroData`
            Science data as 2D spectral images.
        suffix : str
            Suffix to be added to output files.
        max_apertures : int
            Maximum number of apertures expected to be found.
        percentile : float (0 - 100) / None
            percentile to use when collapsing along the dispersion direction
            to obtain a slit profile / None => take mean
        section : str
            comma-separated list of colon-separated pixel coordinate pairs
            indicating the region(s) over which the spectral signal should be
            used. The first and last values can be blank, indicating to
            continue to the end of the data
        min_sky_pregion : int
            minimum number of contiguous pixels between sky lines
            for a region to be added to the spectrum before collapsing to 1D.
        use_snr : bool
            Convert data to SNR per pixel before collapsing and peak-finding?
        threshold : float (0 - 1)
            parameter describing either the height above background (relative
            to peak) or the integral under the spectrum (relative to the
            integral to the next minimum) at which to define the edges of
            the aperture.
        sizing_method : str ("peak" or "integral")
            which method to use
        interactive : bool
            Show interactive controls for fine tuning source aperture detection

        Returns
        -------
        list of :class:`~astrodata.AstroData`
            The 2D spectral images with APERTURE tables attached

        See Also
        --------
        :meth:`~geminidr.core.primitives_spect.Spect.determineDistortion`,
        :meth:`~geminidr.cofe.primitives_spect.Spect.distortionCorrect`
        """
        log = self.log
        log.debug(gt.log_message("primitive", self.myself(), "starting"))
        timestamp_key = self.timestamp_keys[self.myself()]
        sfx = params["suffix"]
        max_apertures = params["max_apertures"]
        percentile = params["percentile"]
        section = params["section"]
        min_sky_pix = params["min_sky_region"]
        use_snr = params["use_snr"]
        threshold = params["threshold"]
        sizing_method = params["sizing_method"]
        interactive = params["interactive"]

        sec_regions = []
        if section:
            for x1, x2 in (s.split(':') for s in section.split(',')):
                sec_regions.append(slice(None if x1 == '' else int(x1) - 1,
                                         None if x2 == '' else int(x2)))

        for ad in adinputs:
            if self.timestamp_keys['distortionCorrect'] not in ad.phu:
                log.warning("{} has not been distortion corrected".
                            format(ad.filename))
            for ext in ad:
                log.stdinfo("Searching for sources in {}:{}".
                            format(ad.filename, ext.hdr['EXTVER']))

                dispaxis = 2 - ext.dispersion_axis()  # python sense
                npix = ext.shape[dispaxis]

                # data, mask, variance are all arrays in the GMOS orientation
                # with spectra dispersed horizontally
                data, mask, variance = _transpose_if_needed(ext.data, ext.mask,
                                                            ext.variance, transpose=dispaxis == 0)
                direction = "column" if dispaxis == 0 else "row"

                # Collapse image along spatial direction to find noisy regions
                # (caused by sky lines, regardless of whether image has been
                # sky-subtracted or not)
                data1d, mask1d, var1d = NDStacker.mean(data, mask=mask,
                                                       variance=variance)
                ndd = NDAstroData(var1d, mask=mask1d)
                mean, sigma, _ = gt.measure_bg_from_image(ndd, sampling=1)

                # Mask sky-line regions and find clumps of unmasked pixels
                mask1d[var1d > mean + 3*sigma] = 1
                slices = np.ma.clump_unmasked(np.ma.masked_array(var1d, mask1d))
                sky_regions = [slice_ for slice_ in slices
                               if slice_.stop - slice_.start >= min_sky_pix]

                sky_mask = np.ones_like(mask1d, dtype=bool)
                for reg in sky_regions:
                    sky_mask[reg] = False
                if sec_regions:
                    sec_mask = np.ones_like(mask1d, dtype=bool)
                    for reg in sec_regions:
                        sec_mask[reg] = False
                else:
                    sec_mask = False
                full_mask = (mask > 0) | sky_mask | sec_mask

                signal = (data if (variance is None or not use_snr) else
                          np.divide(data, np.sqrt(variance),
                                    out=np.zeros_like(data), where=variance>0))
                masked_data = np.where(np.logical_or(full_mask, variance == 0), np.nan, signal)
                # Need to catch warnings for rows full of NaNs
                with warnings.catch_warnings():
                    warnings.filterwarnings('ignore', message='All-NaN slice')
                    warnings.filterwarnings('ignore', message='Mean of empty slice')
                    if percentile:
                        profile = np.nanpercentile(masked_data, percentile, axis=1)
                    else:
                        profile = np.nanmean(masked_data, axis=1)
                prof_mask = np.bitwise_and.reduce(full_mask, axis=1)

                if interactive:
                    locations, all_limits = interactive_find_source_apertures(ext, profile, prof_mask,
                                                                              threshold, sizing_method,
                                                                              max_apertures)
                    if locations is None or len(locations) == 0:
                        log.warning("Found no sources")
                        # Delete existing APERTURE table
                        try:
                            del ext.APERTURE
                        except AttributeError:
                            pass
                        continue
                else:
                    # TODO: find_peaks might not be best considering we have no
                    #   idea whether sources will be extended or not
                    widths = np.arange(3, 20)
                    peaks_and_snrs = tracing.find_peaks(profile, widths, mask=prof_mask & DQ.not_signal,
                                                        variance=1.0, reject_bad=False,
                                                        min_snr=3, min_frac=0.2)

                    if peaks_and_snrs.size == 0:
                        log.warning("Found no sources")
                        # Delete existing APERTURE table
                        try:
                            del ext.APERTURE
                        except AttributeError:
                            pass
                        continue

                    # Reverse-sort by SNR and return only the locations
                    locations = np.array(sorted(peaks_and_snrs.T, key=lambda x: x[1],
                                                reverse=True)[:max_apertures]).T[0]
                    locstr = ' '.join(['{:.1f}'.format(loc) for loc in locations])
                    log.stdinfo("Found sources at {}s: {}".format(direction, locstr))

                    if np.isnan(profile[prof_mask==0]).any():
                        log.warning("There are unmasked NaNs in the spatial profile")
                    all_limits = tracing.get_limits(np.nan_to_num(profile), prof_mask, peaks=locations,
                                                    threshold=threshold, method=sizing_method)

                all_model_dicts = []
                for loc, limits in zip(locations, all_limits):
                    cheb = models.Chebyshev1D(degree=0, domain=[0, npix - 1], c0=loc)
                    model_dict = astromodels.chebyshev_to_dict(cheb)
                    lower, upper = limits - loc
                    model_dict['aper_lower'] = lower
                    model_dict['aper_upper'] = upper
                    all_model_dicts.append(model_dict)
                    log.debug("Limits for source {:.1f} ({:.1f}, +{:.1f})".format(loc, lower, upper))

                aptable = Table([np.arange(len(locations)) + 1], names=['number'])
                for name in model_dict.keys():  # Still defined from above loop
                    aptable[name] = [model_dict.get(name, 0)
                                     for model_dict in all_model_dicts]

                ext.APERTURE = aptable

            # Timestamp and update the filename
            gt.mark_history(ad, primname=self.myself(), keyword=timestamp_key)
            ad.update_filename(suffix=sfx, strip=True)
        return adinputs

    def fluxCalibrate(self, adinputs=None, **params):
        """
        Performs flux calibration multiplying the input signal by the
        sensitivity function obtained from
        :meth:`~geminidr.core.primitives_spect.Spec.calculateSensitivity`.

        Parameters
        ----------
        adinputs : list of :class:`~astrodata.AstroData`
            1D or 2D Spectra of targets that need to be flux-calibrated.
            2D spectra are expected to be distortion corrected and its
            dispersion axis should be along rows.

        suffix :  str, optional
            Suffix to be added to output files (default: _fluxCalibrated).

        standard: str or AstroData, optional
            Standard star spectrum containing one extension or the same number
            of extensions as the input spectra. Each extension must have a
            `.SENSFUNC` table containing information about the overall
            sensitivity. Right now, if this is not provided, it will raise a
            NotImplementedError since it needs implementation.

        units : str, optional
            Units for output spectrum (default: W m-2 nm-1).

        Returns
        -------
        list of :class:`~astrodata.AstroData`
            The same input list is used as output but each object now has
            its pixel values in physical units.
        """
        log = self.log
        log.debug(gt.log_message("primitive", self.myself(), "starting"))
        timestamp_key = self.timestamp_keys[self.myself()]
        sfx = params["suffix"]
        std = params["standard"]
        final_units = params["units"]

        # Expectation is that the SENSFUNC table will be in units
        # like (electron/s) / (W/m^2)
        flux_units = u.Unit("W m-2")

        # Get a suitable arc frame (with distortion map) for every science AD
        if std is None:
            self.getProcessedStandard(adinputs, refresh=False)
            std_list = self._get_cal(adinputs, 'processed_standard')
        else:
            std_list = std

        for ad, std in zip(*gt.make_lists(adinputs, std_list, force_ad=True)):
            if ad.phu.get(timestamp_key):
                log.warning("No changes will be made to {}, since it has "
                            "already been processed by fluxCalibrate".
                            format(ad.filename))
                continue

            if std is None:
                if 'sq' in self.mode:
                    raise OSError('No processed standard listed for {}'.
                                  format(ad.filename))
                else:
                    log.warning("No changes will be made to {}, since no "
                                "standard was specified".format(ad.filename))
                    continue

            len_std, len_ad = len(std), len(ad)
            if len_std not in (1, len_ad):
                log.warning("{} has {} extensions so cannot be used to "
                            "calibrate {} with {} extensions".
                            format(std.filename, len_std, ad.filename, len_ad))
                continue

            if not all(hasattr(ext, "SENSFUNC") for ext in std):
                log.warning("SENSFUNC table missing from one or more extensions"
                            f" of {std.filename} so cannot flux calibrate")
                continue

            # Since 2D flux calibration just uses the wavelength info for the
            # middle row/column, non-distortion-corrected data will have the
            # wrong wavelength solution in other columns/rows
            if (any(len(ext.shape) == 2 for ext in ad) and
                    not self.timestamp_keys['distortionCorrect'] in ad.phu):
                log.warning("{} has not been distortion corrected".format(ad.filename))

            exptime = ad.exposure_time()
            try:
                delta_airmass = ad.airmass() - std.airmass()
            except TypeError:  # if either airmass() returns None
                log.warning("Cannot determine airmass of target and/or standard."
                            " Not making an airmass correction.")
                delta_airmass = 0

            for index, ext in enumerate(ad):
                ext_std = std[max(index, len_std-1)]
                sensfunc = ext_std.SENSFUNC

                extver = '{}:{}'.format(ad.filename, ext.hdr['EXTVER'])

                # Try to confirm the science image has the correct units
                std_flux_unit = sensfunc['coefficients'].unit
                if isinstance(std_flux_unit, u.LogUnit):
                    std_flux_unit = std_flux_unit.physical_unit
                try:
                    sci_flux_unit = u.Unit(ext.hdr.get('BUNIT'))
                except:
                    sci_flux_unit = None
                if not (std_flux_unit is None or sci_flux_unit is None):
                    unit = sci_flux_unit / (std_flux_unit * flux_units)
                    if unit.is_equivalent(u.s):
                        log.fullinfo("Dividing {} by exposure time of {} s".
                                     format(extver, exptime))
                        ext /= exptime
                        sci_flux_unit /= u.s
                    elif not unit.is_equivalent(u.dimensionless_unscaled):
                        log.warning("{} has incompatible units ('{}' and '{}')."
                                    "Cannot flux calibrate".format(extver,
                                                                   sci_flux_unit, std_flux_unit))
                        continue
                else:
                    log.warning("Cannot determine units of data and/or SENSFUNC "
                                "table for {}, so cannot flux calibrate.".format(extver))
                    continue

                # Get wavelengths of all pixels
                ndim = len(ext.shape)
                dispaxis = 0 if ndim == 1 else 2 - ext.dispersion_axis()

                # Get wavelengths and pixel sizes of all the pixels along the
                # dispersion axis by calculating wavelengths in the middles and
                # edges of all pixels.
                all_coords = [0.5*(length - 1) for length in ext.shape]
                all_coords[dispaxis] = np.arange(-0.5, ext.shape[dispaxis], 0.5)
                all_waves = ext.wcs(*all_coords[::-1], with_units=True)
                if ndim > 1:
                    all_waves = all_waves[0]

                waves = all_waves[1::2]
                pixel_sizes = abs(np.diff(all_waves[::2]))

                # Reconstruct the spline and evaluate it at every wavelength
                order = sensfunc.meta['header'].get('ORDER', 3)
                spline = BSpline(sensfunc['knots'].data, sensfunc['coefficients'].data, order)
                sens_factor = spline(waves.to(sensfunc['knots'].unit)) * sensfunc['coefficients'].unit
                try:  # conversion from magnitude/logarithmic units
                    sens_factor = sens_factor.physical
                except AttributeError:
                    pass

                # Apply airmass correction. If none is needed/possible, we
                # don't need to try to do this
                if delta_airmass != 0:
                    telescope = ad.telescope()
                    try:
                        extinction_correction = extinct.extinction(waves, telescope=telescope)
                    except KeyError:
                        log.warning("Telescope {} not recognized. "
                                    "Not making an airmass correction.".format(telescope))
                    else:
                        log.stdinfo("Correcting for difference of {:5.3f} "
                                    "airmasses".format(delta_airmass))
                        sens_factor *= 10**(0.4*delta_airmass * extinction_correction)

                final_sens_factor = (sci_flux_unit / (sens_factor * pixel_sizes)).to(final_units,
                                     equivalencies=u.spectral_density(waves)).value

                if ndim == 2 and dispaxis == 0:
                    ext *= final_sens_factor[:, np.newaxis]
                else:
                    ext *= final_sens_factor
                ext.hdr['BUNIT'] = final_units

            # Timestamp and update the filename
            gt.mark_history(ad, primname=self.myself(), keyword=timestamp_key)
            ad.update_filename(suffix=sfx, strip=True)

        return adinputs

    def linearizeSpectra(self, adinputs=None, **params):
        """
        Transforms 1D spectra so that the relationship between them and their
        respective wavelength calibration is linear.

        Parameters
        ----------
        adinputs : list of :class:`~astrodata.AstroData`
            Wavelength calibrated 1D spectra. Each extension must have a
            `.WAVECAL` table.

        suffix : str
            Suffix to be added to output files.
        w1 : float
            Wavelength of first pixel (nm). See Notes below.
        w2 : float
            Wavelength of last pixel (nm). See Notes below.
        dw : float
            Dispersion (nm/pixel). See Notes below.
        npix : int
            Number of pixels in output spectrum. See Notes below.
        conserve : bool
            Conserve flux (rather than interpolate)?
        order : int
            order of interpolation during the resampling

        Notes
        -----
        Exactly 0 or 3 of (w1, w2, dw, npix) must be specified.

        Returns
        -------
        list of :class:`~astrodata.AstroData`
            Linearized 1D spectra.
        """
        log = self.log
        log.debug(gt.log_message("primitive", self.myself(), "starting"))
        timestamp_key = self.timestamp_keys[self.myself()]
        sfx = params["suffix"]
        w1 = params["w1"]
        w2 = params["w2"]
        dw = params["dw"]
        npix = params["npix"]
        conserve = params["conserve"]
        order = params["order"]

        # There are either 1 or 4 Nones, due to validation
        nones = [w1, w2, dw, npix].count(None)
        if nones == 1:
            # Work out the missing variable from the others
            if npix is None:
                npix = int(np.ceil((w2 - w1) / dw)) + 1
                w2 = w1 + (npix - 1) * dw
            elif w1 is None:
                w1 = w2 - (npix - 1) * dw
            elif w2 is None:
                w2 = w1 + (npix - 1) * dw
            else:
                dw = (w2 - w1) / (npix - 1)

        # We send the ADs through one-by-one so there's no attempt to
        # align them in the spatial direction
        adoutputs = []
        for ad in adinputs:
            ad_out = self.resampleToCommonFrame([ad], suffix=sfx, w1=w1, w2=w2, npix=npix,
                                                conserve=conserve, order=order,
                                                trim_data=False)[0]
            gt.mark_history(ad_out, primname=self.myself(), keyword=timestamp_key)
            adoutputs.append(ad_out)

        return adoutputs

    def normalizeFlat(self, adinputs=None, **params):
        """
        This primitive normalizes a spectroscopic flatfield, by fitting
        a cubic spline along the dispersion direction of an averaged
        combination of rows/columns (by default, in the center of the
        spatial direction). Each row/column is then divided by this spline.

        For multi-extension AstroData objects of MOS or XD, each extension
        is treated separately. For other multi-extension data,
        mosaicDetectors() is called to produce a single extension, and the
        spline fitting is performed with variable scaling parameters for
        each detector (identified within the mosaic from groups of DQ.no_data
        pixels). The spline fit is calculated in the mosaicked frame but it
        is evaluated for each pixel in each unmosaicked detector, so that
        the resultant flatfield always has the same format (i.e., number of
        extensions and their shape) as the input frame.

        Parameters
        ----------
        suffix: str
            suffix to be added to output files
        center: int/None
            central row/column for 1D extraction (None => use middle)
        nsum: int
            number of rows/columns around center to combine
        spectral_order: int
            order of fit in spectral direction
        """
        log = self.log
        log.debug(gt.log_message("primitive", self.myself(), "starting"))
        timestamp_key = self.timestamp_keys[self.myself()]
        sfx = params.pop("suffix")
        spectral_order = params.pop("spectral_order")
        center = params.pop("center")
        nsum = params.pop("nsum")
        spline_kwargs = params.copy()

        for ad in adinputs:
            # Don't mosaic if the multiple extensions are because the
            # data are MOS or cross-dispersed
            if len(ad) > 1 and not ({'MOS', 'XD'} & ad.tags):
                # Store original gWCS because we're modifying it
                orig_wcs = [ext.wcs for ext in ad]
                geotable = import_module('.geometry_conf', self.inst_lookups)
                transform.add_mosaic_wcs(ad, geotable)
                admos = transform.resample_from_wcs(ad, "mosaic", attributes=None,
                                                    order=3, process_objcat=False)
                mosaicked = True
            else:
                admos = ad
                mosaicked = False

            # This will loop over MOS slits or XD orders
            for ext in admos:
                dispaxis = 2 - ext.dispersion_axis()  # python sense
                direction = "row" if dispaxis == 1 else "column"

                data, mask, variance, extract_slice = _average_along_slit(ext, center=center, nsum=nsum)
                log.stdinfo("Extracting 1D spectrum from {}s {} to {}".
                            format(direction, extract_slice.start + 1, extract_slice.stop))
                mask |= (DQ.no_data * (variance == 0))  # Ignore var=0 points
                slices = _ezclump((mask & (DQ.no_data | DQ.unilluminated)) == 0)

                masked_data = np.ma.masked_array(data, mask=mask)
                weights = np.sqrt(np.where(variance > 0, 1. / variance, 0.))
                pixels = np.arange(len(masked_data))

                # We're only going to do CCD-to-CCD normalization if we've
                # done the mosaicking in this primitive; if not, we assume
                # the user has already taken care of it (if it's required).
                nslices = len(slices)
                if nslices > 1 and mosaicked:
                    coeffs = np.ones((nslices - 1,))
                    boundaries = list(slice_.stop for slice_ in slices[:-1])
                    result = optimize.minimize(QESpline, coeffs, args=(pixels, masked_data,
                                                                       weights, boundaries, spectral_order),
                                               tol=1e-7, method='Nelder-Mead')
                    if not result.success:
                        log.warning("Problem with spline fitting: {}".format(result.message))

                    # Rescale coefficients so centre-left CCD is unscaled
                    coeffs = np.insert(result.x, 0, [1])
                    coeffs /= coeffs[len(coeffs) // 2]
                    for coeff, slice_ in zip(coeffs, slices):
                        masked_data[slice_] *= coeff
                        weights[slice_] /= coeff
                    log.stdinfo("QE scaling factors: " +
                                " ".join("{:6.4f}".format(coeff) for coeff in coeffs))
                spline = astromodels.UnivariateSplineWithOutlierRemoval(pixels, masked_data,
                                                                        order=spectral_order, w=weights,
                                                                        **spline_kwargs)

                if not mosaicked:
                    flat_data = np.tile(spline.data, (ext.shape[1-dispaxis], 1))
                    ext.divide(_transpose_if_needed(flat_data, transpose=(dispaxis==0))[0])

            # If we've mosaicked, there's only one extension
            # We forward transform the input pixels, take the transformed
            # coordinate along the dispersion direction, and evaluate the
            # spline there.
            if mosaicked:
                origin = admos.nddata[0].meta.pop('transform')['origin']
                origin_shift = reduce(Model.__and__, [models.Shift(-s) for s in origin[::-1]])
                print(origin_shift)
                for ext, wcs in zip(ad, orig_wcs):
                    t = ext.wcs.get_transform(ext.wcs.input_frame, "mosaic") | origin_shift
                    geomap = transform.GeoMap(t, ext.shape, inverse=True)
                    flat_data = spline(geomap.coords[dispaxis])
                    ext.divide(flat_data)
                    ext.wcs = wcs

            # Timestamp and update the filename
            gt.mark_history(ad, primname=self.myself(), keyword=timestamp_key)
            ad.update_filename(suffix=sfx, strip=True)

        return adinputs

    def resampleToCommonFrame(self, adinputs=None, **params):
        """
        Resample 1D or 2D spectra on a common frame, and optionally transform
        them so that the relationship between them and their respective
        wavelength calibration is linear.

        Parameters
        ----------
        adinputs : list of :class:`~astrodata.AstroData`
            Wavelength calibrated 1D or 2D spectra. Each extension must have a
            `.WAVECAL` table.
        suffix : str
            Suffix to be added to output files.
        w1 : float
            Wavelength of first pixel (nm). See Notes below.
        w2 : float
            Wavelength of last pixel (nm). See Notes below.
        dw : float
            Dispersion (nm/pixel). See Notes below.
        npix : int
            Number of pixels in output spectrum. See Notes below.
        conserve : bool
            Conserve flux (rather than interpolate)?
        order : int
            order of interpolation during the resampling
        trim_data : bool
            Trim spectra to size of reference spectra?
        force_linear : bool
            Force a linear output wavelength solution?

        Notes
        -----
        If ``w1`` or ``w2`` are not specified, they are computed from the
        individual spectra: if ``trim_data`` is True, this is the intersection
        of the spectra ranges, otherwise this is the union of all ranges,

        If ``dw`` or ``npix`` are specified, the spectra are linearized.

        Returns
        -------
        list of :class:`~astrodata.AstroData`
            Linearized 1D spectra.
        """
        log = self.log
        log.debug(gt.log_message("primitive", self.myself(), "starting"))
        timestamp_key = self.timestamp_keys[self.myself()]
        suffix = params["suffix"]
        w1 = params["w1"]
        w2 = params["w2"]
        dw = params["dw"]
        npix = params["npix"]
        conserve = params["conserve"]
        trim_data = params["trim_data"]
        force_linear = params["force_linear"]

        # Check that all ad objects are either 1D or 2D
        ndim = {len(ext.shape) for ad in adinputs for ext in ad}
        if len(ndim) != 1:
            raise ValueError('inputs must have the same dimension')
        ndim = ndim.pop()

        # For the 2D case check that all ad objects have only 1 extension
        if ndim > 1:
            adjust_key = self.timestamp_keys['adjustWCSToReference']
            if len(adinputs) > 1 and not all(adjust_key in ad.phu
                                             for ad in adinputs):
                log.warning("2D spectral images should be processed by "
                            "adjustWCSToReference if accurate spatial "
                            "alignment is required.")
            if not all(len(ad) == 1 for ad in adinputs):
                raise ValueError('inputs must have only 1 extension')
            # Store these values for later!
            refad = adinputs[0]
            ref_coords = (refad.central_wavelength(asNanometers=True),
                          refad.target_ra(), refad.target_dec())
            ref_pixels = refad[0].wcs.backward_transform(*ref_coords)

        # If only one variable is missing we compute it from the others
        nparams = sum(x is not None for x in (w1, w2, dw, npix))
        if nparams == 3:
            if npix is None:
                npix = int(np.ceil((w2 - w1) / dw)) + 1
                w2 = w1 + (npix - 1) * dw
            elif w1 is None:
                w1 = w2 - (npix - 1) * dw
            elif w2 is None:
                w2 = w1 + (npix - 1) * dw
            else:
                dw = (w2 - w1) / (npix - 1)

        # Gather information from all the spectra (Chebyshev1D model,
        # w1, w2, dw, npix), and compute the final bounds (w1out, w2out)
        # if there are not provided
        info = []
        w1out, w2out, dwout, npixout = w1, w2, dw, npix
        for ad in adinputs:
            adinfo = []
            for ext in ad:
                extname = "{}:{}".format(ad.filename, ext.hdr['EXTVER'])
                try:
                    model_info = _extract_model_info(ext)
                except ValueError:
                    raise ValueError("Cannot determine wavelength solution for {}."
                                     .format(extname))
                adinfo.append(model_info)

                if w1 is None:
                    if w1out is None:
                        w1out = model_info['w1']
                    elif trim_data:
                        w1out = max(w1out, model_info['w1'])
                    else:
                        w1out = min(w1out, model_info['w1'])

                if w2 is None:
                    if w2out is None:
                        w2out = model_info['w2']
                    elif trim_data:
                        w2out = min(w2out, model_info['w2'])
                    else:
                        w2out = max(w2out, model_info['w2'])
            info.append(adinfo)

        if trim_data:
            if w1 is None:
                w1out = info[0][0]['w1']
            if w2 is None:
                w2out = info[0][0]['w2']
            if w1 is None or w2 is None:
                log.fullinfo("Trimming data to size of reference spectra")

        # linearize spectra only if the grid parameters are specified
        linearize = force_linear or npix is not None or dw is not None
        if linearize:
            if npixout is None and dwout is None:
                # if both are missing, use the reference spectrum
                dwout = info[0][0]['dw']

            if npixout is None:
                npixout = int(np.ceil((w2out - w1out) / dwout)) + 1
            elif dwout is None:
                dwout = (w2out - w1out) / (npixout - 1)

        if linearize:
            new_wave_model = models.Scale(dwout) | models.Shift(w1out)
        else:
            # compute the inverse model needed to go to the reference
            # spectrum grid. Due to imperfections in the Chebyshev inverse
            # we check whether the wavelength limits are the same as the
            # reference spectrum.
            wave_model_ref = info[0][0]['wave_model'].copy()
            wave_model_ref.name = None
            limits = wave_model_ref.inverse([w1out, w2out])
            if info[0][0]['w1'] == w1out:
                limits[0] = round(limits[0])
            if info[0][0]['w2'] == w2out:
                limits[1] = round(limits[1])
            pixel_shift = int(np.ceil(limits.min()))
            new_wave_model = models.Shift(pixel_shift) | wave_model_ref
            if info[0][0]['w2'] == w2out:
                npixout = info[0][0]['npix']
            else:
               npixout = int(np.floor(new_wave_model.inverse([w1out, w2out]).max()) + 1)
            dwout = (w2out - w1out) / (npixout - 1)

        new_wave_model.name = 'WAVE'
        if ndim == 1:
            new_wcs_model = new_wave_model
        else:
            new_wcs_model = refad[0].wcs.forward_transform.replace_submodel('WAVE', new_wave_model)

        adoutputs = []
        for i, ad in enumerate(adinputs):
            for iext, ext in enumerate(ad):
                wave_model = info[i][iext]['wave_model']
                extn = "{}:{}".format(ad.filename, ext.hdr['EXTVER'])
                wave_resample = wave_model | new_wave_model.inverse
                # TODO: This shouldn't really be needed, but it is
                wave_resample.inverse = new_wave_model | wave_model.inverse

                # Avoid performing a Cheb and its imperfect inverse
                if not linearize and new_wave_model[1:] == wave_model:
                    wave_resample = models.Shift(-pixel_shift)

                if ndim == 1:
                    dispaxis = 0
                    resampling_model = wave_resample
                else:
                    pixels = ext.wcs.backward_transform(*ref_coords)
                    dispaxis = 2 - ext.dispersion_axis()  # python sense
                    slit_offset = models.Shift(ref_pixels[dispaxis] - pixels[dispaxis])
                    if dispaxis == 0:
                        resampling_model = slit_offset & wave_resample
                    else:
                        resampling_model = wave_resample & slit_offset

                if i == 0 and not linearize:
                    log.fullinfo(f"{ad.filename}: No interpolation")
                msg = "Resampling"
                if linearize:
                    msg += " and linearizing"
                log.stdinfo("{} {}: w1={:.3f} w2={:.3f} dw={:.3f} npix={}"
                            .format(msg, extn, w1out, w2out, dwout, npixout))

                # If we resample to a coarser pixel scale, we may
                # interpolate over features. We avoid this by subsampling
                # back to the original pixel scale (approximately).
                input_dw = info[i][iext]['dw']
                subsample = int(np.ceil(abs(dwout / input_dw) - 0.1))
                attributes = [attr for attr in ('data', 'mask', 'variance')
                              if getattr(ext, attr) is not None]

                ext.wcs = gWCS([(ext.wcs.input_frame, resampling_model),
                                (cf.Frame2D(name='resampled'), new_wcs_model),
                                (ext.wcs.output_frame, None)])

                origin = (0,) * ndim
                output_shape = list(ext.shape)
                output_shape[dispaxis] = npixout
                new_ext = transform.resample_from_wcs(ext, 'resampled', subsample=subsample,
                                                      attributes=attributes, conserve=conserve,
                                                      origin=origin, output_shape=output_shape)
                if iext == 0:
                    ad_out = new_ext
                else:
                    ad_out.append(new_ext[0])
                if ndim == 2:
                    try:
                        offset = slit_offset.offset.value
                        ext.APERTURE['c0'] += offset
                        log.fullinfo("Shifting aperture locations by {:.2f} "
                                     "pixels".format(offset))
                    except AttributeError:
                        pass

            # Timestamp and update the filename
            gt.mark_history(ad_out, primname=self.myself(), keyword=timestamp_key)
            ad_out.update_filename(suffix=suffix, strip=True)
            adoutputs.append(ad_out)

        return adoutputs

    def skyCorrectFromSlit(self, adinputs=None, **params):
        """
        Performs row-by-row/column-by-column sky subtraction of 2D spectra.

        For that, it fits the sky contribution along each row/column
        perpendicular to the dispersion axis and builds a mask of rejected
        pixels during the fitting process. It also adds any apertures defined
        in the APERTURE table to this mask if it exists.

        This primitive should be called on data free of distortion.

        Parameters
        ----------
        adinputs : list of :class:`~astrodata.AstroData`
            2D science spectra loaded as :class:`~astrodata.AstroData` objects.
        suffix : str or None, optional
            Suffix to be added to output files.
        regions : str or None, optional
            Sample region(s) to fit along rows/columns parallel to the slit,
            as a comma-separated list of pixel ranges. Any pixels outside these
            ranges (and/or included in the source aperture table) will be
            ignored when fitting each row or column.
        function : {'splineN', 'legendre', 'chebyshev', 'polynomial'}, optional
            Type of function/model to be used for fitting rows or columns
            perpendicular to the dispersion axis (default 'spline3', a cubic
            spline). For spline fits, N may be 1-5 (linear to quintic).
        order : int or None, optional
            Order of fit to each row/column (default 5). For spline fits, this
            is the number of spline pieces; if `None`, as many pieces will be
            used as are required to get chi^2=1, otherwise the specified number
            will be reduced in proportion to the ratio of good pixels to total
            pixels in each row/column. If there are fewer than 4 good pixels in
            a given row/column, the fit will be performed using every pixel.
            For polynomial fitting functions, ``order`` is the number of terms,
            or degree + 1.
        lsigma, hsigma : float, optional
            Lower and upper pixel rejection limits for fitting, in standard
            deviations from the fit (default 3.0).
        max_iters : int, optional
            Maximum number of fitting iterations (default 3).
        grow : float or False, optional
            Masking growth radius (in pixels) for each source aperture and
            each statistically-rejected pixel. Default: 2.
        debug : bool
            Show diagnostic plots?

        Returns
        -------
        adinputs : list of :class:`~astrodata.AstroData`
            Sky subtractd 2D spectral images.

        See Also
        --------
        :meth:`~geminidr.core.primitives_spect.Spect.determineDistortion`,
        :meth:`~geminidr.core.primitives_spect.Spect.distortionCorrect`,
        :meth:`~geminidr.core.primitives_spect.Spect.findSourceApertures`,
        """
        log = self.log
        log.debug(gt.log_message("primitive", self.myself(), "starting"))
        timestamp_key = self.timestamp_keys[self.myself()]
        sfx = params["suffix"]
        regions = params["regions"]
        function = params["function"]
        order = params["order"]
        lsigma = params["lsigma"]
        hsigma = params["hsigma"]
        max_iters = params["max_iters"]
        grow = params["grow"]
        debug = params["debug"]

        for ad in adinputs:
            if self.timestamp_keys['distortionCorrect'] not in ad.phu:
                log.warning("{} has not been distortion corrected. Sky "
                            "subtraction is likely to be poor.".format(ad.filename))

            for ext in ad:
                axis = ext.dispersion_axis() - 1  # python sense

                # We want to mask pixels in apertures in addition to the mask.
                # Should we also leave DQ.cosmic_ray (because sky lines can get
                # flagged as CRs) and/or DQ.overlap unmasked here?
                sky_mask = (np.zeros_like(ext.data, dtype=DQ.datatype)
                            if ext.mask is None else
                            ext.mask.copy() & DQ.not_signal)

                # If there's an aperture table, go through it row by row,
                # masking the pixels
                try:
                    aptable = ext.APERTURE
                except AttributeError:
                    pass
                else:
                    for row in aptable:
                        model_dict = dict(zip(aptable.colnames, row))
                        trace_model = astromodels.dict_to_chebyshev(model_dict)
                        aperture = tracing.Aperture(
                            trace_model, aper_lower=model_dict['aper_lower'],
                            aper_upper=model_dict['aper_upper']
                        )
                        sky_mask |= aperture.aperture_mask(ext, grow=grow)

                if debug:
                    from astropy.visualization import simple_norm
                    fig, (ax1, ax2) = plt.subplots(1, 2, sharex=True,
                                                   sharey=True)
                    ax1.imshow(ext.data, cmap='gray',
                               norm=simple_norm(ext.data, max_percent=99))
                    ax2.imshow(sky_mask, cmap='gray', vmax=4)
                    plt.show()

                if ext.variance is None:
                    sky_weights = None
                else:
                    sky_weights = np.sqrt(np.divide(1., ext.variance,
                                          out=np.zeros_like(ext.data),
                                          where=ext.variance > 0))

                # This would combine the specified mask with any existing mask,
                # but should we include some specific set of DQ codes here?
                sky = np.ma.masked_array(ext.data, mask=sky_mask)

                sky_model = fit_1D(sky, weights=sky_weights, function=function,
                                   order=order, axis=axis, sigma_lower=lsigma,
                                   sigma_upper=hsigma, niter=max_iters,
                                   grow=grow, regions=regions, plot=debug)()

                ext.data -= sky_model

            # Timestamp and update the filename
            gt.mark_history(ad, primname=self.myself(), keyword=timestamp_key)
            ad.update_filename(suffix=sfx, strip=True)

        return adinputs

    def traceApertures(self, adinputs=None, **params):
        """
        Traces apertures listed in the `.APERTURE` table along the dispersion
        direction, and estimates the optimal extraction aperture size from the
        spatial profile of each source.

        Parameters
        ----------
        adinputs : list of :class:`~astrodata.AstroData`
            Science data as 2D spectral images with a `.APERTURE` table attached
            to one or more of its extensions.
        suffix : str
            Suffix to be added to output files.
        trace_order : int
            Fitting order along spectrum. Default: 2
        step : int
            Step size for sampling along dispersion direction. Default: 10
        nsum : int
            Number of rows/columns to combine at each step. Default: 10
        max_missed : int
            Maximum number of interactions without finding line before line is
            considered lost forever. Default: 5
        max_shift : float
            Maximum perpendicular shift (in pixels) from pixel to pixel.
            Default: 0.05
        debug: bool
            draw aperture traces on image display window?
        interactive: bool
            Show interactive interface to fine tune aperture tracing

        Returns
        -------
        list of :class:`~astrodata.AstroData`
            Science data as 2D spectral images with the `.APERTURE` the updated
            to contain its upper and lower limits.

        See Also
        --------
        :meth:`~geminidr.core.primitives_spect.Spect.findSourceApertures`

        """

        def averaging_func(data, mask=None, variance=None):
            """Use a sigma-clipped mean to collapse in the dispersion
            direction, which should reject sky lines"""
            return NDStacker.mean(*NDStacker.sigclip(data, mask=mask,
                                                     variance=variance))

        log = self.log
        log.debug(gt.log_message("primitive", self.myself(), "starting"))
        timestamp_key = self.timestamp_keys[self.myself()]
        sfx = params["suffix"]
        order = params["trace_order"]
        step = params["step"]
        nsum = params["nsum"]
        max_missed = params["max_missed"]
        max_shift = params["max_shift"]
        debug = params["debug"]
        interactive = params["interactive"]

        for ad in adinputs:
            for ext in ad:
                try:
                    aptable = ext.APERTURE
                    locations = aptable['c0'].data
                except (AttributeError, KeyError):
                    log.warning("Could not find aperture locations in {}:{} - "
                                "continuing".format(ad.filename, ext.hdr['EXTVER']))
                    continue

                if debug:
                    self.viewer.display_image(ext, wcs=False)
                    self.viewer.width = 2
                dispaxis = 2 - ext.dispersion_axis()  # python sense

                self.viewer.color = "green"

                all_column_names = []
                all_model_dicts = []

                # Set up the initial tracing models, one per aperture
                all_m_init = [models.Chebyshev1D(degree=order, c0=c0,
                                                 domain=[0, ext.shape[dispaxis] - 1]) for c0 in locations]

                # It's unfortunate that we have to do this
                config = self.params[self.myself()]
                config.update(**params)
                reinit_params = ('step', 'nsum', 'max_missed', 'max_shift')

                def trace_apertures_reconstruct_points(config):
                    dispaxis = 2 - ext.dispersion_axis()
                    all_coords = []
                    for loc in locations:
                        c0 = int(loc + 0.5)
                        spectrum = ext.data[c0] if dispaxis == 1 else ext.data[:, c0]
                        start = np.argmax(at.boxcar(spectrum, size=3))

                        # The coordinates are always returned as (x-coords, y-coords)
                        ref_coords, in_coords = tracing.trace_lines(ext, axis=dispaxis,
                                                                    start=start, initial=[loc],
                                                                    rwidth=None, cwidth=5, step=config.step,
                                                                    nsum=config.nsum, max_missed=config.max_missed,
                                                                    initial_tolerance=None,
                                                                    max_shift=config.max_shift)
                        # Store as spectral coordinate first (i.e., x in the y(x) fit)
                        if dispaxis == 0:
                            all_coords.append(in_coords[::-1])
                        else:
                            all_coords.append(in_coords)
                    return all_coords

                all_coords = trace_apertures_reconstruct_points(config)

                # Purely for drawing in the image display
                spectral_coords = np.arange(0, ext.shape[dispaxis], step)

                if interactive:
                    allx = [coords[0] for coords in all_coords]
                    ally = [coords[1] for coords in all_coords]
                    visualizer = fit1d.Fit1DVisualizer(allx, ally, all_m_init, config,
                                                                  reinit_params=reinit_params,
                                                                  order_param='trace_order',
                                                                  tab_name_fmt="Aperture {}",
                                                                  xlabel='yx'[dispaxis], ylabel='xy'[dispaxis],
                                                                  grow_slider=True,
                                                                  reconstruct_points=
                                                                      trace_apertures_reconstruct_points)
                    status = geminidr.interactive.server.interactive_fitter(visualizer)
                    all_m_final = [fit.model.model for fit in visualizer.fits]
                    for m in all_m_final:
                        print(m)
                else:
                    all_m_final = []
                    fit_it = fitting.FittingWithOutlierRemoval(fitting.LinearLSQFitter(),
                                                               sigma_clip, sigma=3)
                    for aperture, coords, m_init, in zip(aptable, all_coords, all_m_init):
                        location = aperture['c0']
                        try:
                            m_final, _ = fit_it(m_init, coords[0], coords[1])
                        except (IndexError, np.linalg.linalg.LinAlgError):
                            # This hides a multitude of sins, including no points
                            # returned by the trace, or insufficient points to
                            # constrain the requested order of polynomial.
                            log.warning("Unable to trace aperture {}".format(aperture["number"]))
                            m_final = m_init
                        all_m_final.append(m_final)

                # Create dicts from the final models
                for aperture, m_final in zip(aptable, all_m_final):
                    location = aperture['c0']
                    if debug:
                        self.viewer.color = "blue"
                        plot_coords = np.array([spectral_coords, m_final(spectral_coords)]).T
                        self.viewer.polygon(plot_coords, closed=False,
                                            xfirst=(dispaxis == 1), origin=0)

                    model_dict = astromodels.chebyshev_to_dict(m_final)

                    # Recalculate aperture limits after rectification
                    apcoords = m_final(np.arange(ext.shape[dispaxis]))
                    model_dict['aper_lower'] = aperture['aper_lower'] + (location - np.min(apcoords))
                    model_dict['aper_upper'] = aperture['aper_upper'] - (np.max(apcoords) - location)
                    all_column_names.extend([k for k in model_dict.keys()
                                             if k not in all_column_names])
                    all_model_dicts.append(model_dict)

                for name in all_column_names:
                    aptable[name] = [model_dict.get(name, 0) for model_dict in all_model_dicts]
                # We don't need to reattach the Table because it was a
                # reference all along!

            # Timestamp and update the filename
            gt.mark_history(ad, primname=self.myself(), keyword=timestamp_key)
            ad.update_filename(suffix=sfx, strip=True)
        return adinputs

    def _get_arc_linelist(self, ext, w1=None, w2=None, dw=None, **kwargs):
        """
        Returns a list of wavelengths of the arc reference lines used by the
        primitive `determineWavelengthSolution()`, if the user parameter
        `linelist=None` (i.e., the default list is requested).

        Parameters
        ----------
        ext : single-slice AD object
            Extension being calibrated (allows descriptors to be calculated).

        w1 : float
            Approximate shortest wavelength (nm).

        w2 : float
            Approximate longest wavelength (nm).

        dw : float
            Approximate dispersion (nm/pixel).

        Returns
        -------
        array_like
            arc line wavelengths

        array_like or None
            arc line weights
        """
        lookup_dir = os.path.dirname(import_module('.__init__', self.inst_lookups).__file__)
        filename = os.path.join(lookup_dir, 'linelist.dat')
        arc_lines = np.loadtxt(filename, usecols=[0])
        try:
            weights = np.loadtxt(filename, usecols=[1])
        except IndexError:
            weights = None
        return arc_lines, weights

    def _get_spectrophotometry(self, filename):
        """
        Reads a file containing spectrophotometric data for a standard star
        and returns these data as a Table(), with unit information. We
        attempt to read a range of files and interpret them, either using
        metadata or guesswork. If there's no metadata, we assume that the
        first column is the wavelength, the second is the brightness data,
        there may then be additional columns with uncertainty information,
        and the width of the bandpass is always the last column.

        We ignore any uncertainty information because, for ground-based data,
        this will be swamped by limitations of the user's data.

        Parameters
        ----------
        filename: str
            name of file containing spectrophotometric data

        Returns
        -------
        Table:
            the spectrophotometric data, with columns 'WAVELENGTH',
            'WIDTH', and 'FLUX'

        Raises
        ------
        FileNotFoundError: if file does not exist
        InconsistentTableError: if the file can't be read as ASCII
        """
        log = self.log
        try:
            tbl = Table.read(filename)
        except IORegistryError:
            # Force ASCII
            tbl = Table.read(filename, format='ascii')

        # Create table, interpreting column names (or lack thereof)
        spec_table = Table()
        colnames = ('WAVELENGTH', 'WIDTH', 'MAGNITUDE')
        aliases = (('WAVE', 'LAMBDA', 'col1'),
                   ('FWHM', 'col3'),
                   ('MAG', 'ABMAG', 'FLUX', 'FLAM', 'FNU', 'col2', 'DATA'))

        for colname, alias in zip(colnames, aliases):
            for name in (colname,) + alias:
                if name in tbl.colnames:
                    spec_table[colname] = tbl[name]
                    orig_colname = name
                    break
            else:
                log.warning("Cannot find a column to convert to '{}' in "
                            "{}".format(colname.lower(), filename))

        # Now handle units
        for col in spec_table.itercols():
            try:
                unit = col.unit
            except AttributeError:
                unit = None
            if isinstance(unit, u.UnrecognizedUnit):
                # Try chopping off the trailing 's'
                try:
                    unit = u.Unit(re.sub(r's$', '', col.unit.name.lower()))
                except:
                    unit = None
            if unit is None:
                # No unit defined, make a guess
                if col.name == 'WAVELENGTH':
                    unit = u.AA if max(col.data) > 5000 else u.nm
                elif col.name == 'WIDTH':
                    unit = spec_table['WAVELENGTH'].unit
                else:
                    if orig_colname == 'FNU':
                        unit = u.Unit("erg cm-2 s-1 Hz-1")
                    elif orig_colname in ('FLAM', 'FLUX') or np.median(col.data) < 1:
                        unit = u.Unit("erg cm-2 s-1 AA-1")
                    else:
                        unit = u.mag
                col.unit = unit

            # We've created a column called "MAGNITUDE" but it might be a flux
            if col.name == 'MAGNITUDE':
                try:
                    unit.to(u.W / u.m ** 3, equivalencies=u.spectral_density(1. * u.m))
                except:
                    pass
                else:
                    col.name = 'FLUX'

        # If we don't have a flux column, create one
        if not 'FLUX' in spec_table.colnames:
            # Use ".data" here to avoid "mag" being in the unit
            spec_table['FLUX'] = (10 ** (-0.4 * (spec_table['MAGNITUDE'].data + 48.6))
                                  * u.Unit("erg cm-2 s-1") / u.Hz)
        return spec_table

    def _perform_piecewise_fit(self, data, peaks, arc_lines, pixel_start, wave_start,
                               dw_start, kdsigma, order=3, min_lines_per_fit=15, k=1,
                               arc_weights=None, debug=False):
        """
        This function performs fits in multiple regions of the 1D arc spectrum.
        Given a starting location, a suitable fitting region is "grown" outwards
        until it has at least the specified number of both input and output
        coordinates to fit. A fit (usually linear, but quadratic if more than
        half the arra yis being used and the final fit is order >= 2) is made
        to this region and coordinate matches are found. The matches at the
        extreme ends are then used as the starts of subsequent fits, moving
        outwards until the edges of the data are reached.

        Parameters
        ----------
        data : array (1D)
            arc spectrum
        peaks : array-like
            pixel locations of detected arc lines
        arc_lines : array-like
            wavelengths of arc lines to be identified
        pixel_start : float
            pixel location from which to make initial regional fit
        wave_start : float
            wavelength that this pixel is believed to correspond to
        dw_start : float
            estimated dispersion per pixel
        kdsigma : float
            scale length for KDFitter (wavelength units)
        order : int
            order of Chebyshev fit providing complete solution
        min_lines_per_fit : int
            minimum number of peaks and arc lines needed to perform a regional fit
        k : int
            maximum number of arc lines to match each peak
        arc_weights : array-like/None
            weights of output coordinates
        debug : bool
            output additional debugging material?

        Returns
        -------
        array : index in arc_lines that each peak has been matched to (the
                value -1 means no match)
        """
        log = self.log
        matches = np.full((len(peaks),), -1, dtype=int)
        fits_to_do = [(pixel_start, wave_start, dw_start)]

        dc0 = 10
        match_radius = 2 * abs(dw_start)
        while fits_to_do:
            p0, c0, dw = fits_to_do.pop()
            if min(len(arc_lines), len(peaks)) <= min_lines_per_fit:
                p1 = p0
            else:
                p1 = 0
            npeaks = narc_lines = 0
            while (min(npeaks, narc_lines) < min_lines_per_fit and
                   not (p0 - p1 < 0 and p0 + p1 >= len(data))):
                p1 += 1
                i1 = bisect(peaks, p0 - p1)
                i2 = bisect(peaks, p0 + p1)
                npeaks = i2 - i1
                i1 = bisect(arc_lines, c0 - p1 * abs(dw))
                i2 = bisect(arc_lines, c0 + p1 * abs(dw))
                narc_lines = i2 - i1
            c1 = p1 * dw

            if p1 > 0.25 * len(data) and order >= 2:
                m_init = models.Chebyshev1D(2, c0=c0, c1=c1,
                                            domain=[p0 - p1, p0 + p1])
                m_init.c2.bounds = (-20, 20)
            else:
                m_init = models.Chebyshev1D(1, c0=c0, c1=c1,
                                            domain=[p0 - p1, p0 + p1])
            m_init.c0.bounds = (c0 - dc0, c0 + dc0)
            m_init.c1.bounds = (c1 - 0.05 * abs(c1), c1 + 0.05 * abs(c1))
            log.debug("-" * 60)
            log.debug("P0={:.2f} P1={:.2f} C0={:.4f}({:.4f}) C1={:.5f} "
                      "dw={:.5f}".format(p0, p1, c0, dc0, c1, dw))
            log.debug(f"{npeaks} peaks and {narc_lines} arc lines")

            # Need to set in_weights=None as there aren't many lines so
            # the fit could be swayed by a single very bright line
            m_this = _fit_region(m_init, peaks, arc_lines, kdsigma, data=data,
                                 in_weights=None, ref_weights=arc_weights,
                                 matches=matches, k=k, plot=debug)
            dw = 2 * m_this.c1 / np.diff(m_this.domain)[0]

            # Add new matches to the list
            new_matches = matching.match_sources(m_this(peaks), arc_lines, radius=match_radius)
            for i, (m, p) in enumerate(zip(new_matches, peaks)):
                if matches[i] == -1 and m > -1:
                    if p0 - p1 <= p <= p0 + p1:
                        # automatically removes old (bad) match
                        matches[i] = m
                        log.debug("    in={:10.4f}  ref={:10.4f}".format(p, arc_lines[m]))
            try:
                p_lo = peaks[matches > -1].min()
            except ValueError:
                log.debug("No matches at all")
            else:
                if p_lo < p0 <= pixel_start:
                    arc_line = arc_lines[matches[list(peaks).index(p_lo)]]
                    fits_to_do.append((p_lo, arc_line, dw))
                p_hi = peaks[matches > -1].max()
                if p_hi > p0 >= pixel_start:
                    arc_line = arc_lines[matches[list(peaks).index(p_hi)]]
                    fits_to_do.append((p_hi, arc_line, dw))
            dc0 = 5 * abs(dw)
        return matches

# -----------------------------------------------------------------------------
def _average_along_slit(ext, center=None, nsum=None):
    """
    Calculates the average of long the slit and its pixel-by-pixel variance.

    Parameters
    ----------
    ext : `AstroData` slice
        2D spectral image from which trace is to be extracted.

    center : float or None
        Center of averaging region (None => center of axis).

    nsum : int
        Number of rows/columns to combine

    Returns
    -------
    data : array_like
        Averaged data of the extracted region.

    mask : array_like
        Mask of the extracted region.

    variance : array_like
        Variance of the extracted region based on pixel-to-pixel variation.

    extract_slice : slice
        Slice object for extraction region.
    """
    slitaxis = ext.dispersion_axis() - 1
    npix = ext.data.shape[slitaxis]

    if nsum is None:
        nsum = npix
    if center is None:
        center = 0.5 * npix

    extract_slice = slice(max(0, int(center - 0.5 * nsum)),
                          min(npix, int(center + 0.5 * nsum)))
    data, mask, variance = _transpose_if_needed(ext.data, ext.mask, ext.variance,
                                                transpose=(slitaxis == 1),
                                                section=extract_slice)

    # Create 1D spectrum; pixel-to-pixel variation is a better indicator
    # of S/N than the VAR plane

    # FixMe: "variance=variance" breaks test_gmos_spect_ls_distortion_determine.
    #  Use "variance=None" to make them pass again.
    data, mask, variance = NDStacker.mean(data, mask=mask, variance=None)

    return data, mask, variance, extract_slice


def _transpose_if_needed(*args, transpose=False, section=slice(None)):
    """
    This function takes a list of arrays and returns them (or a section of them),
    either untouched, or transposed, according to the parameter.

    Parameters
    ----------
    args : sequence of arrays
        The input arrays.

    transpose : bool
        If True, return transposed versions.

    section : slice object
        Section of output data to return.

    Returns
    -------
    list of arrays
        The input arrays, or their transposed versions.
    """
    return list(None if arg is None
                else arg.T[section] if transpose else arg[section] for arg in args)


def _fit_region(m_init, peaks, arc_lines, kdsigma, in_weights=None,
                ref_weights=None, matches=None, k=1, plot=False, data=None):
    """
    This function fits a region of a 1D spectrum (delimited by the domain of
    the input Chebyshev model) using the KDTreeFitter. Only detected peaks
    and arc lines within this domain (and a small border to prevent mismatches
    when a feature is near the edge) are matched. An improved version of the
    input model is returned.

    Parameters
    ----------
    m_init : Model
        initial model desccribing the wavelength solution
    peaks : array-like
        pixel locations of detected arc lines
    arc_lines : array-like
        wavelengths of plausible arc lines
    kdsigma : float
        scale length for KDFitter (wavelength units)
    in_weights : array-like/None
        weights of input coordinates
    ref_weights : array-like/None
        weights of output coordinates
    matches : array, same length as peaks
        existing matches (each element points to an index in arc_lines)
    k : int
        maximum number of arc lines to match each peak
    plot : bool
        plot this fit for debugging purposes?
    data : array
        full 1D arc spectrum (only used if plot=True)

    Returns
    -------
    Model : improved model fit
    """
    p0 = np.mean(m_init.domain)
    p1 = 0.5 * np.diff(m_init.domain)[0]
    # We're only interested in fitting lines in this region
    new_in_weights = (abs(peaks - p0) <= 1.05 * p1).astype(float)
    if in_weights is not None:
        new_in_weights *= in_weights
    w0 = m_init.c0.value
    w1 = abs(m_init.c1.value)
    new_ref_weights = (abs(arc_lines - w0) <= 1.05 * w1).astype(float)
    if ref_weights is not None:
        new_ref_weights *= ref_weights
    new_ref_weights = ref_weights

    # Maybe consider two fits here, one with a large kdsigma, and then
    # one with a small one (perhaps the second could use weights)?
    fit_it = matching.KDTreeFitter(sigma=kdsigma, maxsig=10, k=k, method='differential_evolution')
    m_init.linear = False  # supress warning
    m_this = fit_it(m_init, peaks, arc_lines, in_weights=new_in_weights,
                    ref_weights=new_ref_weights, matches=matches, popsize=30, mutation=1.0)
    if plot:
        print(m_init.c0.value, m_init.c1.value, "->", m_this.c0.value, m_this.c1.value)
        plt.ioff()
        fig, ax = plt.subplots()
        w = m_this(np.arange(len(data)))
        dmax = np.max(data[max(0,int(p0-p1)):min(int(p0+p1),len(data)+1)])
        wpeaks = m_this(peaks)
        ax.plot(w, data / dmax, 'b-')
        for wp in wpeaks:
            ax.plot([wp, wp], [0, 2], 'r:')
        for wl in arc_lines:
            ax.plot([wl, wl], [0, 2], 'k-')
        ax.set_ylim(0, 1.05)
        ax.set_xlim(m_this(p0+p1) - 5, m_this(p0-p1) + 5)
        ax.plot(m_this([p0-p1,p0-p1]), [0,2], 'g-')
        ax.plot(m_this([p0+p1,p0+p1]), [0,2], 'g-')
        plt.show()
        plt.ion()
    m_this.linear = True
    return m_this


def _extract_model_info(ext):
    if len(ext.shape) == 1:
        dispaxis = 0
        wave_model = ext.wcs.forward_transform
    else:
        dispaxis = 2 - ext.dispersion_axis()
        wave_model = astromodels.get_named_submodel(ext.wcs.forward_transform, 'WAVE')
    npix = ext.shape[dispaxis]
    limits = wave_model([0, npix])
    w1, w2 = min(limits), max(limits)
    dw = (w2 - w1) / (npix - 1)
    return {'wave_model': wave_model, 'w1': w1, 'w2': w2,
            'npix': npix, 'dw': dw}


def QESpline(coeffs, xpix, data, weights, boundaries, order):
    """
    Fits a cubic spline to data, allowing scaling renormalizations of
    contiguous subsets of the data.

    Parameters
    ----------
    coeffs : array_like
        Scaling factors for CCDs 2+.

    xpix : array
        Pixel numbers (in general, 0..N).

    data : masked_array
        Data to be fit.

    weights: array
        Fitting weights (inverse standard deviations).

    boundaries: tuple
        The last pixel coordinate on each CCD.

    order: int
        Order of spline to fit.

    Returns
    -------
    float
        Normalized chi^2 of the spline fit.
    """
    scaling = np.ones_like(data, dtype=np.float64)
    for coeff, boundary in zip(coeffs, boundaries):
        scaling[boundary:] = coeff
    scaled_data = scaling * data
    scaled_weights = 1. / scaling if weights is None else (weights / scaling).astype(np.float64)
    spline = astromodels.UnivariateSplineWithOutlierRemoval(xpix, scaled_data,
                                                            order=order, w=scaled_weights, niter=1, grow=0)
    result = np.ma.masked_where(spline.mask, np.square((spline.data - scaled_data) *
                                                       scaled_weights)).sum() / (~spline.mask).sum()
    return result


def plot_arc_fit(data, peaks, arc_lines, arc_weights, model, title):
    fig, ax = plt.subplots()
    plt.rcParams.update({'font.size': 12})
    weights = np.full_like(arc_lines, 3) if arc_weights is None else arc_weights
    for line, wt in zip(arc_lines, weights):
        ax.plot([line, line], [0, 1], color='{}'.format(0.07 * (9 - wt)))
    for peak in model(peaks):
        ax.plot([peak, peak], [0, 1], 'r:')
    ax.plot(model(np.arange(len(data))), 0.98 * data / np.max(data), 'b-')
    limits = model([0, len(data)])
    ax.set_xlim(min(limits), max(limits))
    ax.set_ylim(0, 1)
    ax.set_xlabel("Wavelength (nm)")
    ax.set_ylabel("Relative intensity")
    ax.set_title(title)


def find_possible_central_wavelengths(data, arc_lines, peaks, c0, c1, kdsigma,
                                      weights=None):
    m_init = models.Chebyshev1D(degree=1, c0=c0, c1=c1,
                                domain=[0, len(data) - 1])
    m_init.c0.bounds = (c0 - 100, c0 + 100)
    m_init.c1.bounds = (c1 - 0.05 * abs(c1), c1 + 0.05 * abs(c1))
    fit_it = matching.KDTreeFitter(sigma=kdsigma, maxsig=5, k=1, method='differential_evolution')
    m_out = fit_it(m_init, peaks, arc_lines, in_weights=weights)
    c0_corr = get_center_from_correlation(data, arc_lines, peaks, 2, c0, c1)
    center_tol = 5
    centers = [c0]
    for c in (m_out.c0.value, c0_corr):
        if abs(c - c0) > center_tol:
            centers.append(c)
    return centers


def get_center_from_correlation(data, arc_lines, peaks, sigma, c0, c1):
    len_data = len(data)
    m = models.Chebyshev1D(degree=1, c0=c0, c1=c1, domain=[0, len_data-1])
    w = m(np.arange(len_data))
    fake_arc = np.zeros_like(w)
    fake_data = np.zeros_like(w)
    for p in m(peaks):
        fake_data += np.exp(-0.5*(w-p)*(w-p)/(sigma*sigma))
    for p in arc_lines:
        fake_arc += np.exp(-0.5*(w-p)*(w-p)/(sigma*sigma))
    p = correlate(fake_data, fake_arc, mode='full').argmax() - len_data + 1
    return c0 - 2 * p * c1/(len_data - 1)<|MERGE_RESOLUTION|>--- conflicted
+++ resolved
@@ -38,13 +38,9 @@
 from gempy.gemini import gemini_tools as gt
 from gempy.library import astromodels, matching, tracing
 from gempy.library import transform
-<<<<<<< HEAD
-from gempy.library.astrotools import array_from_list
 from gempy.library.astrotools import cartesian_regions_to_slices
-=======
 from gempy.library.astrotools import array_from_list, boxcar
 from gempy.library.fitting import fit_1D
->>>>>>> 419f2abf
 from gempy.library.nddops import NDStacker
 from gempy.library.spectral import Spek1D
 from gempy.library import tracing, astrotools as at
@@ -1365,16 +1361,12 @@
             Width of extraction aperture in pixels.
         grow : float
             Avoidance region around each source aperture if a sky aperture
-<<<<<<< HEAD
             is required. Default: 10.
         interactive: bool
             Perform extraction interactively
-=======
-            is required.
         subtract_sky : bool
             Extract and subtract sky spectra from object spectra if the 2D
             spectral image has not been sky subtracted?
->>>>>>> 419f2abf
         debug: bool
             draw apertures on image display window?
 

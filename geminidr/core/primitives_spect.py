# Copyright(c) 2016-2020 Association of Universities for Research in Astronomy, Inc.
#
#
#                                                                  gemini_python
#
#                                                             primtives_spect.py
# ------------------------------------------------------------------------------
<<<<<<< HEAD
from copy import deepcopy
=======
from copy import copy, deepcopy
>>>>>>> 206d2af1
from itertools import islice
import os
import re
import warnings
from functools import partial, reduce
from importlib import import_module

import matplotlib
import numpy as np
from astropy import units as u
from astropy.io.ascii.core import InconsistentTableError
from astropy.io.registry import IORegistryError
from astropy.io import fits
from astropy.utils.exceptions import AstropyUserWarning
from astropy.modeling import Model, fitting, models
from astropy.stats import sigma_clip
from astropy.table import Table, hstack, vstack, MaskedColumn
from gwcs import coordinate_frames as cf
from gwcs.wcs import WCS as gWCS
from matplotlib import pyplot as plt
from numpy.ma.extras import _ezclump
from scipy import optimize
from scipy.signal import find_peaks
from specutils import SpectralRegion
from specutils.utils.wcs_utils import air_to_vac, vac_to_air

import astrodata
from gemini_instruments.gemini import get_specphot_name
import geminidr.interactive.server
from astrodata import AstroData
from astrodata.provenance import add_provenance
from geminidr.core.primitives_resample import Resample
from geminidr.gemini.lookups import DQ_definitions as DQ
from geminidr.gemini.lookups import extinction_data as extinct
from geminidr.interactive.fit import fit1d
from geminidr.interactive.fit.aperture import interactive_find_source_apertures
from geminidr.interactive.fit.tracing import interactive_trace_apertures
from geminidr.interactive.fit.wavecal import WavelengthSolutionVisualizer
from gempy.gemini import gemini_tools as gt
from gempy.library import astromodels as am
from gempy.library import astrotools as at
from gempy.library import tracing, transform, wavecal
from gempy.library.astrotools import array_from_list, transpose_if_needed
from gempy.library.config import RangeField
from gempy.library.fitting import fit_1D
from gempy.library.matching import KDTreeFitter, match_sources, fit_model
from gempy.library.spectral import Spek1D
from recipe_system.utils.decorators import parameter_override, capture_provenance
from recipe_system.utils.md5 import md5sum

from . import parameters_spect
from ..interactive.fit.help import CALCULATE_SENSITIVITY_HELP_TEXT, SKY_CORRECT_FROM_SLIT_HELP_TEXT, \
    NORMALIZE_FLAT_HELP_TEXT
from ..interactive.interactive import UIParameters

matplotlib.rcParams.update({'figure.max_open_warning': 0})

# ------------------------------------------------------------------------------


# noinspection SpellCheckingInspection
@parameter_override
@capture_provenance
class Spect(Resample):
    """
    This is the class containing all of the pre-processing primitives
    for the `Spect` level of the type hierarchy tree.
    """
    tagset = {"GEMINI", "SPECT"}

    def _initialize(self, adinputs, **kwargs):
        super()._initialize(adinputs, **kwargs)
        self._param_update(parameters_spect)

    def adjustWCSToReference(self, adinputs=None, **params):
        """
        Compute offsets along the slit by cross-correlation, or use offset
        from the headers (QOFFSET). The computed offset is stored in the
        SLITOFF keyword.

        Parameters
        ----------
        adinputs : list of :class:`~astrodata.AstroData`
            Wavelength calibrated 1D or 2D spectra.
        suffix : str
            Suffix to be added to output files
        method : str ['correlation' | 'offsets']
            Method to use to compute offsets. 'correlation' uses a
            correlation of the slit profiles (the 2d images stacked
            on the dispersion axis), 'offsets' uses the QOFFSET keyword.
        region: str / None
            pixel region for determining slit profile for cross-correlation
        tolerance : float
            Maximum distance from the header offset, for the correlation
            method (arcsec). If the correlation computed offset is too
            different from the header offset, then the latter is used.

        """
        log = self.log
        log.debug(gt.log_message("primitive", self.myself(), "starting"))
        timestamp_key = self.timestamp_keys[self.myself()]
        methods = (params["method"], params["fallback"])
        region = slice(*at.parse_user_regions(params["region"])[0])
        tolerance = params["tolerance"]
        integer_offsets = params["debug_block_resampling"]

        if len(adinputs) <= 1:
            log.warning("No correction will be performed, since at least two "
                        "input images are required")
            return adinputs

        if not all(len(ad) == 1 for ad in adinputs):
            raise OSError("All input images must have only one extension")

        if {len(ad[0].shape) for ad in adinputs} != {2}:
            raise OSError("All inputs must be two dimensional")

        # Use first image in list as reference
        refad = adinputs[0]
        ref_sky_model = am.get_named_submodel(refad[0].wcs.forward_transform, 'SKY').copy()
        ref_sky_model.name = None
        log.stdinfo(f"Reference image: {refad.filename}")
        refad.phu['SLITOFF'] = 0
        if any('sources' in m for m in methods):
            ref_profile = tracing.stack_slit(refad[0], section=region)
        if 'sources_wcs' in methods:
            world_coords = (refad[0].central_wavelength(asNanometers=True),
                            refad.target_ra(), refad.target_dec())
            ref_coords = refad[0].wcs.backward_transform(*world_coords)

        # The reference doesn't go through the loop so update it now
        gt.mark_history(adinputs[0], primname=self.myself(), keyword=timestamp_key)
        adinputs[0].update_filename(suffix=params["suffix"], strip=True)

        for ad in adinputs[1:]:
            for method in methods:
                if method is None:
                    break

                adjust = False
                dispaxis = 2 - ad[0].dispersion_axis()  # python sense

                # Calculate offset determined by header (WCS or offsets)
                if method == 'sources_wcs':
                    coords = ad[0].wcs.backward_transform(*world_coords)
                    hdr_offset = ref_coords[dispaxis] - coords[dispaxis]
                elif dispaxis == 1:
                    hdr_offset = refad.detector_y_offset() - ad.detector_y_offset()
                else:
                    hdr_offset = refad.detector_x_offset() - ad.detector_x_offset()

                # Cross-correlate to find real offset and compare. Only look
                # for a peak in the range defined by "tolerance".
                if 'sources' in method:
                    profile = tracing.stack_slit(ad[0], section=region)
                    corr = np.correlate(ref_profile, profile, mode='full')
                    expected_peak = corr.size // 2 + hdr_offset
                    peaks, snrs = tracing.find_wavelet_peaks(corr, widths=np.arange(3, 20),
                                                             reject_bad=False, pinpoint_index=0)
                    if peaks.size:
                        if tolerance is None:
                            found_peak = peaks[snrs.argmax()]
                        else:
                            # Go down the peaks in order of decreasing SNR
                            # until we find one within "tolerance"
                            found_peak = None
                            for peak, snr in sorted(zip(peaks, snrs),
                                                    key=lambda pair: pair[1],
                                                    reverse=True):
                                if (abs(peak - expected_peak) <=
                                        tolerance / ad.pixel_scale()):
                                    found_peak = peak
                                    break
                        if found_peak:
                            # found_peak = tracing.pinpoint_peaks(corr, None, found_peak)[0]
                            offset = found_peak - ref_profile.shape[0] + 1
                            adjust = True
                        else:
                            log.warning("No cross-correlation peak found for "
                                        f"{ad.filename} within tolerance")
                    else:
                        log.warning(f"{ad.filename}: Cross-correlation failed")

                elif method == 'offsets':
                    offset = hdr_offset
                    adjust = True

                if adjust:
                    wcs = ad[0].wcs
                    frames = wcs.available_frames
                    if integer_offsets:
                        offset = np.round(offset)
                    for input_frame, output_frame in zip(frames[:-1], frames[1:]):
                        t = wcs.get_transform(input_frame, output_frame)
                        try:
                            sky_model = am.get_named_submodel(t, 'SKY')
                        except IndexError:
                            pass
                        else:
                            new_sky_model = models.Shift(offset) | ref_sky_model
                            new_sky_model.name = 'SKY'
                            ad[0].wcs.set_transform(input_frame, output_frame,
                                                    t.replace_submodel('SKY', new_sky_model))
                            break
                    else:
                        raise OSError("Cannot find 'SKY' model in WCS for "
                                      f"{ad.filename}")

                    log.stdinfo("Offset for image {} : {:.2f} pixels"
                                .format(ad.filename, offset))
                    ad.phu['SLITOFF'] = offset
                    break

            if not adjust:
                no_offset_msg = f"Cannot determine offset for {ad.filename}"
                if 'sq' in self.mode:
                    raise OSError(no_offset_msg)
                else:
                    log.warning(no_offset_msg)
            else:
                # Timestamp and update filename
                gt.mark_history(ad, primname=self.myself(), keyword=timestamp_key)
                ad.update_filename(suffix=params["suffix"], strip=True)

        return adinputs

    def attachWavelengthSolution(self, adinputs=None, **params):
        """
        Attach the distortion map (a Chebyshev2D model) and the mapping from
        distortion-corrected pixels to wavelengths (a Chebyshev1D model, when
        available after successful line matching) from a processed arc, or
        similar wavelength reference, to the WCS of the input data.

        Parameters
        ----------
        adinputs : list of :class:`~astrodata.AstroData`
            2D spectral images.
        suffix : str
            Suffix to be added to output files.
        arc : :class:`~astrodata.AstroData` or str or None
            Arc(s) containing distortion map & wavelength calibration.

        Returns
        -------
        list of :class:`~astrodata.AstroData`
            Modified input objects with the WCS updated for each extension.

        """
        log = self.log
        log.debug(gt.log_message("primitive", self.myself(), "starting"))
        timestamp_key = self.timestamp_keys[self.myself()]

        sfx = params["suffix"]
        arc = params["arc"]

        # Get a suitable arc frame (with distortion map) for every science AD
        if arc is None:
            arc_list = self.caldb.get_processed_arc(adinputs)
        else:
            arc_list = (arc, None)

        fail = False

        adoutputs = []
        # Provide an arc AD object for every science frame, and an origin
        for ad, arc, origin in zip(*gt.make_lists(adinputs, *arc_list,
                                                  force_ad=(1,))):
            # We don't check for a timestamp since it's not unreasonable
            # to do multiple distortion corrections on a single AD object

            len_ad = len(ad)
            if arc is None:
                log.warning(f"{ad.filename}: no arc was specified. "
                            "Continuing.")
                if 'sq' in self.mode:
                    fail = True
                adoutputs.append(ad)
                continue

                # By analogy with distortionCorrect, we should probably still
                # attach the mosaic transform here if there's no arc and the
                # data are not already mosaicked, but it would be better to
                # separate that out into a different step anyway (and call it
                # here if necessary), so leave that for further refactoring
                # and just keep the original WCS for now (which currently won't
                # prevent distortionCorrect from mosaicking the data).

            origin_str = f" (obtained from {origin})" if origin else ""
            log.stdinfo(f"{ad.filename}: using the arc {arc.filename}"
                        f"{origin_str}")
            len_arc = len(arc)
            if len_arc not in (1, len_ad):
                log.warning(f"{ad.filename} has {len_ad} extensions but "
                            f"{arc.filename} had {len_arc} extensions so "
                            "cannot calibrate the distortion.")
                if 'sq' in self.mode:
                    fail = True
                adoutputs.append(ad)
                continue

            xbin, ybin = ad.detector_x_bin(), ad.detector_y_bin()
            if arc.detector_x_bin() != xbin or arc.detector_y_bin() != ybin:
                log.warning(f"Science frame {ad.filename} and arc "
                            f"{arc.filename} have different binnings.")
                if 'sq' in self.mode:
                    fail = True
                adoutputs.append(ad)
                continue

            ad_detsec = ad.detector_section()

            # Check that the arc is at least as large as the science frame
            # We only do this for single-extension arcs now, which is true
            # for GMOSLongslit
            if len_arc == 1:
                arc_detsec = arc.detector_section()[0]
                detsec_array = np.asarray(ad_detsec)
                x1, _, y1, _ = detsec_array.min(axis=0)
                x2, _, y2, _ = detsec_array.max(axis=0)
                if (x1 < arc_detsec.x1 or x2 > arc_detsec.x2 or
                        y1 < arc_detsec.y1 or y2 > arc_detsec.y2):
                    log.warning(f"Science frame {ad.filename} is larger than "
                                f"the arc {arc.filename}")
                    fail = True
                    adoutputs.append(ad)
                    continue

            # Read all the arc's distortion maps. Do this now so we only have
            # one block of reading and verifying them
            distortion_models, wave_models, wave_frames = [], [], []
            for ext in arc:
                wcs = ext.nddata.wcs

                # Any failures must be handled in the outer loop processing
                # ADs, so just set the found transforms to empty and present
                # the warning at the end
                try:
                    if 'distortion_corrected' not in wcs.available_frames:
                        distortion_models = []
                        break
                except AttributeError:
                    distortion_models = []
                    break

                m_distcorr = wcs.get_transform(wcs.input_frame,
                                               'distortion_corrected')
                distortion_models.append(m_distcorr)

                try:
                    wave_model = am.get_named_submodel(wcs.forward_transform,
                                                       'WAVE')
                except IndexError:
                    wave_models.append(None)
                    wave_frames.append(None)
                else:
                    wave_models.append(wave_model)
                    wave_frames.extend([frame for frame in wcs.output_frame.frames
                                        if isinstance(frame, cf.SpectralFrame)])

            if not distortion_models:
                log.warning("Could not find a 'distortion_corrected' frame "
                            f"in arc {arc.filename} extension {ext.id} - "
                            "continuing")
                if 'sq' in self.mode:
                    fail = True
                continue

            # Determine whether we're producing a single-extension AD
            # or keeping the number of extensions as-is
            if len_arc == 1:

                distortion_models *= len_ad
                wave_models *= len_ad
                wave_frames *= len_ad

                # Save spatial WCS from input ext we're transforming WRT:
                ref_idx = transform.find_reference_extension(ad)
                sky_models = [
                    am.get_named_submodel(ad[ref_idx].wcs.forward_transform,
                                          'SKY')
                ] * len_ad
                output_frames = [ad[ref_idx].wcs.output_frame.frames] * len_ad

                if len_ad > 1:
                    # We need to apply the mosaicking geometry, and add the
                    # same distortion correction to each input extension.
                    geotable = import_module('.geometry_conf', self.inst_lookups)
                    transform.add_mosaic_wcs(ad, geotable)
                    for ext in ad:
                        # TODO: use insert_frame() method
                        new_pipeline = []
                        for item in ext.wcs.pipeline:
                            if item[0].name == 'mosaic':
                                new_pipeline.extend([(item[0], m_distcorr),
                                                     (cf.Frame2D(name='distortion_corrected'), None)])
                                break
                            else:
                                new_pipeline.append(item)
                        ext.wcs = gWCS(new_pipeline)

                    # We need to consider the different pixel frames of the
                    # science and arc. The input->mosaic transform of the
                    # science maps to the default pixel space, but the arc
                    # will have had an origin shift before the distortion
                    # correction was calculated.
                    shifts = [c2 - c1 for c1, c2 in zip(np.array(ad_detsec).min(axis=0),
                                                        arc_detsec)]
                    xoff1, yoff1 = shifts[0] / xbin, shifts[2] / ybin  # x1, y1
                    if xoff1 or yoff1:
                        log.debug(f"Found a shift of ({xoff1},{yoff1}) "
                                  f"pixels between {ad.filename} and the "
                                  f"calibration {arc.filename}")
                    shifts = [c2 - c1 for c1, c2 in zip(np.array(ad_detsec).max(axis=0),
                                                        arc_detsec)]
                    xoff2, yoff2 = shifts[1] / xbin, shifts[3] / ybin  # x2, y2
                    nzeros = [xoff1, xoff2, yoff1, yoff2].count(0)
                    if nzeros < 2:
                        raise ValueError("I don't know how to process the "
                                         f"offsets between {ad.filename} "
                                         f"and {arc.filename}")

                    arc_ext_shapes = [(ext.shape[0] - yoff1 + yoff2,
                                       ext.shape[1] - xoff1 + xoff2) for ext in ad]
                    arc_corners = np.concatenate([transform.get_output_corners(
                        ext.wcs.get_transform(ext.wcs.input_frame, 'mosaic'),
                        input_shape=arc_shape, origin=(yoff1, xoff1))
                        for ext, arc_shape in zip(ad, arc_ext_shapes)], axis=1)
                    arc_origin = tuple(np.ceil(min(corners)) for corners in arc_corners)

                    # So this is what was applied to the ARC to get the
                    # mosaic frame to its pixel frame, in which the distortion
                    # correction model was calculated. Convert coordinates
                    # from python order to Model order.
                    origin_shift = reduce(Model.__and__, [models.Shift(-origin)
                                          for origin in arc_origin[::-1]])

                    for ext in ad:
                        ext.wcs.insert_transform('mosaic', origin_shift, after=True)

                    # ARC and AD aren't the same size
                    if nzeros < 4:
                        ad_corners = np.concatenate([transform.get_output_corners(
                            ext.wcs.get_transform(ext.wcs.input_frame, 'mosaic'),
                            input_shape=ext.shape) for ext in ad], axis=1)
                        ad_origin = tuple(np.ceil(min(corners)) for corners in ad_corners)

                        # But a full-frame ARC and subregion AD may have different
                        # origin shifts. We only care about the one in the
                        # wavelength direction, since we need the AD to be on the
                        # same pixel basis before applying the new wave_model
                        offsets = tuple(o_ad - o_arc
                                        for o_ad, o_arc in zip(ad_origin, arc_origin))[::-1]
                        # Shift the distortion-corrected co-ordinates back from
                        # the arc's ROI to the native one after transforming:
                        for ext in ad:
                            ext.wcs.insert_transform(
                                'distortion_corrected',
                                reduce(Model.__and__,
                                       [models.Shift(-offset) for
                                        offset in offsets]),
                                after=False
                            )
                        # len(arc)=1 so we only have one wave_model, but need to
                        # update the entry in the list, which gets used later
                        if wave_model is not None:
                            offset = offsets[ext.dispersion_axis()-1]
                            if offset != 0:
                                wave_model.name = None
                                wave_model = models.Shift(offset) | wave_model
                                wave_model.name = 'WAVE'
                                wave_models = [wave_model] * len_ad

                else:
                    # Single-extension AD, with single Transform
                    ad_detsec = ad.detector_section()[0]
                    if ad_detsec != arc_detsec:
                        if self.timestamp_keys['mosaicDetectors'] in ad.phu:
                            # Shouldn't this be allowed with a full-frame arc?
                            log.warning("Cannot calibrate distortions in "
                                        "mosaicked data unless arc has the "
                                        "same ROI. Continuing.")
                            if 'sq' in self.mode:
                                fail = True
                            adoutputs.append(ad)
                            continue
                        # No mosaicking, so we can just do a shift
                        m_shift = (models.Shift((ad_detsec.x1 - arc_detsec.x1) / xbin) &
                                   models.Shift((ad_detsec.y1 - arc_detsec.y1) / ybin))
                        m_distcorr = m_shift | m_distcorr
                    # TODO: use insert_frame method
                    new_pipeline = [(ad[0].wcs.input_frame, m_distcorr),
                                    (cf.Frame2D(name='distortion_corrected'), None)]
                    ad[0].wcs = gWCS(new_pipeline)

                if wave_model is None:
                    log.warning(f"{arc.filename} has no wavelength solution")
                    if 'sq' in self.mode:
                        fail = True

            else:
                log.warning("Distortion calibration with multiple-extension "
                            "arcs has not been tested.")

                sky_models, output_frames = [], []

                for i, (ext, ext_arc, dist_model) in enumerate(zip(ad, arc, distortion_models)):
                    # Save spatial WCS from input ext we're transforming WRT:
                    sky_models.append(
                        am.get_named_submodel(ext.wcs.forward_transform, 'SKY')
                    )
                    output_frames.append(ext.wcs.output_frame.frames)

                    # Shift science so its pixel coords match the arc's before
                    # applying the distortion correction
                    shifts = [c1 - c2 for c1, c2 in zip(ext.detector_section(),
                                                        ext_arc.detector_section())]
                    dist_model = (models.Shift(shifts[0] / xbin) &
                                  models.Shift(shifts[1] / ybin)) | dist_model
                    # TODO: use insert_frame method
                    new_pipeline = [(ext.wcs.input_frame, dist_model),
                                    (cf.Frame2D(name='distortion_corrected'), None)]
                    ext.wcs = gWCS(new_pipeline)

                    if wave_model is None:
                        log.warning(f"{arc.filename} extension {ext.id} has "
                                    "no wavelength solution")
                        if 'sq' in self.mode:
                            fail = True

            for i, (ext, wave_model, wave_frame, sky_model, output_frame) in \
              enumerate(zip(ad, wave_models, wave_frames, sky_models,
                            output_frames)):

                if ext.dispersion_axis() == 1:
                    t = wave_model & sky_model
                else:
                    t = sky_model & wave_model
                # We need to create a new output frame with a copy of the
                # ARC's SpectralFrame in case there's a change from air->vac
                # or vice versa
                new_output_frame = cf.CompositeFrame(
                    [copy(wave_frame) if isinstance(frame, cf.SpectralFrame)
                     else frame for frame in output_frame], name='world'
                )
                ext.wcs.insert_frame('distortion_corrected', t,
                                     new_output_frame)

            # Timestamp and update the filename
            gt.mark_history(ad, primname=self.myself(), keyword=timestamp_key)
            ad.update_filename(suffix=sfx, strip=True)
            adoutputs.append(ad)
            if arc.path:
                add_provenance(ad, arc.filename, md5sum(arc.path) or "", self.myself())

        if fail:
            raise OSError("No suitable arc calibration for one or more "
                          "input(s)")

        return adoutputs

    def calculateSensitivity(self, adinputs=None, **params):
        """
        Calculates the overall sensitivity of the observation system
        (instrument, telescope, detector, etc) for each wavelength using
        spectrophotometric data. It is obtained using the ratio
        between the observed data and the reference look-up data.

        For that, it looks for reference data using the stripped and lower
        case name of the observed object inside :mod:`geminidr.gemini.lookups`,
        :mod:`geminidr.core.lookups` and inside the instrument lookup module.

        The reference data is fit using a Spline in order to match the input
        data sampling.

        See Also
        --------
        - :class:`~gempy.library.astromodels.UnivariateSplineWithOutlierRemoval`

        Parameters
        ----------
        adinputs : list of :class:`~astrodata.AstroData`
            1D spectra of spectrophotometric standard stars

        suffix :  str, optional
            Suffix to be added to output files (default: _sensitivityCalculated).

        filename: str or None, optional
            Location of spectrophotometric data file. If it is None, uses
            look up data based on the object name stored in OBJECT header key
            (default).

        function : str
            type of function to fit (splineN or polynomial types)

        order : int
            Order of the spline fit to be performed

        lsigma, hsigma : float/None
            lower and upper rejection limit in standard deviations

        niter : int
            maximum number of rejection iterations

        bandpass : float, optional
            default bandpass width (in nm) to use if not present in the
            spectrophotometric data table (default: 5.)

        resampling: float/None
            if not None, resample the specphot file to this wavelength
            interval (in nm) before calculating the sensitivity

        interactive: bool, optional
            Run the interactive UI for selecting the fit parameters

        individual : bool - TODO - Not in calculateSensitivityConfig
            Calculate sensitivity for each AD spectrum individually?

        Returns
        -------
        list of :class:`~astrodata.AstroData`
            The same input list is used as output but each object now has a
            `.SENSFUNC` table appended to each of its extensions. This table
            provides details of the fit which describes the sensitivity as
            a function of wavelength.
        """
        log = self.log
        log.debug(gt.log_message("primitive", self.myself(), "starting"))
        timestamp_key = self.timestamp_keys[self.myself()]
        sfx = params["suffix"]
        datafile = params["filename"]
        in_vacuo = params["in_vacuo"]
        bandpass = params["bandpass"]
        resample_interval = params["resampling"]
        airmass0 = params["debug_airmass0"]
        debug_plot = params["debug_plot"]
        interactive = params["interactive"]
        fit1d_params = fit_1D.translate_params(params)

        # We're going to look in the generic (gemini) module as well as the
        # instrument module, so define that
        module = self.inst_lookups.split('.')
        module[-2] = 'gemini'
        gemini_lookups = '.'.join(module)

        for ad in adinputs:
            if datafile is None:
                specphot_name = get_specphot_name(ad)
                if specphot_name is None:
                    specphot_name = ad.object().lower().replace(' ', '')
                filename = f'{specphot_name}.dat'
                for module in (self.inst_lookups, gemini_lookups, 'geminidr.core.lookups'):
                    try:
                        path = import_module('.', module).__path__[0]
                    except (ImportError, ModuleNotFoundError):
                        continue
                    full_path = os.path.join(path, 'spectrophotometric_standards', filename)
                    try:
                        spec_table = self._get_spectrophotometry(
                            full_path, in_vacuo=in_vacuo)
                    except (FileNotFoundError, InconsistentTableError):
                        pass
                    else:
                        break
                else:
                    log.warning("Cannot read spectrophotometric data table. "
                                "Unable to determine sensitivity for {}".
                                format(ad.filename))
                    continue
            else:
                try:
                    spec_table = self._get_spectrophotometry(
                        datafile, in_vacuo=in_vacuo)
                except FileNotFoundError:
                    log.warning(f"Cannot find spectrophotometric data table {datafile}."
                                f" Unable to determine sensitivity for {ad.filename}")
                    continue
                except InconsistentTableError:
                    log.warning(f"Cannot read spectrophotometric data table {datafile}."
                                f" Unable to determine sensitivity for {ad.filename}")
                    continue

            exptime = ad.exposure_time()
            if 'WIDTH' not in spec_table.colnames:
                log.warning(f"Using default bandpass of {bandpass} nm")
                spec_table['WIDTH'] = bandpass * u.nm

            if resample_interval:
                spec_table = resample_spec_table(spec_table, resample_interval)

            # Do some checks now to avoid failing on every extension
            if airmass0:
                telescope = ad.telescope()
                site = extinct.telescope_sites.get(telescope)
                if site is None:
                    log.warning(f"{ad.filename}: Cannot determine site of "
                                f"telescope '{telescope}' so cannot apply "
                                "correction to zero airmass.")
                else:
                    airmass = ad.airmass()
                    if airmass is None:
                        log.warning(f"{ad.filename}: Cannot determine airmass"
                                    " of observation so cannot apply "
                                    "correction to zero airmass.")
                    else:
                        log.stdinfo(f"{ad.filename}: Correcting from airmass "
                                    f"{airmass} to zero airmass using curve "
                                    f"for site '{site}'.")
                        ad.phu["EXTCURVE"] = (
                            site, self.keyword_comments["EXTCURVE"])

            def _get_fit1d_input_data(ext, exptime, spec_table):
                spectrum = Spek1D(ext) / (exptime * u.s)
                wave, zpt, zpt_err = [], [], []

                extid = f"{ext.filename}:{ext.id}"
                if "AWAV" in ext.wcs.output_frame.axes_names:
                    wavecol_name = "WAVELENGTH_AIR"
                    log.debug(f"{extid} is calibrated to air wavelengths")
                elif "WAVE" in ext.wcs.output_frame.axes_names:
                    wavecol_name = "WAVELENGTH_VACUUM"
                    log.debug(f"{extid} is calibrated to vacuum wavelengths")
                else:
                    raise ValueError("Cannot interpret wavelength scale "
                                     f"for {extid}")

                # Compute values that are counts / (exptime * flux_density * bandpass)
                for w0, dw, fluxdens in zip(spec_table[wavecol_name].quantity,
                                            spec_table['WIDTH'].quantity, spec_table['FLUX'].quantity):

                    region = SpectralRegion(w0 - 0.5 * dw, w0 + 0.5 * dw)
                    data, mask, variance = spectrum.signal(
                        region, interpolate=DQ.bad_pixel)
                    if mask == 0 and fluxdens > 0:
                        # Regardless of whether FLUX column is f_nu or f_lambda
                        flux = fluxdens.to(u.Unit('erg cm-2 s-1 nm-1'),
                                           equivalencies=u.spectral_density(w0)) * dw.to(u.nm)
                        if data > 0:
                            wave.append(w0)
                            # This is (counts/s) / (erg/cm^2/s), in magnitudes (like IRAF)
                            zpt.append(u.Magnitude(flux / data))
                            if variance is not None:
                                zpt_err.append(np.log(1 + np.sqrt(variance) / data))
                wave = at.array_from_list(wave, unit=u.nm)
                zpt = at.array_from_list(zpt)
                weights = 1. / array_from_list(zpt_err) if zpt_err else None

                # Correct for atmospheric extinction. This correction makes
                # the real data brighter, so makes the zpt magnitude more +ve
                # (since "data" is in the denominator)
                if airmass0 and site is not None and airmass is not None:
                    zpt += u.Magnitude(airmass *
                                       extinct.extinction(wave, site=site))

                return wave, zpt, weights

            # We can only calculate the sensitivity for one extension in
            # non-XD data, so keep track of this in case it's not the first one
            calculated = False
            xunits = yunits = None
            all_exts = list()
            for ext in ad:
                if len(ext.shape) != 1:
                    log.warning(f"{ad.filename} extension {ext.id} is not a "
                                "1D spectrum")
                    continue

                if calculated and 'XD' not in ad.tags:
                    log.warning("Found additional 1D extensions in non-XD data."
                                " Ignoring.")
                    break

                waves, zpt, weights = _get_fit1d_input_data(ext, exptime, spec_table)
                if xunits is None:
                    xunits = waves.unit
                elif xunits != waves.unit:
                    log.warning(f"Unit mismatch between {xunits} and {waves.unit}")
                    continue
                if yunits is None:
                    yunits = zpt.unit
                elif xunits != zpt.unit:
                    log.warning(f"Unit mismatch between {yunits} and {zpt.unit}")
                    continue
                all_exts.append((ext, waves, zpt, weights))
                calculated = True

            if interactive:
                all_domains = [(0, x[0].shape[0]) for x in all_exts]
                all_waves = [x[1].value for x in all_exts]
                all_zpt = [x[2].value for x in all_exts]
                all_weights = [x[3].value for x in all_exts]
                all_fp_init = []
                for i in range(len(all_exts)):
                    all_fp_init.append(fit_1D.translate_params(params))

                # build config for interactive
                config = self.params[self.myself()]
                config.update(**params)

                # Get filename to display in visualizer
                filename_info = getattr(ad, 'filename', '')

                uiparams = UIParameters(config)
                visualizer = fit1d.Fit1DVisualizer({"x": all_waves, "y": all_zpt, "weights": all_weights},
                                                   fitting_parameters=all_fp_init,
                                                   tab_name_fmt="CCD {}",
                                                   xlabel=f'Wavelength ({xunits})',
                                                   ylabel=f'Sensitivity ({yunits})',
                                                   domains=all_domains,
                                                   title="Calculate Sensitivity",
                                                   primitive_name="calculateSensitivity",
                                                   filename_info=filename_info,
                                                   help_text=CALCULATE_SENSITIVITY_HELP_TEXT,
                                                   ui_params=uiparams)
                geminidr.interactive.server.interactive_fitter(visualizer)

                all_m_final = visualizer.results()
                for (ext, _, _, _), fit in zip(all_exts, all_m_final):
                    ext.SENSFUNC = am.model_to_table(fit.model, xunit=xunits,
                                                     yunit=yunits)
            else:
                for (ext, waves, zpt, weights) in all_exts:
                    fit_1d = fit_1D(zpt.value, points=waves.value,
                                    weights=weights, **fit1d_params,
                                    plot=debug_plot)
                    ext.SENSFUNC = am.model_to_table(fit_1d.model, xunit=waves.unit,
                                                     yunit=zpt.unit)

            # Timestamp and update the filename
            gt.mark_history(ad, primname=self.myself(), keyword=timestamp_key)
            ad.update_filename(suffix=sfx, strip=True)

        return adinputs

    def determineDistortion(self, adinputs=None, **params):
        """
        Maps the distortion on a detector by tracing lines perpendicular to the
        dispersion direction. Then it fits a 2D Chebyshev polynomial to the
        fitted coordinates in the dispersion direction. The distortion map does
        not change the coordinates in the spatial direction.

        The Chebyshev2D model is stored as part of a gWCS object in each
        `nddata.wcs` attribute, which gets mapped to a FITS table extension
        named `WCS` on disk.


        Parameters
        ----------
        adinputs : list of :class:`~astrodata.AstroData`
            Arc data as 2D spectral images with the distortion and wavelength
            solutions encoded in the WCS.

        suffix :  str
            Suffix to be added to output files.

        spatial_order : int
            Order of fit in spatial direction.

        spectral_order : int
            Order of fit in spectral direction.

        id_only : bool
            Trace using only those lines identified for wavelength calibration?

        min_snr : float
            Minimum signal-to-noise ratio for identifying lines (if
            id_only=False).

        nsum : int
            Number of rows/columns to sum at each step.

        step : int
            Size of step in pixels when tracing.

        max_shift : float
            Maximum orthogonal shift (per pixel) for line-tracing (unbinned).

        max_missed : int
            Maximum number of steps to miss before a line is lost.

        debug: bool
            plot arc line traces on image display window?

        Returns
        -------
        list of :class:`~astrodata.AstroData`
            The same input list is used as output but each object now has the
            appropriate `nddata.wcs` defined for each of its extensions. This
            provides details of the 2D Chebyshev fit which maps the distortion.
        """
        log = self.log
        log.debug(gt.log_message("primitive", self.myself(), "starting"))
        timestamp_key = self.timestamp_keys[self.myself()]
        sfx = params["suffix"]
        spatial_order = params["spatial_order"]
        spectral_order = params["spectral_order"]
        id_only = params["id_only"]
        fwidth = params["fwidth"]
        min_snr = params["min_snr"]
        nsum = params["nsum"]
        step = params["step"]
        max_shift = params["max_shift"]
        max_missed = params["max_missed"]
        debug = params["debug"]

        orders = (spectral_order, spatial_order)

        for ad in adinputs:
            xbin, ybin = ad.detector_x_bin(), ad.detector_y_bin()
            for ext in ad:
                if debug:
                    self.viewer.display_image(ext, wcs=False)
                    self.viewer.width = 2

                dispaxis = 2 - ext.dispersion_axis()  # python sense
                direction = "row" if dispaxis == 1 else "column"

                # Here's a lot of input-checking
                extname = f'{ad.filename} extension {ext.id}'
                start = ext.shape[1 - dispaxis] // 2
                initial_peaks = None
                try:
                    wavecal = ext.WAVECAL
                except AttributeError:
                    log.warning("Cannot find a WAVECAL table on {} - "
                                "identifying lines in middle {}".
                                format(extname, direction))
                else:
                    try:
                        index = list(wavecal['name']).index(direction)
                    except ValueError:
                        log.warning("Cannot find starting {} in WAVECAL "
                                    "table on {} - identifying lines in "
                                    "middle {}. Wavelength calibration may "
                                    "not be correct.".format(direction, extname,
                                                             direction))
                    else:
                        start = int(wavecal['coefficients'][index])
                    if id_only:
                        try:
                            # Peak locations in pixels are 1-indexed
                            initial_peaks = (ext.WAVECAL['peaks'] - 1)
                        except KeyError:
                            log.warning("Cannot find peak locations in {} "
                                        "- identifying lines in middle {}".
                                        format(extname, direction))
                    if fwidth is None:
                        try:
                            index = list(wavecal['name']).index('fwidth')
                        except ValueError:
                            pass
                        else:
                            fwidth = float(wavecal['coefficients'][index])

                # This is identical to the code in determineWavelengthSolution()
                if fwidth is None:
                    data, _, _, _ = tracing.average_along_slit(ext, center=None, nsum=nsum)
                    fwidth = tracing.estimate_peak_width(data, boxcar_size=30)
                    log.stdinfo(f"Estimated feature width: {fwidth:.2f} pixels")

                if initial_peaks is None:
                    data, mask, variance, extract_slice = tracing.average_along_slit(ext, center=None, nsum=nsum)
                    log.stdinfo("Finding peaks by extracting {}s {} to {}".
                                format(direction, extract_slice.start + 1, extract_slice.stop))

                    # Find peaks; convert width FWHM to sigma
                    widths = 0.42466 * fwidth * np.arange(0.75, 1.26, 0.05)  # TODO!
                    initial_peaks, _ = tracing.find_wavelet_peaks(
                        data, widths=widths, mask=mask & DQ.not_signal,
                        variance=variance, min_snr=min_snr)
                    log.stdinfo(f"Found {len(initial_peaks)} peaks")

                # The coordinates are always returned as (x-coords, y-coords)
                rwidth = 0.42466 * fwidth
                ref_coords, in_coords = tracing.trace_lines(ext, axis=1 - dispaxis,
                                                            start=start, initial=initial_peaks,
                                                            rwidth=rwidth, cwidth=max(int(fwidth), 5), step=step,
                                                            nsum=nsum, max_missed=max_missed,
                                                            max_shift=max_shift * ybin / xbin,
                                                            viewer=self.viewer if debug else None)

                ## These coordinates need to be in the reference frame of a
                ## full-frame unbinned image, so modify the coordinates by
                ## the detector section
                # x1, x2, y1, y2 = ext.detector_section()
                # ref_coords = np.array([ref_coords[0] * xbin + x1,
                #                       ref_coords[1] * ybin + y1])
                # in_coords = np.array([in_coords[0] * xbin + x1,
                #                      in_coords[1] * ybin + y1])

                # The model is computed entirely in the pixel coordinate frame
                # of the data, so it could be used as a gWCS object
                m_init = models.Chebyshev2D(x_degree=orders[1 - dispaxis],
                                            y_degree=orders[dispaxis],
                                            x_domain=[0, ext.shape[1]],
                                            y_domain=[0, ext.shape[0]])
                # x_domain = [x1, x1 + ext.shape[1] * xbin - 1],
                # y_domain = [y1, y1 + ext.shape[0] * ybin - 1])
                # Find model to transform actual (x,y) locations to the
                # value of the reference pixel along the dispersion axis
                fit_it = fitting.FittingWithOutlierRemoval(fitting.LinearLSQFitter(),
                                                           sigma_clip, sigma=3)
                m_final, _ = fit_it(m_init, *in_coords, ref_coords[1 - dispaxis])
                m_inverse, masked = fit_it(m_init, *ref_coords, in_coords[1 - dispaxis])

                # TODO: Some logging about quality of fit
                # print(np.min(diff), np.max(diff), np.std(diff))

                if dispaxis == 1:
                    model = models.Mapping((0, 1, 1)) | (m_final & models.Identity(1))
                    model.inverse = models.Mapping((0, 1, 1)) | (m_inverse & models.Identity(1))
                else:
                    model = models.Mapping((0, 0, 1)) | (models.Identity(1) & m_final)
                    model.inverse = models.Mapping((0, 0, 1)) | (models.Identity(1) & m_inverse)

                self.viewer.color = "blue"
                spatial_coords = np.linspace(ref_coords[dispaxis].min(), ref_coords[dispaxis].max(),
                                             ext.shape[1 - dispaxis] // (step * 10))
                spectral_coords = np.unique(ref_coords[1 - dispaxis])
                for coord in spectral_coords:
                    if dispaxis == 1:
                        xref = [coord] * len(spatial_coords)
                        yref = spatial_coords
                    else:
                        xref = spatial_coords
                        yref = [coord] * len(spatial_coords)
                    mapped_coords = np.array(model.inverse(xref, yref)).T
                    if debug:
                        self.viewer.polygon(mapped_coords, closed=False, xfirst=True, origin=0)

                # This is all we need for the new FITCOORD table
                ext.FITCOORD = vstack([am.model_to_table(m_final),
                                       am.model_to_table(m_inverse)],
                                      metadata_conflicts="silent")

                # Put this model before the first step if there's an existing WCS
                if ext.wcs is None:
                    ext.wcs = gWCS([(cf.Frame2D(name="pixels"), model),
                                    (cf.Frame2D(name="world"), None)])
                else:
                    # TODO: use insert_frame here
                    ext.wcs = gWCS([(ext.wcs.input_frame, model),
                                    (cf.Frame2D(name="distortion_corrected"), ext.wcs.pipeline[0][1])]
                                   + ext.wcs.pipeline[1:])

            # Timestamp and update the filename
            gt.mark_history(ad, primname=self.myself(), keyword=timestamp_key)
            ad.update_filename(suffix=sfx, strip=True)

        return adinputs

    def determineSlitEdges(self, adinputs=None, **params):
        """
        Finds the edges of the illuminated regions of the CCD and stores the
        Chebyshev polynomials used to fit them in a SLITEDGE table.

        Parameters
        ----------
        adinputs : list of :class:`~astrodata.AstroData`
            Science data as 2D spectral images.
        slit_length : int or float
            The expected length of the slit, in a long slit observation, in
            pixels.
        slit_center : int or float
            The expected position of the center of the slit on the detector, in
            pixels.
        debug : bool, Default: False
            Whether to print out additional information while running.

        Returns
        -------
        list of :class:`~astrodata.AstroData`
            Science data as 2D spectral images with a `SLITEDGE` table attached
            to each extension.
        """
        # Set up log
        log = self.log
        log.debug(gt.log_message("primitive", self.myself(), "starting"))

        # Parse parameters
        debug = params['debug']
        edges1 = params['edges1']
        edges2 = params['edges2']
        if edges1 is not None and not isinstance(edges1, list):
            edges1 = [edges1]
        if edges2 is not None and not isinstance(edges2, list):
            edges2 = [edges2]

        # How far from the edge of the detector an edge must be to be traced.
        # I.e., peaks within this many pixels of the detector edge likely won't
        # be able to be traced.
        buffer = 8

        # Third-order is generally a good balance.
        fit1d_params = fit_1D.translate_params({"function": "chebyshev",
                                                "order": 3})
        for ad in adinputs:

            # F2 doesn't have mask definition files, so only check for them if
            # this is a GNIRS observation.
            if ad.instrument() == 'GNIRS':
                try:
                    getattr(ad, "MDF")
                except AttributeError:
                    log.warning(f"MDF not found for {ad.filename} - no "
                                "SLITEDGE table will be created.")
                    continue

            log.stdinfo(f'Finding edges of illuminated region for {ad.filename}')

            # Get the expected slit center and length for long slit.
            if (edges1 is not None) and (edges2 is not None):
                log.fullinfo('Using user-supplied edges.')
                exp_edges_l, exp_edges_r = edges1, edges2
            elif (edges1 is None) and (edges2 is None):
                exp_edges_l, exp_edges_r = self._get_slit_edge_estimates(ad)
            else:
                log.warning("Both `edges1` and `edges2` parameters need to be "
                            "provided in order to use them. Using "
                            "edges from mask definition files.")
                exp_edges_l, exp_edges_r = self._get_slit_edge_estimates(ad)

            slit_widths = [r - l for l, r in zip(exp_edges_l, exp_edges_r)]
            mdf_edge_guesses = [(l, r) for l, r in zip(exp_edges_l,
                                                       exp_edges_r)]
            log.fullinfo('Expected edge positions:\n'
                         f'Left edges: {exp_edges_l}\n'
                         f'Right edges: {exp_edges_r}\n')

            # This is the number of rows/columns to sum around the row with
            # the maxium flux to create the profile for finding edges, to
            # help eliminate cosmic rays. The row used for finding edges
            # will also be at least this far from the ends of the detector.
            offset = 20

            # How far to search (in pixels) to match expected and detected
            # peaks.
            search_rad = 60

            for ext in ad:

                dispaxis = 2 - ext.dispersion_axis()

                # Find the row with the highest median flux, at least `offset`
                # pixels away from the edge of the detector.
                collapsed = np.median(
                    ext.data,
                    axis=ext.dispersion_axis()-1)
                cut = collapsed[offset:-offset].argmax()
                cut += offset
                log.fullinfo(f'Creating profile around row {cut}.')

                # Take the first derivative of flux to find the slit edges.
                # Left edges will be peaks, right edges troughs, so make a
                # second negative copy to find right edges separately.
                diffarr_l = np.diff(ext.data, axis=1-dispaxis)
                diffarr_r = -diffarr_l

                # Take median of a small slice to smooth over cosmic rays:
                median_slice_l = np.median(diffarr_l[cut-offset:cut+offset, :],
                                            axis=[dispaxis])
                median_slice_r = np.median(diffarr_r[cut-offset:cut+offset, :],
                                            axis=[dispaxis])

                # Search for position of peaks in the first derivative of flux
                # perpendicular to the dispersion direction. Apply a 3.5-sigma
                # limit to avoid picking up too many noise peaks, but
                # match_sources later on should pick out the real ones.
                std = np.std(median_slice_l)
                if exp_edges_l[0] < 0:
                    # If the expected edge position if off the end of the
                    # detector, don't try to match as it might pick up
                    # spurious peaks close to the edge of the detector.
                    positions_l = []
                else:
                    positions_l, _ = find_peaks(median_slice_l,
                                                height=3.5*std,
                                                distance=5)
                    # find_peaks returns integer values, so use pinpoint_peaks
                    # to better describe the positions.
                    positions_l, _ = tracing.pinpoint_peaks(median_slice_l,
                                                            peaks=positions_l)
                if exp_edges_r[0] > ext.shape[1-dispaxis]:
                    positions_r = []
                else:
                    positions_r, _ = find_peaks(median_slice_r,
                                                height=3.5*std,
                                                distance=5)
                    positions_r, _ = tracing.pinpoint_peaks(median_slice_r,
                                                            peaks=positions_r)

                log.fullinfo('Found edge candidates at:\n'
                             f'Left: {positions_l}\n'
                             f'Right: {positions_r}')
                if debug:
                    # Print a diagnostic plot of the profile being fitted.
                    plt.plot(median_slice_l, label='1st-derivative of flux')
                    plt.plot(median_slice_r, label='Inverse')
                    plt.xlabel('Column number')
                    plt.legend()

                # Check if both edges have been located; if the list returned
                # by find_peaks is empty, fill in the position by assuming
                # the other edge is at the length of the slit away. (This may
                # be off the edge of the detector.)
                if (len(positions_l) == 0) and (len(positions_r) == 0):
                    log.warning("No edges could be found for "
                                f"{ad.orig_filename} - no SLITEDGE table "
                                "will be attached.")
                    if debug:
                        plt.show()
                    continue

                edges_l, edges_r = [], []

                # Handlle cases where one edge of the illuminated region is off
                # the side of the detector by constructing an "edge" based on
                # the expected breadth of the region. If both edges are on,
                # run match_sources on both to find the closest match to each.
                if len(slit_widths) == 1:
                    if (len(positions_l) == 0) and (len(positions_r) != 0):
                        edge_ids_r = match_sources(positions_r,
                                                   exp_edges_r,
                                                   radius=search_rad)
                        for i, j in enumerate(edge_ids_r):
                            if j > -1:  # a matched position
                                edges_r.append(positions_r[i])
                                edges_l.append(
                                    positions_r[i] - slit_widths[0])

                    elif (len(positions_r) == 0) and (len(positions_l) != 0):
                        edge_ids_l = match_sources(positions_l,
                                                   exp_edges_l,
                                                   radius=search_rad)
                        for i, j in enumerate(edge_ids_l):
                            if j > -1:  # a matched position
                                edges_l.append(positions_l[i])
                                edges_r.append(
                                    positions_l[i] + slit_widths[0])

                    elif (len(positions_r) != 0) and (len(positions_l) != 0):
                        edge_ids_r = match_sources(positions_r,
                                                    exp_edges_r,
                                                    radius=search_rad)
                        edge_ids_l = match_sources(positions_l,
                                                    exp_edges_l,
                                                    radius=search_rad)
                        edges_l = [positions_l[i] for i, j in
                                    enumerate(edge_ids_l) if j > -1]
                        edges_r = [positions_r[i] for i, j in
                                    enumerate(edge_ids_r) if j > -1]

                        if len(edges_l) == 0 and len(edges_r) != 0:
                            edges_l = [r - slit_widths[0] for r in edges_r]
                        elif len(edges_r) == 0 and len(edges_l) != 0:
                            edges_r = [l + slit_widths[0] for l in edges_l]

                # Generate pairs of slit edges.
                edge_pairs = [(l, r) for l, r in zip(edges_l, edges_r)]

                if not edge_pairs:
                    log.warning("No edges could be determined for "
                                f"{ad.filename} - no SLITEDGE table wil be "
                                "attached. Consider setting positions of "
                                "edges manually using the `edges1` and "
                                "`edges2` parameters.")
                    if debug:
                        plt.show()
                    continue

                if debug:
                    for pair in edge_pairs:
                        for pos in pair:
                            plt.axvline(pos, color='Black', alpha=0.5,
                                        linestyle='--')
                    plt.legend()
                    plt.show()

                # Create the model to shift and scale the slit to the found
                # edges.
                if len(edge_pairs) == 1:
                    pair_center = (edge_pairs[0][0] + edge_pairs[0][1]) / 2
                    m_recenter = models.Shift(-pair_center,
                                              fixed={'offset': True})
                    m_shift = models.Shift(0, bounds={'offset': (-search_rad,
                                                                 search_rad)})
                    m_scale = models.Scale(1., bounds={'factor': (0.98, 1.02)})
                    m_init = m_recenter | m_shift | m_scale | m_recenter.inverse

                edge_num = 0
                models_dict = {}
                # Progressively increase the sigma parameter of the search,
                # since it being too narrow sometimes causes the fitting to
                # fail.
                for pair, guess in zip(edge_pairs, mdf_edge_guesses):
                    models_dict[edge_num] = {"left": None, "right": None}
                    log.fullinfo(f'Fitting guess at {guess} to {pair}.')

                    n_sigma = 1
                    max_sigma = 10
                    tolerance = 1.0
                    while True:
                        log.fullinfo(f'Trying fitting with sigma={n_sigma}')
                        if n_sigma > max_sigma:
                            raise RuntimeError("Unable to fit slit edges. "
                                               "Slit length may need ajusting "
                                               "using `edges1` and `edges2` "
                                               "parameters.")
                        with warnings.catch_warnings():
                            warnings.simplefilter('ignore', AstropyUserWarning)
                            m_final = fit_model(m_init, pair, guess,
                                                sigma=n_sigma, verbose=debug)

                        n_sigma += 1
                        expected = m_final.inverse(guess)
                        if abs(expected[0] - pair[0]) < tolerance and\
                           abs(expected[1] - pair[1]) < tolerance:
                            break

                    log.fullinfo("Found a shift of {m_final.offset_1.value} "
                                 "and a scale of "
                                 f"{m_final.factor_2.value}.")
                    log.fullinfo(f"Looking for edges at "
                                 f"{expected}.")

                    for loc, arr, edge in zip(m_final.inverse(guess),
                                              [diffarr_l, diffarr_r],
                                              ('left', 'right')):

                        # The "- 1" here is because np.diff shrinks the array
                        # by 1 in taking the first derivative.
                        if (loc < buffer) or\
                           (loc > ext.data.shape[1-dispaxis] - buffer - 1):
                           log.debug(f"Not tracing at {loc} bacause "
                                     "it is off (or too close to) the "
                                     "detector edge.")
                           continue

                        # Trace the edge. max_shift is slightly larger than the
                        # default value of 0.05 since there's (theoretically) no
                        # chance of confusion with other lines, and some flats
                        # have enough 'tilt' to exceed that value.
                        try:
                            ref_coords, in_coords = tracing.trace_lines(
                                arr, dispaxis, start=cut,
                                initial=[loc],
                                variance=ext.variance,
                                max_missed=8,
                                step=20,
                                max_shift=0.08,
                                min_peak_value=5*ext.read_noise())
                        except ValueError:
                            # Unable to trace edge. If one edge can't be
                            # traced but the other can, the same model (shifted
                            # by the slit breadth) can be applied to the
                            # untraced edge, so just continue for now.
                            continue

                        # This complicated bit of code parses out coordinates
                        # for the traced edges.
                        coords = np.array([list(c1) + list(c2)
                                           for c1, c2 in
                                           zip(ref_coords.T, in_coords.T)
                                           if abs(c1[dispaxis] - loc) < 1.])
                        values = np.array(sorted(coords,
                                                 key=lambda c: c[1 - dispaxis])).T
                        in_coords_new = values[2:]

                        if len(in_coords_new) == 0:
                            # Then no edge has been able to be fitted, probably
                            # because it's off the end of the CCD or very
                            # close. Just continue for now and copy the model
                            # from the other edge of the pair at the end.
                            continue

                        else:
                            # Log the trace.
                            min_value = in_coords_new[1 - dispaxis].min()
                            max_value = in_coords_new[1 - dispaxis].max()
                            log.debug(f"Edge at {loc:.1f} traced from "
                                      f"{min_value} to {max_value}.")

                            # Perform the fit of the coordinates for the traced
                            # edges.
                            weights = collapsed[
                                in_coords_new[1 - dispaxis].astype(int)]

                            # Create a plot of weights for inspection.
                            if debug:
                                plt.plot(in_coords_new[1-dispaxis], weights,
                                         label='Weights')
                                plt.xlabel('Row number')
                                plt.legend()
                                plt.show()

                            # Perform the fit.
                            _fit_1d = fit_1D(
                                in_coords_new[dispaxis],
                                weights=np.sqrt(weights),
                                domain=[0, ext.shape[1 - dispaxis] - 1],
                                axis=dispaxis,
                                points=in_coords_new[1 - dispaxis],
                                plot=debug,
                                **fit1d_params,)
                            model_fit = am.model_to_table(_fit_1d.model)
                            models_dict[edge_num][edge] = model_fit

                    # Increment the number of edges processed.
                    edge_num += 1

                for key, pair in models_dict.items():

                    if pair['left'] is None and pair['right'] is not None:
                        pair['left'] = deepcopy(pair['right'])
                        pair['left']['c0'] -= slit_widths[key]
                        log.debug("Copying right edge to left.")

                    if pair['right'] is None and pair['left'] is not None:
                        pair['right'] = deepcopy(pair['left'])
                        pair['right']['c0'] += slit_widths[key]
                        log.debug("Copying left edge to right.")

                # With all edges fitted (or not), create the SLITEDGE table.
                edge_num = 0
                slit_table = []
                make_table = []
                for key, pair in models_dict.items():
                    if pair['left'] is None and pair['right'] is None:
                        log.warning("Couldn't fit either edge for the pair "
                                    "with edges at "
                                    f"{m_final.inverse(mdf_edge_guesses[key])}\n"
                                    "This may be because the slit length "
                                    "estimate is incorrect. You may be able "
                                    "to fix this by manually giving the edges "
                                    "with the `edges1` and `edges2` parameters. "
                                    "No SLITEDGE table will be created.")
                        make_table.append(False)
                        continue

                    # If both edges have models, create a row for the table.
                    for edge_model in pair.values():
                        row = Table(np.array([1, edge_num]),
                                names=('slit', 'edge'))
                        row = hstack([row, edge_model], join_type='inner')
                        slit_table.append(row)
                        edge_num += 1
                        make_table.append(True)

                # Attach the table to the extension as a new plane if none of
                # the edge pairs failed to be fit.
                if all(make_table):
                    ext.SLITEDGE = vstack(slit_table)
<<<<<<< HEAD
=======
                    if debug:
                        log.debug('Appending table below as "SLITEDGE".')
                        log.fullinfo(ext.SLITEDGE)
>>>>>>> 206d2af1

        return adinputs

    def distortionCorrect(self, adinputs=None, **params):
        """
        Corrects optical distortion in science frames, using a distortion map
        (a Chebyshev2D model, usually from a processed arc) that has previously
        been attached to each input's WCS by attachWavelengthSolution.

        If the input image requires mosaicking, then this is done as part of
        the resampling, to ensure one, rather than two, interpolations.

        Parameters
        ----------
        adinputs : list of :class:`~astrodata.AstroData`
            2D spectral images with appropriately-calibrated WCS.
        suffix : str
            Suffix to be added to output files.
        order : int (0 - 5)
            Order of interpolation when resampling.
        subsample : int
            Pixel subsampling factor.

        Returns
        -------
        list of :class:`~astrodata.AstroData`
            Modified input objects with distortion correct applied.
        """
        log = self.log
        log.debug(gt.log_message("primitive", self.myself(), "starting"))
        timestamp_key = self.timestamp_keys[self.myself()]

        sfx = params["suffix"]
        order = params["order"]
        subsample = params["subsample"]
        do_cal = params["do_cal"]

        if do_cal == 'skip':
            log.warning('Distortion correction has been turned off.')
            return adinputs

        fail = False

        adoutputs = []
        for ad in adinputs:

            # We don't check for a timestamp since it's not unreasonable
            # to do multiple distortion corrections on a single AD object

            for ext in ad:
                try:
                    idx = ext.wcs.available_frames.index('distortion_corrected')
                except (ValueError, AttributeError):
                    have_distcorr = False
                else:
                    have_distcorr = idx > 0
                if not have_distcorr:
                    log.warning('No distortion transformation attached to'
                                f' {ad.filename}, extension {ext.id}')
                    break

                # The resampling routine currently relies on a no-op forward
                # distortion model to size the output correctly (while using
                # the proper inverse for evaluating the sample points), so we
                # replace that part of the WCS with Identity here. This hack
                # gets uglier because any origin shift between arc & science
                # ROIs that has been prefixed to the distortion model needs to
                # be preserved; get rid of this at a later iteration by
                # including ROI shifts in their own frame(s).

                new_pipeline = ext.wcs.pipeline[:idx-1]
                prev_frame, m_distcorr = ext.wcs.pipeline[idx-1]

                # The model must have a Mapping prior to the Chebyshev2D
                # model(s) since coordinates have to be duplicated. Find this
                for i in range(m_distcorr.n_submodels):
                    if isinstance(m_distcorr[i], models.Mapping):
                        break
                else:
                    raise ValueError("Cannot find Mapping")

                # Now determine the extent of the submodel that encompasses the
                # overall 2D distortion, which will be a 2D->2D model
                for j in range(i + 1, m_distcorr.n_submodels + 1):
                    try:
                        msub = m_distcorr[i:j]
                    except IndexError:
                        continue
                    if msub.n_inputs == msub.n_outputs == 2:
                        break
                else:
                    raise ValueError("Cannot find distortion model")

                # Name it so we can replace it
                m_distcorr[i:j].name = "DISTCORR"
                m_dummy = models.Identity(2)
                m_dummy.inverse = msub.inverse
                new_m_distcorr = m_distcorr.replace_submodel("DISTCORR", m_dummy)
                new_pipeline.append((prev_frame, new_m_distcorr))
                new_pipeline.extend(ext.wcs.pipeline[idx:])
                ext.wcs = gWCS(new_pipeline)

            if not have_distcorr:
                # TODO: Think about this when we have MOS/XD/IFU
                if 'sq' in self.mode or do_cal == 'force':
                    fail = True
                elif len(ad) == 1:
                    adoutputs.append(ad)
                else:
                    # In further refactoring, the mosaic WCS should get added
                    # at an earlier stage, separately from resampling.
                    log.warning('Image will be mosaicked.')
                    adoutputs.extend(self.mosaicDetectors([ad]))
                continue

            # Do all the extension WCSs contain a mosaic frame, allowing us to
            # resample them into a single mosaic at the same time as correcting
            # distortions (they won't have if the arc wasn't mosaicked)?
            mosaic = all('mosaic' in ext.wcs.available_frames if ext.wcs is not
                         None else False for ext in ad)

            if mosaic:
                ad_out = transform.resample_from_wcs(
                    ad, 'distortion_corrected', order=order,
                    subsample=subsample, parallel=False
                )
            else:
                for i, ext in enumerate(ad):
                    if i == 0:
                        ad_out = transform.resample_from_wcs(
                            ext, 'distortion_corrected', order=order,
                            subsample=subsample, parallel=False
                        )
                    else:
                        ad_out.append(
                            transform.resample_from_wcs(ext,
                                                        'distortion_corrected',
                                                        order=order,
                                                        subsample=subsample,
                                                        parallel=False)
                        )

            # The WCS gets updated by resample_from_wcs. We should also make it
            # save the (inverted) WCS pipeline components prior to resampling
            # somehow, to allow mapping rectified co-ordinates back to detector
            # pixels for calibration & inspection purposes.

            # Timestamp and update the filename
            gt.mark_history(ad_out, primname=self.myself(),
                            keyword=timestamp_key)
            ad_out.update_filename(suffix=sfx, strip=True)
            adoutputs.append(ad_out)

        if fail:
            raise OSError("One or more input(s) missing distortion "
                          "calibration; run attachWavelengthSolution first")

        return adoutputs

    def determineWavelengthSolution(self, adinputs=None, **params):
        """
        Determines the wavelength solution for an ARC and updates the wcs
        with this solution. In addition, the solution and pixel/wavelength
        matches are stored as an attached `WAVECAL` :class:`~astropy.table.Table`.

        2D input images are converted to 1D by collapsing a slice of the image
        along the dispersion direction, and peaks are identified. These are then
        matched to an arc line list, using piecewise-fitting of (usually)
        linear functions to match peaks to arc lines, using the
        :class:`~gempy.library.matching.KDTreeFitter`.

        The `.WAVECAL` table contains four columns:
            ["name", "coefficients", "peaks", "wavelengths"]

        The `name` and the `coefficients` columns contain information to
        re-create an Chebyshev1D object, plus additional information about
        the way the spectrum was collapsed. The `peaks` column contains the
        (1-indexed) position of the lines that were matched to the catalogue,
        and the `wavelengths` column contains the matched wavelengths.

        Parameters
        ----------
        adinputs : list of :class:`~astrodata.AstroData`
             Mosaicked Arc data as 2D spectral images or 1D spectra.

        suffix : str/None
            Suffix to be added to output files

        order : int
            Order of Chebyshev fitting function.

        center : None or int
            Central row/column for 1D extraction (None => use middle).

        nsum : int, optional
            Number of rows/columns to average.

        min_snr : float
            Minimum S/N ratio in line peak to be used in fitting.

        weighting : {'natural', 'relative', 'none'}
            How to weight the detected peaks.

        fwidth : float/None
            Expected width of arc lines in pixels. It tells how far the
            KDTreeFitter should look for when matching detected peaks with
            reference arcs lines. If None, `fwidth` is determined using
            `tracing.estimate_peak_width`.

        min_sep : float
            Minimum separation (in pixels) for peaks to be considered distinct

        central_wavelength : float/None
            central wavelength in nm (if None, use the WCS or descriptor)

        dispersion : float/None
            dispersion in nm/pixel (if None, use the WCS or descriptor)

        linelist : str/None
            Name of file containing arc lines. If None, then a default look-up
            table will be used.

        alternative_centers : bool
            Identify alternative central wavelengths and try to fit them?

        nbright : int (or may not exist in certain class methods)
            Number of brightest lines to cull before fitting

        interactive : bool
            Use the interactive tool?

        debug : bool
            Enable plots for debugging.

        Returns
        -------
        list of :class:`~astrodata.AstroData`
            Updated objects with a `.WAVECAL` attribute and improved wcs for
            each slice

        See Also
        --------
        :class:`~geminidr.core.primitives_visualize.Visualize.mosaicDetectors`,
        :class:`~gempy.library.matching.KDTreeFitter`,
        """
        log = self.log
        log.debug(gt.log_message("primitive", self.myself(), "starting"))
        timestamp_key = self.timestamp_keys[self.myself()]
        sfx = params["suffix"]
        arc_file = params["linelist"]
        interactive = params["interactive"]

        # TODO: This decision would prevent MOS data being reduced so need
        # to think a bit more about what we're going to do. Maybe make
        # central_wavelength() return a one-per-ext list? Or have the GMOS
        # determineWavelengthSolution() recipe check the input has been
        # mosaicked before calling super()?
        #
        # Top-level decision for this to only work on single-extension ADs
        # if not all(len(ad)==1 for ad in adinputs):
        #    raise ValueError("Not all inputs are single-extension AD objects")
        linelist = None
        if arc_file is not None:
            try:
                linelist = wavecal.LineList(arc_file)
            except OSError:
                log.warning(f"Cannot read file {arc_file} - "
                            "using default linelist")
            else:
                log.stdinfo(f"Read arc line list {arc_file}")

        # Pass the primitive configuration to the interactive object.
        config = copy(self.params[self.myself()])
        config.update(**params)

        for ad in adinputs:
            log.stdinfo(f"Determining wavelength solution for {ad.filename}")

            uiparams = UIParameters(
                config, reinit_params=["center", "nsum", "min_snr", "min_sep",
                                       "fwidth", "central_wavelength", "dispersion",
                                       "in_vacuo"])
            uiparams.fields["center"].max = min(
                ext.shape[ext.dispersion_axis() - 1] for ext in ad)

            if interactive:
                all_fp_init = [fit_1D.translate_params(
                    {**params, "function": "chebyshev"})] * len(ad)
                # This feels like I shouldn't have to do it here
                domains = []
                for ext in ad:
                    axis = 0 if ext.data.ndim == 1 else 2 - ext.dispersion_axis()
                    domains.append([0, ext.shape[axis] - 1])
                reconstruct_points = partial(wavecal.create_interactive_inputs, ad, p=self,
                            linelist=linelist, bad_bits=DQ.not_signal)
                visualizer = WavelengthSolutionVisualizer(
                    reconstruct_points, all_fp_init,
                    modal_message="Re-extracting 1D spectra",
                    tab_name_fmt="Slit {}",
                    xlabel="Fitted wavelength (nm)", ylabel="Non-linear component (nm)",
                    domains=domains,
                    title="Wavelength Solution",
                    primitive_name=self.myself(),
                    filename_info=ad.filename,
                    enable_regions=False, plot_ratios=False, plot_height=350,
                    ui_params=uiparams)
                geminidr.interactive.server.interactive_fitter(visualizer)
                for ext, fit1d, image, other in zip(ad, visualizer.results(),
                                                    visualizer.image, visualizer.meta):
                    fit1d.image = image
                    wavecal.update_wcs_with_solution(ext, fit1d, other, config)
            else:
                for ext in ad:
                    if len(ad) > 1:
                        log.stdinfo(f"Determining solution for extension {ext.id}")

                    input_data, fit1d, acceptable_fit = wavecal.get_automated_fit(
                        ext, uiparams, p=self, linelist=linelist, bad_bits=DQ.not_signal)
                    if not acceptable_fit:
                        log.warning("No acceptable wavelength solution found "
                                    f"for {ext.id}")

                    wavecal.update_wcs_with_solution(ext, fit1d, input_data, config)
                    wavecal.save_fit_as_pdf(input_data["spectrum"], fit1d.points[~fit1d.mask],
                                            fit1d.image[~fit1d.mask], ad.filename)

            # Timestamp and update the filename
            gt.mark_history(ad, primname=self.myself(), keyword=timestamp_key)
            ad.update_filename(suffix=sfx, strip=True)

        return adinputs

    def extractSpectra(self, adinputs=None, **params):
        """
        Extracts one or more 1D spectra from a 2D spectral image, according to
        the contents of the `.APERTURE` table.

        If the `skyCorrectFromSlit()` primitive has not been performed, then a
        1D sky spectrum is constructed from a nearby region of the image, and
        subtracted from the source spectrum.

        Each 1D spectrum is stored as a separate extension in a new AstroData
        object with the wcs copied from the parent.

        These new AD objects are placed in a separate stream from the
        parent 2D images, which are returned in the default stream.

        Parameters
        ----------
        adinputs : list of :class:`~astrodata.AstroData`
            2D spectral images with a `.APERTURE` table.
        suffix : str
            Suffix to be added to output files.
        method : {'standard', 'weighted', 'optimal'}
            Extraction method.
        width : float or None
            Width of extraction aperture in pixels.
        grow : float
            Avoidance region around each source aperture if a sky aperture
            is required. Default: 10.
        subtract_sky : bool
            Extract and subtract sky spectra from object spectra if the 2D
            spectral image has not been sky subtracted?
        debug: bool
            draw apertures on image display window?

        Returns
        -------
        list of :class:`~astrodata.AstroData`
            Extracted spectra as 1D data.
        """
        log = self.log
        log.debug(gt.log_message("primitive", self.myself(), "starting"))
        timestamp_key = self.timestamp_keys[self.myself()]
        sfx = params["suffix"]
        method = params["method"]
        width = params["width"]
        grow = params["grow"]
        subtract_sky = params["subtract_sky"]
        debug = params["debug"]

        colors = ("green", "blue", "red", "yellow", "cyan", "magenta")
        offset_step = 2

        ad_extracted = []
        # This is just cut-and-paste code from determineWavelengthSolution()
        for ad in adinputs:
            ad_spec = astrodata.create(ad.phu)
            ad_spec.filename = ad.filename
            ad_spec.orig_filename = ad.orig_filename
            skysub_needed = (subtract_sky and
                             self.timestamp_keys['skyCorrectFromSlit'] not in ad.phu)
            if skysub_needed:
                log.stdinfo(f"Sky subtraction has not been performed on {ad.filename}"
                            " - extracting sky from separate apertures")

            kw_to_delete = [ad._keyword_for(desc)
                            for desc in ("detector_section", "array_section")]
            kw_datasec = ad._keyword_for("data_section")

            for ext in ad:
                extname = f"{ad.filename} extension {ext.id}"
                if debug:
                    self.viewer.display_image(ext, wcs=False)
                if len(ext.shape) == 1:
                    log.warning(f"{extname} is already one-dimensional")
                    continue

                try:
                    aptable = ext.APERTURE
                except AttributeError:
                    log.warning(f"{extname} has no APERTURE table. Cannot "
                                "extract spectra.")
                    continue

                num_spec = len(aptable)
                if num_spec == 0:
                    log.warning(f"{ad.filename} has an empty APERTURE table. "
                                "Cannot extract spectra.")
                    continue

                try:
                    wave_model = am.get_named_submodel(ext.wcs.forward_transform, 'WAVE')
                except (AttributeError, IndexError):
                    log.warning(f"Cannot find wavelength solution for {extname}")
                    wave_model = None
                else:
                    axes_names = tuple(frame.axes_names[0]
                                       for frame in ext.wcs.output_frame.frames
                                       if isinstance(frame, cf.SpectralFrame))
                    if len(axes_names) != 1:
                        log.warning("Problem with identifying spectral axis "
                                    f"for {extname}")

                log.stdinfo(f"Extracting {num_spec} spectra from {extname}")
                dispaxis = 2 - ext.dispersion_axis()  # python sense
                direction = "row" if dispaxis == 1 else "column"

                # We loop twice so we can construct the aperture mask if needed
                apertures = []
                for row in aptable:
                    trace_model = am.table_to_model(row)
                    aperture = tracing.Aperture(trace_model,
                                                aper_lower=row['aper_lower'],
                                                aper_upper=row['aper_upper'])
                    if width is not None:
                        aperture.width = width
                    apertures.append(aperture)

                if skysub_needed:
                    apmask = np.logical_or.reduce(
                        [ap.aperture_mask(ext, width=width, grow=grow)
                         for ap in apertures])

                # Calculate world coords at middle of each dispersed spectrum
                pix_coords = [[0.5 * (length-1)] * len(apertures)
                              for length in ext.shape[::-1]]
                pix_coords[dispaxis] = [ap.center for ap in apertures]
                wcs_coords = ext.wcs(*pix_coords)
                sky_axes = None
                if isinstance(ext.wcs.output_frame, cf.CompositeFrame):
                    for frame in ext.wcs.output_frame.frames:
                        if isinstance(frame, cf.CelestialFrame):
                            try:
                                sky_axes = [frame.axes_order[frame.axes_names.index(axis)]
                                            for axis in ('lon', 'lat')]
                            except IndexError:
                                pass
                            break

                for apnum, (aperture, *coords) in enumerate(zip(apertures, *wcs_coords), start=1):
                    log.stdinfo(f"    Extracting spectrum from aperture {apnum}")
                    self.viewer.width = 2
                    self.viewer.color = colors[(apnum-1) % len(colors)]
                    ndd_spec = aperture.extract(ext, width=width,
                                                method=method, viewer=self.viewer if debug else None)

                    # This whole (rather large) section is an attempt to ensure
                    # that sky apertures don't overlap with source apertures
                    if skysub_needed:
                        self.viewer.width = 1
                        # We're going to try to create half-size apertures
                        # equidistant from the source aperture on both sides
                        sky_width = 0.5 * aperture.width
                        sky_spectra = []

                        min_, max_ = aperture.limits()
                        for direction in (-1, 1):
                            offset = (direction * (0.5 * sky_width + grow) +
                                      (aperture.aper_upper if direction > 0 else aperture.aper_lower))
                            ok = False
                            while not ok:
                                if ((min_ + offset - 0.5 * sky_width < -0.5) or
                                        (max_ + offset + 0.5 * sky_width > ext.shape[1 - dispaxis] - 0.5)):
                                    break

                                sky_trace_model = aperture.model | models.Shift(offset)
                                sky_aperture = tracing.Aperture(sky_trace_model)
                                sky_spec = sky_aperture.extract(apmask, width=sky_width, dispaxis=dispaxis)
                                if np.sum(sky_spec.data) == 0:
                                    sky_spectra.append(sky_aperture.extract(ext, width=sky_width,
                                                                            viewer=self.viewer if debug else None))
                                    ok = True
                                offset += direction * offset_step

                        if sky_spectra:
                            # If only one, add it to itself (since it's half-width)
                            sky_spec = sky_spectra[0].add(sky_spectra[-1])
                            ad_spec.append(ndd_spec.subtract(sky_spec, handle_meta='first_found',
                                                             handle_mask=np.bitwise_or))
                        else:
                            log.warning("Difficulty finding sky aperture. No sky"
                                        f" subtraction for aperture {apnum}")
                            ad_spec.append(ndd_spec)
                    else:
                        ad_spec.append(ndd_spec)

                    # Create a new gWCS and add header keywords with the
                    # extraction location. All extracted spectra will have the
                    # same gWCS but that could change.
                    ext_spec = ad_spec[-1]
                    if wave_model is not None:
                        in_frame = astrodata.wcs.pixel_frame(naxes=1)
                        out_frame = cf.SpectralFrame(unit=u.nm, name='world',
                                                     axes_names=axes_names)
                        ext_spec.wcs = gWCS([(in_frame, wave_model),
                                             (out_frame, None)])
                    ext_spec.hdr[ad._keyword_for('aperture_number')] = apnum
                    center = aperture.model.c0.value
                    ext_spec.hdr['XTRACTED'] = (
                        center, f"Spectrum extracted from {direction} {int(center+0.5)}")
                    for i, kw in enumerate(['XTRACTLO', 'XTRACTHI']):
                        ext_spec.hdr[kw] = (aperture.last_extraction[i],
                                            self.keyword_comments[kw])
                    if sky_axes:
                        for i, kw in zip(sky_axes, ['XTRACTRA', 'XTRACTDE']):
                            ext_spec.hdr[kw] = (coords[i], self.keyword_comments[kw])

                    # Delete unnecessary keywords
                    for kw in kw_to_delete:
                        if kw in ext_spec.hdr:
                            del ext_spec.hdr[kw]

                    ext_spec.hdr[kw_datasec] = f"[1:{ext_spec.data.size}]"

            # Don't output a file with no extracted spectra
            if len(ad_spec) > 0:
                try:
                    del ad_spec.hdr['RADECSYS']
                except KeyError:
                    pass
                gt.mark_history(ad_spec, primname=self.myself(), keyword=timestamp_key)
                ad_spec.update_filename(suffix=sfx, strip=True)
                ad_extracted.append(ad_spec)

        # Only return extracted spectra
        return ad_extracted

    def findApertures(self, adinputs=None, **params):
        """
        Finds sources in 2D spectral images and store them in an APERTURE table
        for each extension. Each table will, then, be used in later primitives
        to perform aperture extraction.

        The primitive operates by first collapsing the 2D spectral image in
        the spatial direction to identify sky lines as regions of high
        pixel-to-pixel variance, and the regions between the sky lines which
        consist of at least `min_sky_region` pixels are selected. These are
        then collapsed in the dispersion direction to produce a 1D spatial
        profile, from which sources are identified using a peak-finding
        algorithm.

        The widths of the apertures are determined by calculating a threshold
        level relative to the peak, or an integrated flux relative to the total
        between the minima on either side and determining where a smoothed
        version of the source profile reaches this threshold.

        Parameters
        ----------
        adinputs : list of :class:`~astrodata.AstroData`
            Science data as 2D spectral images.
        suffix : str
            Suffix to be added to output files.
        max_apertures : int
            Maximum number of apertures expected to be found.
        percentile : float (0 - 100) / None
            percentile to use when collapsing along the dispersion direction
            to obtain a slit profile / None => take mean
        section : str
            comma-separated list of colon-separated pixel coordinate pairs
            indicating the region(s) over which the spectral signal should be
            used. The first and last values can be blank, indicating to
            continue to the end of the data
        min_sky_region : int
            minimum number of contiguous pixels between sky lines
            for a region to be added to the spectrum before collapsing to 1D.
        min_snr : float
            minimum S/N ratio for detecting peaks
        use_snr : bool
            Convert data to SNR per pixel before collapsing and peak-finding?
        threshold : float (0 - 1)
            parameter describing either the height above background (relative
            to peak) at which to define the edges of the aperture.
        interactive : bool
            Show interactive controls for fine tuning source aperture detection

        Returns
        -------
        list of :class:`~astrodata.AstroData`
            The 2D spectral images with APERTURE tables attached

        See Also
        --------
        :meth:`~geminidr.core.primitives_spect.Spect.determineDistortion`,
        :meth:`~geminidr.cofe.primitives_spect.Spect.distortionCorrect`
        """
        log = self.log
        log.debug(gt.log_message("primitive", self.myself(), "starting"))
        timestamp_key = self.timestamp_keys[self.myself()]
        suffix = params["suffix"]
        interactive = params["interactive"]

        aper_params = {key: params[key] for key in (
            'max_apertures', 'min_sky_region', 'percentile', 'section',
            'threshold', 'min_snr', 'use_snr', 'max_separation')}

        for ad in adinputs:
            if self.timestamp_keys['distortionCorrect'] not in ad.phu:
                log.warning(f"{ad.filename} has not been distortion corrected")

            for ext in ad:
                log.stdinfo(f"Searching for sources in {ad.filename} "
                            f"extension {ext.id}")

                dispaxis = 2 - ext.dispersion_axis()  # python sense
                npix = ext.shape[dispaxis]

                # data, mask, variance are all arrays in the GMOS orientation
                # with spectra dispersed horizontally
                if dispaxis == 0:
                    ext = ext.transpose()

                if interactive:
                    # build config for interactive
                    config = self.params[self.myself()]
                    config.update(**params)
                    reinit_params = ["percentile", "min_sky_region", "use_snr", "min_snr", "section", "max_apertures",
                                     "threshold", "max_separation"]
                    title_overrides = {
                        "percentile": "Percentile (use mean if no value)",
                        "min_sky_region": "Min sky region",
                        "use_snr": "Use S/N ratio in spatial profile?",
                        "min_snr": "SNR threshold for peak detection",
                        "max_apertures": "Max Apertures (empty means no limit)",
                        "threshold": "Threshold",
                        "max_separation": "Maximum separation from target",
                    }
                    ui_params = UIParameters(config, reinit_params=reinit_params, extras={},
                                             title_overrides=title_overrides,
                                             placeholders={"section": "e.g. 100:900,1500:2000"})

                    # pass "direction" purely for logging purposes
                    locations, all_limits = interactive_find_source_apertures(
                        ext, ui_params=ui_params, **aper_params, direction="column" if dispaxis == 0 else "row")
                else:
                    locations, all_limits, _, _ = tracing.find_apertures(
                        ext, **aper_params)

                if locations is None or len(locations) == 0:
                    # Delete existing APERTURE table
                    if 'APERTURE' in ext.tables:
                        del ext.APERTURE
                    continue

                apmodels, sizes = [], []
                for i, (loc, limits) in enumerate(zip(locations, all_limits), start=1):
                    apmodels.append(models.Chebyshev1D(
                        degree=0, domain=[0, npix-1], c0=loc))
                    lower, upper = limits - loc
                    log.stdinfo(f"Aperture {i} found at {loc:.2f} "
                                f"({lower:.2f}, +{upper:.2f})")
                    if lower > 0 or upper < 0:
                        log.warning("Problem with automated sizing of "
                                    f"aperture {i}")
                    sizes.append((lower, upper))
                ext.APERTURE = make_aperture_table(apmodels, limits=sizes)

            # Timestamp and update the filename
            gt.mark_history(ad, primname=self.myself(), keyword=timestamp_key)
            ad.update_filename(suffix=suffix, strip=True)
        return adinputs

    def flagCosmicRays(self, adinputs=None, **params):
        """
        Detect and clean cosmic rays in a 2D wavelength-dispersed image,
        using the well-known LA Cosmic algorithm of van Dokkum (2001)*, as
        implemented in McCully's optimized version for Python, "astroscrappy"+.

        * LA Cosmic: http://www.astro.yale.edu/dokkum/lacosmic
        + astroscrappy: https://github.com/astropy/astroscrappy

        Parameters
        ----------
        suffix : str
            Suffix to be added to output files.

        spectral_order, spatial_order : int or None, optional
            Order for fitting and subtracting object continuum and sky line
            models, prior to running the main cosmic ray detection algorithm.
            When None, defaults are used, according to the image size (as in
            the IRAF task gemcrspec). To control which fits are performed, use
            the bkgmodel parameter.

       bkgmodel : {'both', 'object', 'skyline', 'none'}, optional
           Set which background model(s) to use, between 'object', 'skyline',
           'both', or 'none'. Different data may get better results with
           different background models.
           'both': Use both object and sky line models.
           'object': Use object model only.
           'skyline': Use sky line model only.
           'none': Don't use a background model.
           Default: 'skyline'.

        bitmask : int, optional
            Bits in the input data quality `flags` that are to be used to
            exclude bad pixels from cosmic ray detection and cleaning. Default
            65535 (all non-zero bits, up to 16 planes).

        sigclip : float, optional
            Laplacian-to-noise limit for cosmic ray detection. Lower values
            will flag more pixels as cosmic rays. Default: 4.5.

        sigfrac : float, optional
            Fractional detection limit for neighboring pixels. For cosmic ray
            neighbor pixels, a lapacian-to-noise detection limit of
            sigfrac * sigclip will be used. Default: 0.3.

        objlim : float, optional
            Minimum contrast between Laplacian image and the fine structure
            image.  Increase this value if cores of bright stars are flagged
            as cosmic rays. Default: 5.0.

        niter : int, optional
            Number of iterations of the LA Cosmic algorithm to perform.
            Default: 4.

        sepmed : boolean, optional
            Use the separable median filter instead of the full median filter.
            The separable median is not identical to the full median filter,
            but they are approximately the same and the separable median filter
            is significantly faster and still detects cosmic rays well.
            Default: True

        cleantype : {'median', 'medmask', 'meanmask', 'idw'}, optional
            Set which clean algorithm is used:
            'median': An umasked 5x5 median filter
            'medmask': A masked 5x5 median filter
            'meanmask': A masked 5x5 mean filter
            'idw': A masked 5x5 inverse distance weighted interpolation
            Default: "meanmask".

        fsmode : {'median', 'convolve'}, optional
            Method to build the fine structure image:
            'median': Use the median filter in the standard LA Cosmic algorithm
            'convolve': Convolve the image with the psf kernel to calculate the
            fine structure image.
            Default: 'median'.

        psfmodel : {'gauss', 'gaussx', 'gaussy', 'moffat'}, optional
            Model to use to generate the psf kernel if fsmode == 'convolve' and
            psfk is None. The current choices are Gaussian and Moffat profiles.
            'gauss' and 'moffat' produce circular PSF kernels. The 'gaussx' and
            'gaussy' produce Gaussian kernels in the x and y directions
            respectively. Default: "gauss".

        psffwhm : float, optional
            Full Width Half Maximum of the PSF to use to generate the kernel.
            Default: 2.5.

        psfsize : int, optional
            Size of the kernel to calculate. Returned kernel will have size
            psfsize x psfsize. psfsize should be odd. Default: 7.

        psfbeta : float, optional
            Moffat beta parameter. Only used if fsmode=='convolve' and
            psfmodel=='moffat'. Default: 4.765.

        verbose : boolean, optional
            Print to the screen or not. Default: False.

        debug : bool
            Enable plots for debugging and store object and sky fits in the
            ad objects.

        """
        from astroscrappy import detect_cosmics

        log = self.log
        log.debug(gt.log_message("primitive", self.myself(), "starting"))

        bitmask = params.pop('bitmask')
        debug = params.pop('debug')
        suffix = params.pop('suffix')
        x_order_in = params.pop('spectral_order')
        y_order_in = params.pop('spatial_order')
        bkgmodel = params.pop('bkgmodel')

        fit_1D_params = dict(
            plot=debug,
            niter=params.pop('bkgfit_niter'),
            sigma_lower=params.pop('bkgfit_lsigma'),
            sigma_upper=params.pop('bkgfit_hsigma'),
        )

        for ad in adinputs:
            is_in_adu = ad[0].is_in_adu()
            if not is_in_adu:
                # astroscrappy takes data in adu
                for ext in ad:
                    ext.divide(ext.gain())

            # tile extensions by CCD to limit the number of edges
            array_info = gt.array_information(ad)
            ad_tiled = self.tileArrays([ad], tile_all=False)[0]

            # Create a modified version of the debug plot for inspection
            fig, axes = plt.subplots(5, 3, sharex=True, sharey=True,
                                     tight_layout=True)
            if debug:
                # This counter-intuitive step prevents the empty figure from
                # being shown by calls to pyplot.show(), but still allows it to
                # be drawn to and modified (somehow...).
                plt.close(fig)

            for i, ext in enumerate(ad_tiled):
                dispaxis = 2 - ext.dispersion_axis()

                # Use default orders from gemcrspec (from Bryan):
                ny, nx = ext.shape
                spectral_order = 9 if x_order_in is None else x_order_in
                spatial_order = ((2 if ny < 50 else 3 if ny < 80 else 5)
                                if y_order_in is None else y_order_in)

                if ext.mask is not None:
                    data = np.ma.array(ext.data, mask=ext.mask != 0)
                    mask = (ext.mask & bitmask) > 0
                    weights = (ext.mask == 0).astype(int)
                else:
                    data = ext.data
                    mask = None
                    weights = None

                # Set up the background and models to be blank initially:
                background = np.zeros(ext.shape)
                objfit = np.zeros(ext.shape)
                skyfit = np.zeros(ext.shape)

                # Fit the object spectrum:
                if bkgmodel in ('both', 'object'):
                    objfit = fit_1D(data,
                                    function='legendre',
                                    axis=dispaxis,
                                    order=spectral_order,
                                    weights=weights,
                                    **fit_1D_params).evaluate()
                else:
                    objfit = np.zeros_like(data)
                if debug:
                    ext.OBJFIT = objfit.copy()

                background += objfit

                # If fitting both models, subtracting objfit from the data
                # ensures sky background isn't fitted twice:
                skyfit_input = data - objfit

                # Fit sky lines:
                if bkgmodel in('both', 'skyline'):
                    skyfit = fit_1D(skyfit_input,
                                    function='legendre',
                                    axis=1 - dispaxis,
                                    order=spatial_order,
                                    weights=weights,
                                    **fit_1D_params).evaluate()
                else:
                    skyfit = np.zeros_like(data)
                if debug:
                    ext.SKYFIT = skyfit

                background += skyfit

                # Run astroscrappy's detect_cosmics. We use the variance array
                # because it takes into account the different read noises if
                # the data has been tiled
                crmask, _ = detect_cosmics(ext.data,
                                           inmask=mask,
                                           inbkg=background,
                                           invar=ext.variance,
                                           gain=ext.gain(),
                                           satlevel=ext.saturation_level(),
                                           **params)

                # Set the cosmic_ray flags, and create the mask if needed
                if ext.mask is None:
                    ext.mask = np.where(crmask, DQ.cosmic_ray, DQ.good)
                else:
                    ext.mask[crmask] = DQ.cosmic_ray

                if debug:
                    plot_cosmics(ext, objfit, skyfit, crmask)

                plot_cosmics(ext, objfit, skyfit, crmask, axes=axes[:, i])

                # Free up memory.
                skyfit, objfit, skyfit_input = None, None, None

            # Save the figure
            figy, figx = ext.data.shape
            fig.set_size_inches(figx*3/300, figy*5/300)
            figname, _ = os.path.splitext(ad.orig_filename)
            figname = figname + '_flagCosmicRays.pdf'
            # This context manager prevents two harmless RuntimeWarnings from
            # image normalization if bkgmodel != 'both' (due to empty panels)
            # which we don't want to worry users with.
            with np.errstate(divide='ignore', invalid='ignore'):
                fig.savefig(figname, bbox_inches='tight', dpi=300)
            plt.close(fig)

            # Set flags in the original (un-tiled) ad
            if ad_tiled is not ad:
                xbin, ybin = ad.detector_x_bin(), ad.detector_y_bin()
                for ext_tiled, indices in zip(ad_tiled, array_info.extensions):
                    tiled_arrsec = ext_tiled.array_section()
                    for i in indices:
                        ext = ad[i]
                        arrsec = ext.array_section()
                        slice_ = (slice((arrsec.y1 - tiled_arrsec.y1) // ybin,
                                        (arrsec.y2 - tiled_arrsec.y1) // ybin),
                                  slice((arrsec.x1 - tiled_arrsec.x1) // xbin,
                                        (arrsec.x2 - tiled_arrsec.x1) // xbin))

                        ext.mask = ext_tiled.mask[slice_]

                        if debug:
                            ext.OBJFIT = ext_tiled.OBJFIT[slice_]
                            ext.SKYFIT = ext_tiled.SKYFIT[slice_]

            # convert back to electron if needed
            if not is_in_adu:
                for ext in ad:
                    ext.multiply(ext.gain())

            ad.update_filename(suffix=suffix, strip=True)

        return adinputs

    def fluxCalibrate(self, adinputs=None, **params):
        """
        Performs flux calibration multiplying the input signal by the
        sensitivity function obtained from
        :meth:`~geminidr.core.primitives_spect.Spec.calculateSensitivity`.

        Parameters
        ----------
        adinputs : list of :class:`~astrodata.AstroData`
            1D or 2D Spectra of targets that need to be flux-calibrated.
            2D spectra are expected to be distortion corrected and its
            dispersion axis should be along rows.

        suffix :  str
            Suffix to be added to output files (default: _fluxCalibrated).

        standard: str or AstroData
            Standard star spectrum containing one extension or the same number
            of extensions as the input spectra. Each extension must have a
            `.SENSFUNC` table containing information about the overall
            sensitivity. Right now, if this is not provided, it will raise a
            NotImplementedError since it needs implementation.

        units : str, optional
            Units for output spectrum (default: W m-2 nm-1).

        Returns
        -------
        list of :class:`~astrodata.AstroData`
            The same input list is used as output but each object now has
            its pixel values in physical units.
        """
        log = self.log
        log.debug(gt.log_message("primitive", self.myself(), "starting"))
        timestamp_key = self.timestamp_keys[self.myself()]
        sfx = params["suffix"]
        std = params["standard"]
        final_units = params["units"]
        do_cal = params["do_cal"]

        # Expectation is that the SENSFUNC table will be in units
        # like (electron/s) / (W/m^2)
        flux_units = u.Unit("W m-2")

        if do_cal == 'skip':
            log.warning("Flux calibration has been turned off.")
            return adinputs

        # Get a suitable specphot standard (with sensitivity function)
        if std is None:
            std_list = self.caldb.get_processed_standard(adinputs)
        else:
            std_list = (std, None)

        # Provide a standard AD object for every science frame, and an origin
        for ad, std, origin in zip(*gt.make_lists(adinputs, *std_list,
                                    force_ad=(1,))):
            if ad.phu.get(timestamp_key):
                log.warning(f"{ad.filename}: already processed by "
                            "fluxCalibrate. Continuing.")
                continue

            if std is None:
                if 'sq' in self.mode and do_cal != 'force':
                    raise OSError('No processed standard listed for {}'.
                                  format(ad.filename))
                else:
                    log.warning(f"{ad.filename}: no standard was specified. "
                                "Continuing.")
                    continue

            origin_str = f" (obtained from {origin})" if origin else ""
            log.stdinfo(f"{ad.filename}: using the standard {std.filename}"
                        f"{origin_str}")
            len_std, len_ad = len(std), len(ad)
            if len_std not in (1, len_ad):
                log.warning(f"{ad.filename} has {len_ad} extensions but "
                            f"{std.filename} has {len_std} extensions so "
                            "cannot flux calibrate.")
                continue

            if not all(hasattr(ext, "SENSFUNC") for ext in std):
                log.warning("SENSFUNC table missing from one or more extensions"
                            f" of {std.filename} so cannot flux calibrate")
                continue

            # Since 2D flux calibration just uses the wavelength info for the
            # middle row/column, non-distortion-corrected data will have the
            # wrong wavelength solution in other columns/rows
            if (any(len(ext.shape) == 2 for ext in ad) and
                    not self.timestamp_keys['distortionCorrect'] in ad.phu):
                log.warning(f"{ad.filename} has not been distortion corrected")

            telescope = ad.telescope()
            exptime = ad.exposure_time()
            try:
                std_site = std.phu["EXTCURVE"]
            except KeyError:
                try:
                    delta_airmass = ad.airmass() - std.airmass()
                except TypeError:  # if either airmass() returns None
                    log.warning("Cannot determine airmass of target "
                                f"{ad.filename} and/or standard {std.filename}"
                                ". Not performing airmass correction.")
                    delta_airmass = None
                else:
                    log.stdinfo(f"{ad.filename}: Correcting for difference of "
                                f"{delta_airmass:5.3f} airmasses")
            else:
                telescope = ad.telescope()
                sci_site = extinct.telescope_sites.get(telescope)
                if sci_site != std_site:
                    raise ValueError(f"Site of target observation {ad.filename}"
                                     f" ({sci_site}) does not match site used "
                                     f"to correct standard {std.filename} "
                                     f"({std_site}).")
                delta_airmass = ad.airmass()
                if delta_airmass is None:
                    log.warning(f"Cannot determine airmass of {ad.filename}."
                                " Not performing airmass correction.")
                else:
                    log.stdinfo(f"{ad.filename}: Correcting for airmass of "
                                f"{delta_airmass:5.3f}")


            for index, ext in enumerate(ad):
                ext_std = std[min(index, len_std-1)]
                extname = f"{ad.filename} extension {ext.id}"

                # Create the correct callable function (we may want to
                # abstract this in the future)
                sensfunc = am.table_to_model(ext_std.SENSFUNC)
                std_wave_unit = sensfunc.meta["xunit"]
                std_flux_unit = sensfunc.meta["yunit"]

                # Try to confirm the science image has the correct units
                std_physical_unit = (std_flux_unit.physical_unit if
                                     isinstance(std_flux_unit, u.LogUnit)
                                     else std_flux_unit)
                try:
                    sci_flux_unit = u.Unit(ext.hdr.get('BUNIT'))
                except:
                    sci_flux_unit = None
                if not (std_physical_unit is None or sci_flux_unit is None):
                    unit = sci_flux_unit * std_physical_unit / flux_units
                    if unit.is_equivalent(u.s):
                        log.fullinfo("Dividing {} by exposure time of {} s".
                                     format(extname, exptime))
                        ext /= exptime
                        sci_flux_unit /= u.s
                    elif not unit.is_equivalent(u.dimensionless_unscaled):
                        log.warning(f"{extname} has incompatible units ('"
                                    f"{sci_flux_unit}' and '{std_physical_unit}'"
                                    "). Cannot flux calibrate")
                        continue
                else:
                    log.warning("Cannot determine units of data and/or SENSFUNC "
                                f"table for {extname}, so cannot flux calibrate.")
                    continue

                # Get wavelengths of all pixels
                ndim = len(ext.shape)
                dispaxis = 0 if ndim == 1 else 2 - ext.dispersion_axis()

                # Get wavelengths and pixel sizes of all the pixels along the
                # dispersion axis by calculating wavelengths in the middles and
                # edges of all pixels.
                all_coords = [0.5*(length - 1) for length in ext.shape]
                all_coords[dispaxis] = np.arange(-0.5, ext.shape[dispaxis], 0.5)
                all_waves = ext.wcs(*all_coords[::-1], with_units=True)
                if ndim > 1:
                    all_waves = all_waves[0]

                waves = all_waves[1::2]
                pixel_sizes = abs(np.diff(all_waves[::2]))

                # Reconstruct the spline and evaluate it at every wavelength
                sens_factor = sensfunc(waves.to(std_wave_unit).value) * std_flux_unit
                try:  # conversion from magnitude/logarithmic units
                    sens_factor = sens_factor.physical
                except AttributeError:
                    pass

                # Apply airmass correction. If none is needed/possible, we
                # don't need to try to do this
                if delta_airmass:
                    try:
                        extinction_correction = extinct.extinction(
                            waves, telescope=telescope)
                    except KeyError:
                        log.warning(f"Telescope {telescope} not recognized. "
                                    "Not making an airmass correction.")
                    else:
                        sens_factor *= 10**(0.4 * delta_airmass * extinction_correction)

                final_sens_factor = (sci_flux_unit * sens_factor / pixel_sizes).to(
                    final_units, equivalencies=u.spectral_density(waves)).value

                if ndim == 2 and dispaxis == 0:
                    ext *= final_sens_factor[:, np.newaxis]
                else:
                    ext *= final_sens_factor
                ext.hdr['BUNIT'] = final_units

            # Timestamp and update the filename
            gt.mark_history(ad, primname=self.myself(), keyword=timestamp_key)
            ad.update_filename(suffix=sfx, strip=True)

        return adinputs

    def linearizeSpectra(self, adinputs=None, **params):
        """
        Transforms 1D spectra so that the relationship between the pixel
        location and wavelength is linear. This primitive calls
        resampleToCommonFrame to do the actual resampling.

        Parameters
        ----------
        adinputs : list of :class:`~astrodata.AstroData`
            Wavelength calibrated 1D spectra.

        suffix : str
            Suffix to be added to output files.
        w1 : float
            Wavelength of first pixel (nm). See Notes below.
        w2 : float
            Wavelength of last pixel (nm). See Notes below.
        dw : float
            Dispersion (nm/pixel). See Notes below.
        npix : int
            Number of pixels in output spectrum. See Notes below.
        conserve : bool
            Conserve flux (rather than interpolate)?
        order : int
            order of interpolation during the resampling

        Notes
        -----
        Exactly 0 or 3 of (w1, w2, dw, npix) must be specified.

        Returns
        -------
        list of :class:`~astrodata.AstroData`
            Linearized 1D spectra.
        """
        log = self.log
        log.debug(gt.log_message("primitive", self.myself(), "starting"))
        timestamp_key = self.timestamp_keys[self.myself()]
        sfx = params["suffix"]
        w1 = params["w1"]
        w2 = params["w2"]
        dw = params["dw"]
        npix = params["npix"]
        conserve = params["conserve"]
        order = params["order"]

        # There are either 1 or 4 Nones, due to validation
        nones = [w1, w2, dw, npix].count(None)
        if nones == 1:
            # Work out the missing variable from the others
            if npix is None:
                npix = int(np.ceil((w2 - w1) / dw)) + 1
                w2 = w1 + (npix - 1) * dw
            elif w1 is None:
                w1 = w2 - (npix - 1) * dw
            elif w2 is None:
                w2 = w1 + (npix - 1) * dw
            else:
                dw = (w2 - w1) / (npix - 1)

        # We send the ADs through one-by-one so there's no attempt to
        # align them in the spatial direction
        adoutputs = []
        for ad in adinputs:
            ad_out = self.resampleToCommonFrame([ad], suffix=sfx, w1=w1, w2=w2, npix=npix,
                                                conserve=conserve, order=order,
                                                trim_spectral=False)[0]
            gt.mark_history(ad_out, primname=self.myself(), keyword=timestamp_key)
            adoutputs.append(ad_out)

        return adoutputs


    def maskBeyondSlit(self, adinputs=None, **params):
        """
        This primitive masks unilluminated regions defined by a mask definition
        file (MDF).

        Parameters
        ----------
        adinputs : list of :class:`~astrodata.AstroData`
            Spectra with unilluminated regions.

        Returns
        -------
        list of :class:`~astrodata.AstroData`
            Spectra with regions outside the illuminated region masked.

        """
        # Set up log
        log = self.log
        log.debug(gt.log_message("primitive", self.myself(), "starting"))

        # Parse parameters
        debug = params['debug']

        for ad in adinputs:
            log.fullinfo(f"Masking unilluminated regions in {ad.filename}")

            for ext in ad:

                # If there's no SLITEDGE table from determineSlitEdge, we can't
                # create a mask, so just pass.
                try:
                    slittab = ext.SLITEDGE
                except AttributeError:
                    log.warning(f"No SLITEDGE table found for {ad.filename} - "
                                "no masking was performed.")
                    continue

                dispaxis = 2 - ext.dispersion_axis()
                # Create pairs of slit edge models by zipping consecutive pairs
                # of entries from the table.
                pairs = [(m, n) for m, n in zip(islice(slittab, 0, None, 2),
                                                islice(slittab, 1, None, 2))]

                if len(pairs) == 1:  # longslit data

                    model1 = am.table_to_model(pairs[0][0])
                    model2 = am.table_to_model(pairs[0][1])

                    height = ext.data.shape[0 - dispaxis]
                    width = ext.data.shape[1 - dispaxis]

                    # Create a NumPy mesh grid to hold the mask.
                    x, y = np.mgrid[0:width, 0:height]
                    y1 = model1(y)
                    y2 = model2(y)

                    # Mask outside the two edges of the (single) longslit.
                    mask = (x < y1) | (x > y2)
                    ext.mask |= mask.T * DQ.unilluminated

                    if debug:
                        # Show a plot of the DQ plane after applying the mask
                        plt.subplot(111)
                        plt.imshow(ext.mask, origin='lower', cmap='gray')
                        plt.show()

        return adinputs


    def normalizeFlat(self, adinputs=None, **params):
        """
        This primitive normalizes a spectroscopic flatfield, by fitting
        a cubic spline along the dispersion direction of an averaged
        combination of rows/columns (by default, in the center of the
        spatial direction). Each row/column is then divided by this spline.

        For multi-extension AstroData objects of MOS or XD, each extension
        is treated separately. For other multi-extension data,
        mosaicDetectors() is called to produce a single extension, and the
        spline fitting is performed with variable scaling parameters for
        each detector (identified within the mosaic from groups of DQ.no_data
        pixels). The spline fit is calculated in the mosaicked frame but it
        is evaluated for each pixel in each unmosaicked detector, so that
        the resultant flatfield always has the same format (i.e., number of
        extensions and their shape) as the input frame.

        Parameters
        ----------
        suffix : str/None
            suffix to be added to output files
        center : int/None
            central row/column for 1D extraction (None => use middle)
        nsum : int
            number of rows/columns around center to combine
        function : str
            type of function to fit (splineN or polynomial types)
        order : int
            Order of the spline fit to be performed
        lsigma : float/None
            lower rejection limit in standard deviations
        hsigma : float/None
            upper rejection limit in standard deviations
        niter : int
            maximum number of rejection iterations
        grow : float/False
            growth radius for rejected pixels
        interactive : bool
            set to activate an interactive preview to fine tune the input parameters
        """
        log = self.log
        log.debug(gt.log_message("primitive", self.myself(), "starting"))
        timestamp_key = self.timestamp_keys[self.myself()]
        sfx = params["suffix"]
        interactive_reduce = params["interactive"]

        fit1d_params = fit_1D.translate_params(params)

        for ad in adinputs:
            # Don't mosaic if the multiple extensions are because the
            # data are MOS or cross-dispersed
            if len(ad) > 1 and not ({'MOS', 'XD'} & ad.tags):
                # Store original gWCS because we're modifying it
                orig_wcs = [ext.wcs for ext in ad]
                geotable = import_module('.geometry_conf', self.inst_lookups)
                transform.add_mosaic_wcs(ad, geotable)
                admos = transform.resample_from_wcs(ad, "mosaic", attributes=None,
                                                    order=3, process_objcat=False)
                mosaicked = True
            else:
                admos = ad
                mosaicked = False

            # This will loop over MOS slits or XD orders
            def reconstruct_points(ui_params):
                masked_data_arr = list()
                waves_arr = list()
                weights_arr = list()
                for ext in admos:
                    dispaxis = 2 - ext.dispersion_axis()  # python sense
                    direction = "row" if dispaxis == 1 else "column"

                    data, mask, variance, extract_slice = tracing.average_along_slit(
                        ext, center=ui_params.center, nsum=ui_params.nsum)
                    log.stdinfo("Extracting 1D spectrum from {}s {} to {}".
                                format(direction, extract_slice.start + 1, extract_slice.stop))
                    mask |= (DQ.no_data * (variance == 0))  # Ignore var=0 points
                    slices = _ezclump((mask & (DQ.no_data | DQ.unilluminated)) == 0)

                    masked_data = np.ma.masked_array(data, mask=mask)
                    weights = np.sqrt(np.where(variance > 0, 1. / variance, 0.))
                    center = (extract_slice.start + extract_slice.stop) // 2
                    waves = ext.wcs(range(len(masked_data)),
                                    np.full_like(masked_data, center))[0]

                    # We're only going to do CCD-to-CCD normalization if we've
                    # done the mosaicking in this primitive; if not, we assume
                    # the user has already taken care of it (if it's required).
                    nslices = len(slices)
                    if nslices > 1 and mosaicked:
                        coeffs = np.ones((nslices - 1,))
                        boundaries = list(slice_.stop for slice_ in slices[:-1])
                        result = optimize.minimize(QESpline, coeffs, args=(waves, masked_data,
                                                                           weights, boundaries,
                                                                           20),
                                                   tol=1e-7, method='Nelder-Mead')
                        if not result.success:
                            log.warning(f"Problem with spline fitting: {result.message}")

                        # Rescale coefficients so centre-left CCD is unscaled
                        coeffs = np.insert(result.x, 0, [1])
                        coeffs /= coeffs[len(coeffs) // 2]
                        for coeff, slice_ in zip(coeffs, slices):
                            masked_data[slice_] *= coeff
                            weights[slice_] /= coeff
                        log.stdinfo("QE scaling factors: " +
                                    " ".join("{:6.4f}".format(coeff) for coeff in coeffs))
                    masked_data_arr.append(masked_data)
                    waves_arr.append(waves)
                    weights_arr.append(weights)
                return { "y": masked_data_arr, "x": waves_arr,
                         "weights": weights_arr }

            config = self.params[self.myself()]
            config.update(**params)
            uiparams = UIParameters(config, reinit_params=["center", "nsum"])

            # let's updaet teh max center to something reasonable
            dispaxis = 2 - ad[0].dispersion_axis()
            npix = ad[0].shape[1 - dispaxis]
            uiparams.fields['center'].max = npix
            uiparams.fields['nsum'].max = npix

<<<<<<< HEAD
            data = reconstruct_points(uiparams)
            masked_data_arr = data["y"]
            waves_arr = data["x"]
            weights_arr = data["weights"]
=======
                data, mask, variance, extract_slice = tracing.average_along_slit(
                    ext, center=center, nsum=nsum)
                log.stdinfo("Extracting 1D spectrum from {}s {} to {}".
                            format(direction, extract_slice.start + 1, extract_slice.stop))
                mask |= (DQ.no_data * (variance == 0))  # Ignore var=0 points
                slices = _ezclump((mask & (DQ.no_data | DQ.unilluminated)) == 0)

                masked_data = np.ma.masked_array(data, mask=mask)
                weights = np.sqrt(np.where(variance > 0, 1. / variance, 0.))
                center = (extract_slice.start + extract_slice.stop) // 2
                waves = ext.wcs(range(len(masked_data)),
                                np.full_like(masked_data, center))[0]

                # We're only going to do CCD-to-CCD normalization if we've
                # done the mosaicking in this primitive; if not, we assume
                # the user has already taken care of it (if it's required).
                nslices = len(slices)
                if nslices > 1 and mosaicked:
                    coeffs = np.ones((nslices - 1,))
                    boundaries = list(slice_.stop for slice_ in slices[:-1])
                    result = optimize.minimize(QESpline, coeffs, args=(waves, masked_data,
                                                                       weights, boundaries,
                                                                       20),
                                               tol=1e-7, method='Nelder-Mead')
                    if not result.success:
                        log.warning(f"Problem with spline fitting: {result.message}")

                    # Rescale coefficients so centre-left CCD is unscaled
                    coeffs = np.insert(result.x, 0, [1])
                    coeffs /= coeffs[len(coeffs) // 2]
                    for coeff, slice_ in zip(coeffs, slices):
                        masked_data[slice_] *= coeff
                        weights[slice_] /= coeff
                    log.stdinfo("QE scaling factors: " +
                                " ".join("{:6.4f}".format(coeff) for coeff in coeffs))
                fit1d = fit_1D(masked_data, points=waves, weights=weights,
                               **fit1d_params)
>>>>>>> 206d2af1

            fit1d_arr = list()

            if interactive_reduce:
                all_domains = list()
                all_fp_init = list()
                for ext, waves in zip(admos, waves_arr):
                    pixels = np.arange(ext.shape[1])

                    dispaxis = 2 - ext.dispersion_axis()
                    all_domains.append([min(waves), max(waves)])
                    all_fp_init.append(fit_1D.translate_params(params))

                config = self.params[self.myself()]
                config.update(**params)

                if ad.filename:
                    filename_info = ad.filename
                else:
                    filename_info = ''

                visualizer = fit1d.Fit1DVisualizer(reconstruct_points,
                                                   all_fp_init,
                                                   tab_name_fmt="CCD {}",
                                                   xlabel='x (pixels)', ylabel='counts',
                                                   domains=all_domains,
                                                   title="Normalize Flat",
                                                   primitive_name="normalizeFlat",
                                                   filename_info=filename_info,
                                                   enable_user_masking=False,
                                                   enable_regions=True,
                                                   help_text=NORMALIZE_FLAT_HELP_TEXT,
                                                   recalc_inputs_above=False,
                                                   # modal_message="Recalculating",
                                                   ui_params=uiparams)
                geminidr.interactive.server.interactive_fitter(visualizer)
                fit1d_arr = visualizer.results()
            else:
                for ext, masked_data, waves, weights in zip(admos, masked_data_arr, waves_arr, weights_arr):
                    fitted_data = fit_1D(masked_data, points=waves, weights=weights,
                                         **fit1d_params)
                    fit1d_arr.append(fitted_data)

            for ext, fitted_data in zip(admos, fit1d_arr):
                if not mosaicked:
                    flat_data = np.tile(fitted_data.evaluate(), (ext.shape[1-dispaxis], 1))
                    ext.divide(at.transpose_if_needed(flat_data, transpose=(dispaxis==0))[0])

            # If we've mosaicked, there's only one extension
            # We forward transform the input pixels, take the transformed
            # coordinate along the dispersion direction, and evaluate the
            # spline there.
            if mosaicked:
                #origin = admos.nddata[0].meta.pop('transform')['origin']
                #origin_shift = reduce(Model.__and__, [models.Shift(-s) for s in origin[::-1]])
                for ext, wcs in zip(ad, orig_wcs):
                    ypix, xpix = np.mgrid[:ext.shape[0], :ext.shape[1]]
                    waves = wcs(xpix, ypix)[0]
                    flat_data = np.array([fit1d.evaluate(w) for w in waves])
                    #t = ext.wcs.get_transform(ext.wcs.input_frame, "mosaic") | origin_shift
                    #geomap = transform.GeoMap(t, ext.shape, inverse=True)
                    #flat_data = fit1d.evaluate(geomap.coords[dispaxis])
                    ext.divide(flat_data)
                    ext.wcs = wcs

            # Timestamp and update the filename
            gt.mark_history(ad, primname=self.myself(), keyword=timestamp_key)
            ad.update_filename(suffix=sfx, strip=True)

        return adinputs

    def resampleToCommonFrame(self, adinputs=None, **params):
        """
        Resample 1D or 2D spectra on a common frame, and optionally transform
        them so that the relationship between them and their respective
        wavelength calibration is linear.

        Parameters
        ----------
        adinputs : list of :class:`~astrodata.AstroData`
            Wavelength calibrated 1D or 2D spectra.
        suffix : str
            Suffix to be added to output files.
        w1 : float
            Wavelength of first pixel (nm). See Notes below.
        w2 : float
            Wavelength of last pixel (nm). See Notes below.
        dw : float
            Dispersion (nm/pixel). See Notes below.
        npix : int
            Number of pixels in output spectrum. See Notes below.
        conserve : bool
            Conserve flux (rather than interpolate)?
        order : int
            order of interpolation during the resampling
        trim_spatial : bool
            Output data will cover the intersection (rather than union) of
            the inputs' spatial coverage?
        trim_spectral: bool
            Output data will cover the intersection (rather than union) of
            the inputs' wavelength coverage?
        force_linear : bool
            Force a linear output wavelength solution?

        Notes
        -----
        If ``w1`` or ``w2`` are not specified, they are computed from the
        individual spectra: if ``trim_data`` is True, this is the intersection
        of the spectra ranges, otherwise this is the union of all ranges,

        If ``dw`` or ``npix`` are specified, the spectra are linearized.

        Returns
        -------
        list of :class:`~astrodata.AstroData`
            Linearized 1D spectra.
        """
        log = self.log
        log.debug(gt.log_message("primitive", self.myself(), "starting"))
        timestamp_key = self.timestamp_keys[self.myself()]
        suffix = params["suffix"]
        w1 = params["w1"]
        w2 = params["w2"]
        dw = params["dw"]
        npix = params["npix"]
        conserve = params["conserve"]
        trim_spatial = params["trim_spatial"]
        trim_spectral = params["trim_spectral"]
        force_linear = params["force_linear"]

        # Check that all ad objects are either 1D or 2D
        ndim = {len(ext.shape) for ad in adinputs for ext in ad}
        if len(ndim) == 0:
            log.warning('Input list empty. Doing nothing.')
            return adinputs
        elif len(ndim) != 1:
            raise ValueError('inputs must have the same dimension')
        ndim = ndim.pop()

        # For the 2D case check that all ad objects have only 1 extension
        if ndim > 1:
            adjust_key = self.timestamp_keys['adjustWCSToReference']
            if len(adinputs) > 1 and not all(adjust_key in ad.phu
                                             for ad in adinputs):
                log.warning("2D spectral images should be processed by "
                            "adjustWCSToReference if accurate spatial "
                            "alignment is required.")
            if not all(len(ad) == 1 for ad in adinputs):
                raise ValueError('inputs must have only 1 extension')
            dispaxis = {ad[0].dispersion_axis() for ad in adinputs}
            if len(dispaxis) > 1:  # this shouldn't happen!
                raise ValueError('Not all inputs have the same dispersion axis')
            dispaxis_wcs = dispaxis.pop() - 1  # for gWCS axes
            dispaxis = ndim - 1 - dispaxis_wcs  # python sense
            # Store these values for later!
            refad = adinputs[0]
            ref_coords = (refad.central_wavelength(asNanometers=True),
                          refad.target_ra(), refad.target_dec())
            ref_pixels = [np.asarray(ad[0].wcs.invert(*ref_coords)[::-1])
                          for ad in adinputs]
            # Locations in frame of reference AD. The spectral axis is
            # unimportant here.
            all_corners = [(np.array(at.get_corners(ad[0].shape)) -
                            r + ref_pixels[0]).T.astype(int)
                           for ad, r in zip(adinputs, ref_pixels)]

        # If only one variable is missing we compute it from the others
        nparams = 4 - [w1, w2, dw, npix].count(None)
        if nparams == 3:
            if npix is None:
                npix = int(np.ceil((w2 - w1) / dw)) + 1
                w2 = w1 + (npix - 1) * dw
            elif w1 is None:
                w1 = w2 - (npix - 1) * dw
            elif w2 is None:
                w2 = w1 + (npix - 1) * dw
            else:
                dw = (w2 - w1) / (npix - 1)

        # Gather information from all the spectra (Chebyshev1D model,
        # w1, w2, dw, npix), and compute the final bounds (w1out, w2out)
        # if there are not provided
        info = []
        w1out, w2out, dwout, npixout = w1, w2, dw, npix
        for ad in adinputs:
            adinfo = []
            for ext in ad:
                try:
                    model_info = _extract_model_info(ext)
                except ValueError:
                    raise ValueError("Cannot determine wavelength solution "
                                     f"for {ad.filename} extension {ext.id}.")
                adinfo.append(model_info)

                if w1 is None:
                    if w1out is None:
                        w1out = model_info['w1']
                    elif trim_spectral:
                        w1out = max(w1out, model_info['w1'])
                    else:
                        w1out = min(w1out, model_info['w1'])

                if w2 is None:
                    if w2out is None:
                        w2out = model_info['w2']
                    elif trim_spectral:
                        w2out = min(w2out, model_info['w2'])
                    else:
                        w2out = max(w2out, model_info['w2'])
            info.append(adinfo)

        if trim_spectral:
            if w1 is None:
                w1out = info[0][0]['w1']
            if w2 is None:
                w2out = info[0][0]['w2']
            if w1 is None or w2 is None:
                log.fullinfo("Trimming data to size of reference spectra")

        # linearize spectra only if the grid parameters are specified
        linearize = force_linear or npix is not None or dw is not None
        if linearize:
            if npixout is None and dwout is None:
                # if both are missing, use the reference spectrum
                dwout = info[0][0]['dw']

            if npixout is None:
                npixout = int(np.ceil((w2out - w1out) / dwout)) + 1
            elif dwout is None:
                dwout = (w2out - w1out) / (npixout - 1)

        if linearize:
            new_wave_model = models.Scale(dwout) | models.Shift(w1out)
        else:
            # compute the inverse model needed to go to the reference
            # spectrum grid. Due to imperfections in the Chebyshev inverse
            # we check whether the wavelength limits are the same as the
            # reference spectrum.
            wave_model_ref = info[0][0]['wave_model'].copy()
            wave_model_ref.name = None
            limits = wave_model_ref.inverse([w1out, w2out])
            if info[0][0]['w1'] == w1out:
                limits[0] = round(limits[0])
            if info[0][0]['w2'] == w2out:
                limits[1] = round(limits[1])
            pixel_shift = int(np.ceil(limits.min()))
            new_wave_model = models.Shift(pixel_shift) | wave_model_ref
            if info[0][0]['w2'] == w2out:
                npixout = info[0][0]['npix']
            else:
               npixout = int(np.floor(new_wave_model.inverse([w1out, w2out]).max()) + 1)
            dwout = (w2out - w1out) / (npixout - 1)

        new_wave_model.name = 'WAVE'
        if ndim == 1:
            new_wcs_model = new_wave_model
        else:
            new_wcs_model = refad[0].wcs.forward_transform.replace_submodel('WAVE', new_wave_model)

        # Now let's think about the spatial direction
        if ndim > 1:
            if trim_spatial:
                if ndim == 2:
                    mins = [min(ac[dispaxis_wcs]) for ac in all_corners]
                    maxs = [max(ac[dispaxis_wcs]) for ac in all_corners]
                    origin = [max(mins)] * 2
                    output_shape = [min(maxs) - max(mins) + 1] * 2
                else:  # TODO: revisit!
                    # for cubes, treat the imaging plane like the Image version
                    # and trim to the reference, not the intersection
                    origin = [0] * ndim
                    output_shape = list(refad[0].shape)
            else:
                origin = np.concatenate(all_corners, axis=1).min(axis=1)
                output_shape = list(np.concatenate(all_corners, axis=1).max(axis=1) - origin + 1)
            output_shape[dispaxis] = npixout
            origin[dispaxis] = 0
        else:
            origin = (0,)
            output_shape = (npixout,)

        adoutputs = []
        for i, ad in enumerate(adinputs):
            flux_calibrated = self.timestamp_keys["fluxCalibrate"] in ad.phu

            for iext, ext in enumerate(ad):
                wave_model = info[i][iext]['wave_model']
                extn = f"{ad.filename} extension {ext.id}"
                wave_resample = wave_model | new_wave_model.inverse
                # TODO: This shouldn't really be needed, but it is
                wave_resample.inverse = new_wave_model | wave_model.inverse

                # Avoid performing a Cheb and its imperfect inverse
                if not linearize and new_wave_model[1:] == wave_model:
                    wave_resample = models.Shift(-pixel_shift)

                if ndim == 1:
                    dispaxis = 0
                    resampling_model = wave_resample
                else:
                    spatial_offset = reduce(
                        Model.__and__, [models.Shift(r0 - ref_pixels[i][j])
                                        for j, r0 in enumerate(ref_pixels[0]) if j != dispaxis])
                    if dispaxis == 0:
                        resampling_model = spatial_offset & wave_resample
                    else:
                        resampling_model = wave_resample & spatial_offset

                this_conserve = conserve_or_interpolate(ext, user_conserve=conserve,
                                        flux_calibrated=flux_calibrated, log=log)

                if i == 0 and not linearize:
                    log.fullinfo(f"{ad.filename}: No interpolation")
                msg = "Resampling"
                if linearize:
                    msg += " and linearizing"
                log.stdinfo(f"{msg} {extn}: w1={w1out:.3f} w2={w2out:.3f} "
                            f"dw={dwout:.3f} npix={npixout}")

                # If we resample to a coarser pixel scale, we may
                # interpolate over features. We avoid this by subsampling
                # back to the original pixel scale (approximately).
                input_dw = info[i][iext]['dw']
                subsample = int(np.ceil(abs(dwout / input_dw) - 0.1))
                attributes = [attr for attr in ('data', 'mask', 'variance')
                              if getattr(ext, attr) is not None]

                resampled_frame = copy(ext.wcs.input_frame)
                resampled_frame.name = 'resampled'
                ext.wcs = gWCS([(ext.wcs.input_frame, resampling_model),
                                (resampled_frame, new_wcs_model),
                                (ext.wcs.output_frame, None)])

                new_ext = transform.resample_from_wcs(
                    ext, 'resampled', subsample=subsample,
                    attributes=attributes, conserve=this_conserve,
                    origin=origin, output_shape=output_shape)
                if iext == 0:
                    ad_out = new_ext
                else:
                    ad_out.append(new_ext[0])

                # We attempt to modify the APERTURE table (if it exists) so
                # that it's still relevant. This involved applying a shift
                # and redefining the domain to the pixel range that corresponds
                # to the same wavelength range as before. This is still not
                # perfect though, since the location of a specific wavelength
                # within the domain (the normalized coordinate) will have
                # changed slightly. The solution to this is to INITIALLY define
                # the APERTURE model as a function of wavelength, not pixel.
                # Currently this is accurate to <0.1 pixel for GMOS.
                # TODO? Define APERTURE as a function of wavelength, not pixel.
                if ndim == 2 and hasattr(ext, 'APERTURE'):
                    offset = spatial_offset.offset.value
                    log.fullinfo("Shifting aperture locations by "
                                 f"{offset:.2f} pixels")
                    apmodels = [am.table_to_model(row) for row in ext.APERTURE]
                    for model in apmodels:
                        model.c0 += offset
                        model.domain = wave_resample(model.domain)
                    ad_out[-1].APERTURE = make_aperture_table(
                        apmodels, existing_table=ext.APERTURE)

            # Timestamp and update the filename
            gt.mark_history(ad_out, primname=self.myself(), keyword=timestamp_key)
            ad_out.update_filename(suffix=suffix, strip=True)
            adoutputs.append(ad_out)

        return adoutputs

    def skyCorrectFromSlit(self, adinputs=None, **params):
        """
        Performs row-by-row/column-by-column sky subtraction of 2D spectra.

        For that, it fits the sky contribution along each row/column
        perpendicular to the dispersion axis and builds a mask of rejected
        pixels during the fitting process. It also adds any apertures defined
        in the APERTURE table to this mask if it exists.

        This primitive should be called on data free of distortion.

        Parameters
        ----------
        adinputs : list of :class:`~astrodata.AstroData`
            2D science spectra loaded as :class:`~astrodata.AstroData` objects.
        suffix : str or None
            Suffix to be added to output files.
        regions : str or None
            Sample region(s) to fit along rows/columns parallel to the slit,
            as a comma-separated list of pixel ranges. Any pixels outside these
            ranges (and/or included in the source aperture table) will be
            ignored when fitting each row or column.
        function : {'splineN', 'legendre', 'chebyshev', 'polynomial'}, optional
            Type of function/model to be used for fitting rows or columns
            perpendicular to the dispersion axis (default 'spline3', a cubic
            spline). For spline fits, N may be 1-5 (linear to quintic).
        order : int or None
            Order of fit to each row/column. For spline fits, this
            is the number of spline pieces; if `None`, as many pieces will be
            used as are required to get chi^2=1, otherwise the specified number
            will be reduced in proportion to the ratio of good pixels to total
            pixels in each row/column. If there are fewer than 4 good pixels in
            a given row/column, the fit will be performed using every pixel.
            For polynomial fitting functions, ``order`` is the polynomial degree
        lsigma, hsigma : float
            Lower and upper pixel rejection limits for fitting, in standard
            deviations from the fit
        niter : int
            Maximum number of fitting iterations
        grow : float or False, optional
            Masking growth radius (in pixels) for each statistically-rejected pixel
        aperture_growth : float
            Masking growth radius (in pixels) for each aperture
        debug_plot : bool
            Show diagnostic plots?
        interactive : bool
            Show interactive interface?

        Returns
        -------
        adinputs : list of :class:`~astrodata.AstroData`
            Sky subtractd 2D spectral images.

        See Also
        --------
        :meth:`~geminidr.core.primitives_spect.Spect.determineDistortion`,
        :meth:`~geminidr.core.primitives_spect.Spect.distortionCorrect`,
        :meth:`~geminidr.core.primitives_spect.Spect.findApertures`,
        """
        log = self.log
        log.debug(gt.log_message("primitive", self.myself(), "starting"))
        timestamp_key = self.timestamp_keys[self.myself()]
        sfx = params["suffix"]
        debug_plot = params["debug_plot"]
        fit1d_params = fit_1D.translate_params(params)
        interactive = params["interactive"]

        def calc_sky_coords(ad: AstroData, apgrow=0, interactive_mode=False):
            """
            Calculate the sky coordinates for the extensions in the given
            AstroData object.

            This is useful for both feeding the data inputs calculation
            for the interactive interface and for the final loop over
            AstoData objects to do the fit (for both interactive and
            non-interactive).

            Parameters
            ----------
            ad : :class:`~astrodata.AstroData`
                AstroData to generate coordinates for
            apgrow : float
                Aperture avoidance distance (pixels)
            interactive_mode : bool
                If True, collates aperture data mask separately to be used by UI

            Returns
            -------
            :class:`~astrodata.AstroData`, :class:`~numpy.ndarray`, :class:`~numpy.ndarray`
                extension, sky mask, sky weights yielded for each extension in the `ad`
            """
            for csc_ext in ad:
                csc_axis = csc_ext.dispersion_axis() - 1  # python sense

                # We want to mask pixels in apertures in addition to the mask.
                # Should we also leave DQ.cosmic_ray (because sky lines can get
                # flagged as CRs) and/or DQ.overlap unmasked here?
                csc_sky_mask = (np.zeros_like(csc_ext.data, dtype=bool)
                                if csc_ext.mask is None else
                                (csc_ext.mask & DQ.not_signal).astype(bool))

                # for interactive mode, we aggregate an aperture mask separately
                # for the UI
                csc_aperture_mask = (np.zeros_like(csc_ext.data, dtype=bool))

                # If there's an aperture table, go through it row by row,
                # masking the pixels
                try:
                    aptable = csc_ext.APERTURE
                except AttributeError:
                    pass
                else:
                    for row in aptable:
                        trace_model = am.table_to_model(row)
                        aperture = tracing.Aperture(trace_model,
                                                    aper_lower=row['aper_lower'],
                                                    aper_upper=row['aper_upper'])
                        aperture_mask = aperture.aperture_mask(csc_ext, grow=apgrow)
                        csc_aperture_mask |= aperture_mask

                if csc_ext.variance is None:
                    csc_sky_weights = None
                else:
                    csc_sky_weights = np.sqrt(at.divide0(1., csc_ext.variance))
                    # Handle columns were all the weights are zero
                    zeros = np.sum(csc_sky_weights, axis=csc_axis) == 0
                    if csc_axis == 0:
                        csc_sky_weights[:, zeros] = 1
                    else:
                        csc_sky_weights[zeros] = 1

                # Unmask rows/columns that are all DQ.no_data (e.g., GMOS
                # chip gaps) to avoid a zillion warnings about insufficient
                # unmasked points.
                if csc_ext.mask is not None:
                    no_data = (np.bitwise_and.reduce(csc_ext.mask, axis=csc_axis) &
                               DQ.no_data).astype(bool)
                    if csc_axis == 0:
                        csc_sky_mask ^= no_data
                    else:
                        csc_sky_mask ^= no_data[:, None]

                csc_ext.data, csc_sky_mask, csc_sky_weights = \
                    transpose_if_needed(csc_ext.data, csc_sky_mask, csc_sky_weights, transpose=csc_axis != 0)
                if interactive_mode:
                    csc_aperture_mask = \
                        transpose_if_needed(csc_aperture_mask, transpose=csc_axis != 0)[0]
                    yield csc_ext, csc_sky_mask, csc_sky_weights, csc_aperture_mask
                else:
                    yield csc_ext, csc_sky_mask | csc_aperture_mask, csc_sky_weights

        def recalc_fn(ad: AstroData, ui_parms: UIParameters):
            """
            Used by the interactive code to generate all the inputs for the tabs
            per extension.

            This relies on the ``calc_sky_coords`` call to iterate on a set of
            extensions and their calculated sky_mask and sky_weights.  It then
            creates the sky masked array and pixel coordinates to return for
            the interactive code.  This function is suitable for use as the
            data source for the fit1d interactive code.

            Parameters
            ----------
            ad : :class:`~astrodata.core.AstroData`
                AstroData instance to work on
            ui_parms : :class:`~geminidr.interactive.interactive.UIParameters`
                configuration for the primitive, including extra controls

            Returns
            -------
            :class:`~numpy.ndarray`, :class:`~numpy.ma.MaskedArray`, :class:`~numpy.ndarray`
                Yields a list of tupes with the pixel, sky, sky_weights

            See Also
            --------
            :meth:`~geminidr.core.primitives_spect.Spect.skyCorrectFromSlit.calc_sky_coords`
            """
            # pylint: disable=unused-argument
            c = max(0, ui_parms.values['col'] - 1)
            apgrow = ui_parms.values['aperture_growth']
            # TODO alternatively, save these 3 arrays for faster recalc
            # here I am rerunning all the above calculations whenever a col select is made
            data = {"x": [], "y": [], "weights": [], "aperture_mask": []}
            for rc_ext, rc_sky_mask, rc_sky_weights, rc_aper_mask in \
                    calc_sky_coords(ad, apgrow=apgrow, interactive_mode=True):
                # TODO: FIX THIS TO PAY ATTENTION TO ORIENTATION!!!!!
                if rc_ext.dispersion_axis() == 1:
                    data["weights"].append(None if rc_sky_weights is None else rc_sky_weights[:, c])
                    data["aperture_mask"].append(rc_aper_mask[:, c])
                    rc_sky = np.ma.masked_array(rc_ext.data[:, c], mask=rc_sky_mask[:, c])
                else:
                    data["weights"].append(None if rc_sky_weights is None else rc_sky_weights[c])
                    data["aperture_mask"].append(rc_aper_mask[c])
                    rc_sky = np.ma.masked_array(rc_ext.data[c], mask=rc_sky_mask[c])
                data["x"].append(np.arange(rc_sky.size))
                data["y"].append(rc_sky)
            return data

        final_parms = list()
        apgrow = None  # for saving selected aperture_grow values, if interactive

        if interactive:
            apgrow = list()
            # build config for interactive
            config = self.params[self.myself()]
            config.update(**params)

            # Create a 'col' parameter to add to the UI so the user can select the column they
            # want to fit.
            # We pass a default column at the 1/3 mark, since dead center is flat
            axis = adinputs[0].dispersion_axis()[0] - 1  # python sense
            ncols = adinputs[0].shape[0][1 if axis == 0 else 0]
            reinit_params = ["col", "aperture_growth"]
            reinit_extras = {"col": RangeField(doc="Column of data", dtype=int, default=int(ncols / 2),
                                               min=1, max=ncols)}

            # Build the set of input shapes and count the total extensions while we are at it
            for ad in adinputs:
                all_shapes = []
                count = 0
                for ext in ad:
                    axis = ext.dispersion_axis() - 1  # python sense
                    count = count+1
                    all_shapes.append((0, ext.shape[axis]))  # extracting single line for interactive

                # Get filename to display in visualizer
                filename_info = getattr(ad, 'filename', '')

                # get the fit parameters
                fit1d_params = fit_1D.translate_params(params)
                ui_params = UIParameters(config, reinit_params=reinit_params, extras=reinit_extras)
                visualizer = fit1d.Fit1DVisualizer(lambda ui_params: recalc_fn(ad, ui_params),
                                                   fitting_parameters=[fit1d_params]*count,
                                                   tab_name_fmt="Slit {}",
                                                   xlabel='Row',
                                                   ylabel='Signal',
                                                   domains=all_shapes,
                                                   title="Sky Correct From Slit",
                                                   primitive_name="skyCorrectFromSlit",
                                                   filename_info=filename_info,
                                                   help_text=SKY_CORRECT_FROM_SLIT_HELP_TEXT,
                                                   plot_ratios=False,
                                                   enable_user_masking=False,
                                                   recalc_inputs_above=True,
                                                   ui_params=ui_params)
                geminidr.interactive.server.interactive_fitter(visualizer)

                # Pull out the final parameters to use as inputs doing the real fit
                fit_results = visualizer.results()
                final_parms_exts = list()
                apgrow.append(ui_params.values['aperture_growth'])
                for fit in fit_results:
                    final_parms_exts.append(fit.extract_params())
                final_parms.append(final_parms_exts)
        else:
            # making fit params into an array even though it all matches
            # so we can share the same final code with the interactive,
            # where a user may have tweaked per extension inputs
            for ad in adinputs:
                final_parms.append([fit1d_params] * len(ad))

        for idx, ad in enumerate(adinputs):  # idx for indexing the fit1d params per ext
            if self.timestamp_keys['distortionCorrect'] not in ad.phu:
                log.warning(f"{ad.filename} has not been distortion corrected."
                            " Sky subtraction is likely to be poor.")
            eidx = 0
            if apgrow:
                # get value set in the interactive tool
                apg = apgrow[idx]
            else:
                # get value for aperture growth from config
                apg = params["aperture_growth"]
            for ext, sky_mask, sky_weights in calc_sky_coords(ad, apgrow=apg):
                axis = 0  # Note: transposed already
                sky = np.ma.masked_array(ext.data, mask=sky_mask)
                sky_model = fit_1D(sky, weights=sky_weights, **final_parms[idx][eidx],
                                   axis=axis, plot=debug_plot).evaluate()
                ext.data -= sky_model
                eidx = eidx + 1

            # Timestamp and update the filename
            gt.mark_history(ad, primname=self.myself(), keyword=timestamp_key)
            ad.update_filename(suffix=sfx, strip=True)

        return adinputs

    def traceApertures(self, adinputs=None, **params):
        """
        Traces apertures listed in the `.APERTURE` table along the dispersion
        direction, and estimates the optimal extraction aperture size from the
        spatial profile of each source.

        This primitive is now designed to run on tiled and mosaicked data so
        normal long-slit spectra will be in a single extension. We keep the loop
        over extensions to allow the possibility of expanding it to cases where
        we have multiple extensions (e.g. Multi-Object Spectroscopy).

        Parameters
        ----------
        adinputs : list of :class:`~astrodata.AstroData`
            Science data as 2D spectral images with a `.APERTURE` table attached
            to one or more of its extensions.
        debug: bool, optional
            draw aperture traces on image display window? Default: False
        interactive: bool, optional
            Run primitive interactively? Default: False
        max_missed : int, optional
            Maximum number of interactions without finding line before line is
            considered lost forever. Default: 5
        max_shift : float, optional
            Maximum perpendicular shift (in pixels) from pixel to pixel.
            Default: 0.05
        nsum : int, optional
            Number of rows/columns to combine at each step. Default: 10
        order : int, optional
            Fitting order along spectrum. Default: 2
        step : int, optional
            Step size for sampling along dispersion direction. Default: 10
        suffix : str, optional
            Suffix to be added to output files. Default: "_aperturesTraced".

        Returns
        -------
        list of :class:`~astrodata.AstroData`
            Science data as 2D spectral images with the `.APERTURE` the updated
            to contain its upper and lower limits.

        See Also
        --------
        :meth:`~geminidr.core.primitives_spect.Spect.findApertures`

        """

        # Setup log
        log = self.log
        log.debug(gt.log_message("primitive", self.myself(), "starting"))
        timestamp_key = self.timestamp_keys[self.myself()]

        # Parse parameters
        debug = params["debug"]
        interactive = params["interactive"]
        max_missed = params["max_missed"]
        max_shift = params["max_shift"]
        nsum = params["nsum"]
        sfx = params["suffix"]
        step = params["step"]

        fit1d_params = fit_1D.translate_params(
            {**params, "function": "chebyshev"})

        # order is pulled out for the non-interactive version
        order = None
        if not interactive:
            # pop "order" seeing we may need to call fit_1D with a
            #  different value for the non-interactive version
            order = fit1d_params.pop("order")

        # Main Loop
        for ad in adinputs:
            for ext in ad:

                # Verify inputs
                try:
                    aptable = ext.APERTURE
                    locations = aptable['c0'].data
                except (AttributeError, KeyError):
                    log.warning("Could not find aperture locations in "
                                f"{ad.filename} extension {ext.id} - continuing")
                    continue

                if debug:
                    self.viewer.display_image(ext, wcs=False)
                    self.viewer.width = 2
                    self.viewer.color = "blue"

                if interactive:
                    # Pass the primitive configuration to the interactive object.
                    _config = self.params[self.myself()]
                    _config.update(**params)

                    title_overrides = {
                        'max_missed': 'Max Missed',
                        'max_shift':  'Max Shifted',
                        'nsum':       'Lines to sum',
                        'step':       'Tracing step',
                    }
                    ui_params = UIParameters(_config,
                                             reinit_params=["max_missed", "max_shift", "nsum", "step"],
                                             title_overrides=title_overrides)
                    aperture_models = interactive_trace_apertures(
                        ext, fit1d_params, ui_params=ui_params)
                else:
                    dispaxis = 2 - ext.dispersion_axis()  # python sense
                    aperture_models = []

                    # For efficiency, we would like to trace all sources
                    #  simultaneously (like we do with arc lines), but we need
                    #  to start somewhere the source is bright enough, and there
                    #  may not be a single location where that is true for all
                    #  sources
                    all_ref_coords = np.array([])
                    for i, loc in enumerate(locations):
                        c0 = int(loc + 0.5)
                        spectrum = ext.data[c0, nsum:-nsum] if dispaxis == 1 else ext.data[nsum:-nsum, c0]
                        if ext.mask is None:
                            start = np.argmax(at.boxcar(spectrum, size=20)) + nsum
                        else:
                            good = ((ext.mask[c0, nsum:-nsum] if dispaxis == 1 else
                                     ext.mask[nsum:-nsum, c0]) & DQ.not_signal) == 0

                            start = nsum + np.arange(spectrum.size)[good][np.argmax(
                                at.boxcar(spectrum[good], size=20))]
                        log.stdinfo(f"{ad.filename}: Starting trace of "
                                    f"aperture {i+1} at pixel {start+1}")

                        # The coordinates are always returned as (x-coords, y-coords)
                        ref_coords, in_coords = tracing.trace_lines(
                            ext, axis=dispaxis, start=start, initial=[loc],
                            rwidth=None, cwidth=5, step=step, nsum=nsum,
                            max_missed=max_missed, initial_tolerance=None,
                            max_shift=max_shift, viewer=self.viewer if debug else None)
                        if ref_coords.size:
                            if all_ref_coords.size:
                                all_ref_coords = np.concatenate((all_ref_coords, ref_coords), axis=1)
                                all_in_coords = np.concatenate((all_in_coords, in_coords), axis=1)
                            else:
                                all_ref_coords = ref_coords
                                all_in_coords = in_coords

                    spectral_coords = np.arange(0, ext.shape[dispaxis], step)

                    for aperture in aptable:
                        location = aperture['c0']
                        # Funky stuff to extract the traced coords associated with
                        # each aperture (there's just a big list of all the coords
                        # from all the apertures) and sort them by coordinate
                        # along the spectrum
                        coords = np.array([list(c1) + list(c2)
                                           for c1, c2 in zip(all_ref_coords.T, all_in_coords.T)
                                           if c1[dispaxis] == location])
                        values = np.array(sorted(coords, key=lambda c: c[1 - dispaxis])).T
                        ref_coords, in_coords = values[:2], values[2:]

                        # log aperture
                        if in_coords.size:
                            min_value = in_coords[1 - dispaxis].min()
                            max_value = in_coords[1 - dispaxis].max()
                            log.debug(f"Aperture at {c0:.1f} traced from {min_value} "
                                      f"to {max_value}")

                        # Find model to transform actual (x,y) locations to the
                        # value of the reference pixel along the dispersion axis
                        try:
                            # pylint: disable=repeated-keyword
                            _fit_1d = fit_1D(
                                in_coords[dispaxis],
                                domain=[0, ext.shape[dispaxis] - 1],
                                order=order,
                                points=in_coords[1 - dispaxis],
                                **fit1d_params)


                        # This hides a multitude of sins, including no points
                        # returned by the trace, or insufficient points to
                        # constrain fit. We call fit1d with dummy points to
                        # ensure we get the same type of result as if it had
                        # been successful.
                        except (IndexError, np.linalg.linalg.LinAlgError):
                            log.warning(
                                f"Unable to trace aperture {aperture['number']}")

                            # pylint: disable=repeated-keyword
                            _fit_1d = fit_1D(
                                np.full_like(spectral_coords, c0),
                                domain=[0, ext.shape[dispaxis] - 1],
                                order=0,
                                points=spectral_coords,
                                **fit1d_params)

                        else:
                            if debug:
                                plot_coords = np.array(
                                    [spectral_coords,
                                     _fit_1d.evaluate(spectral_coords)]).T
                                self.viewer.polygon(plot_coords, closed=False,
                                                    xfirst=(dispaxis == 1), origin=0)

                        aperture_models.append(_fit_1d.model)

                ext.APERTURE = make_aperture_table(aperture_models,
                                                   existing_table=aptable)

            # Timestamp and update the filename
            gt.mark_history(ad, primname=self.myself(), keyword=timestamp_key)
            ad.update_filename(suffix=sfx, strip=True)
        return adinputs

    def write1DSpectra(self, adinputs=None, **params):
        """
        Write 1D spectra to files listing the wavelength and data (and
        optionally variance and mask) in one of a range of possible formats.

        Parameters
        ----------
        adinputs : list of :class:`~astrodata.AstroData`
            Science data as 2D spectral images.
        format : str
            format for writing output files
        header : bool
            write FITS header before data values?
        extension : str
            extension to be used in output filenames
        apertures : str
            comma-separated list of aperture numbers to write
        dq : bool
            write DQ (mask) plane?
        var : bool
            write VAR (variance) plane?
        overwrite : bool
            overwrite existing files?
        xunits: str
            units of the x (wavelength/frequency) column
        yunits: str
            units of the data column

        Returns
        -------
        list of :class:`~astrodata.AstroData`
            The unmodified input files.
        """
        # dict of {format parameter: (Table format, file suffix)}
        log = self.log
        log.debug(gt.log_message("primitive", self.myself(), "starting"))
        fmt = params["format"]
        header = params["header"]
        extension = params["extension"]
        apertures = params["apertures"]
        if apertures:
            these_apertures = [int(x) for x in str(apertures).split(",")]
        write_dq = params["dq"]
        write_var = params["var"]
        overwrite = params["overwrite"]
        xunits = None if params["wave_units"] is None else u.Unit(params["wave_units"])
        yunits = None if params["data_units"] is None else u.Unit(params["data_units"])

        for ad in adinputs:
            aperture_map = dict(zip(range(len(ad)), ad.hdr.get("APERTURE")))
            if apertures is None:
                these_apertures = sorted(list(aperture_map.values()))
            for aperture in these_apertures:
                indices = [k for k, v in aperture_map.items() if v == aperture]
                if len(indices) > 2:
                    log.warning(f"{ad.filename} has more than one aperture "
                                f"numbered {aperture} - continuing")
                    continue
                elif not indices:
                    log.warning(f"{ad.filename} does not have an aperture "
                                f"numbered {aperture} - continuing")
                    continue

                ext = ad[indices.pop()]
                if ext.data.ndim != 1:
                    log.warning(f"{ad.filename} aperture {aperture} is not a "
                                "1D array - continuing")
                    continue

                output_frame = ext.wcs.output_frame
                xdata = (ext.wcs(range(ext.data.size)) *
                         (output_frame.unit[0] or u.nm))
                if xunits is not None and xunits != xdata.unit:
                    xdata = xdata.to(xunits)
                data_unit = u.Unit(ext.hdr.get("BUNIT"))
                ydata = ext.data * data_unit
                equivalencies = u.spectral_density(xdata)
                if yunits is not None:
                    try:
                        ydata = ydata.to(yunits, equivalencies=equivalencies)
                    except u.core.UnitConversionError:
                        try:
                            ydata = (ydata / (ad.exposure_time() * u.s)).to(
                                yunits, equivalencies=equivalencies)
                        except u.core.UnitConversionError:
                            log.warning(f"Cannot convert spectrum in {ad.filename}:"
                                        f"{ext.id} from {ydata.unit} to {yunits}")
                            yunits = data_unit
                else:
                    yunits = data_unit

                t = Table((xdata.value, ydata.value),
                          names=("wavelength", "data"),
                          units=(xdata.unit, ydata.unit))
                t.meta['comments'] = [f"Wavelength in {xdata.unit}, "
                                      f"Data in {ydata.unit}"]
                if write_dq:
                    t.add_column(ext.mask, name="dq")
                if write_var:
                    stddev = np.sqrt(ext.variance) * data_unit
                    try:
                        stddev = stddev.to(yunits, equivalencies=equivalencies)
                    except u.core.UnitConversionError:
                        stddev = (stddev / (ad.exposure_time() * u.s)).to(
                            yunits, equivalencies=equivalencies)
                    var = stddev * stddev
                    t.add_column(var.value, name="variance")
                    t["variance"].unit = var.unit
                    var_col = len(t.colnames)

                filename = (os.path.splitext(ad.filename)[0] +
                            f"_{aperture:03d}.{extension}")
                log.stdinfo(f"Writing {filename}")
                try:
                    if header:
                        with open(filename, "w" if overwrite else "x") as f:
                            for line in (repr(ext.phu) + repr(ext.hdr)).split("\n"):
                                if line != " " * len(line):
                                    f.write(f"# {line.strip()}\n")
                            t.write(f, format=fmt)
                    elif fmt == "fits":
                        # Table.write isn't happy with the unit 'electron'
                        with warnings.catch_warnings():
                            warnings.simplefilter("ignore", category=AstropyUserWarning)
                            thdu = fits.table_to_hdu(t)
                        if "TUNIT2" not in thdu.header:
                            thdu.header["TUNIT2"] = str(data_unit)
                        if write_var and f"TUNIT{var_col}" not in thdu.header:
                            thdu.header[f"TUNIT{var_col}"] = str(data_unit ** 2)
                        hlist = fits.HDUList([fits.PrimaryHDU(), thdu])
                        hlist.writeto(filename, overwrite=overwrite)
                    else:
                        t.write(filename, format=fmt, overwrite=overwrite)
                except OSError:
                    log.warning(f"{filename} already exists - cannot write")

        return adinputs

    def _get_arc_linelist(self, waves=None):
        """
        Returns a list of wavelengths of the arc reference lines used by the
        primitive `determineWavelengthSolution()`, if the user parameter
        `linelist=None` (i.e., the default list is requested).

        Parameters
        ----------
        waves : array / None
            (approx) wavelengths of each pixel in nm. This is required in case
            the linelist depends on resolution or wavelength setting.

        Returns
        -------
        array_like
            arc line wavelengths

        array_like or None
            arc line weights
        """
        lookup_dir = os.path.dirname(import_module('.__init__',
                                                   self.inst_lookups).__file__)
        filename = os.path.join(lookup_dir, 'linelist.dat')
        return wavecal.LineList(filename)


    def _get_slit_edge_estimates(self, ad):
        """Return a list of pairs of slit edges in the given observation.

        This particular implementation works for GNIRS data. Other instruments will
        need special handling.

        Parameters
        ----------
        ad : AstroData instance

        Returns
        -------
        tuple
            A 2-length tuple of lists of expected pixel postions for the left and
            right edges of slits.
        """

        if ad.instrument() == 'F2':
            # TODO: Revisit whether we want to create MDFs for F2 or stick with the
            # LUT here.
            f2_illum_edges = {'1pix': ([17], [1526]),
                              '2pix': ([33], [1506]),
                              '3pix': ([15], [1525]),
                              '4pix': ([21], [1524]),
                              '6pix': ([22], [1532]),
                              '8pix': ([16], [1526])}

            maskname = ad.phu['MASKNAME'].split('-')[0]
            return f2_illum_edges[maskname]

        # arsec/mm for f/16 on an 8m telescope.
        arcsecmm = 1.61144

        exp_edges_l, exp_edges_r = [], []

        # Get values from the MDF attached to the ad object.
        x_ccd = ad.MDF['x_ccd'][0]
        slitsize_mx = ad.MDF['slitsize_mx'][0]

        # Here, 'm' in a variable name means 'in millimeters', 'p' means
        # 'in pixels'. pixel_scale() is in arcsec/pixel. Slit widths are in
        # mm, so we need to convert to pixels.
        slitsize_px = slitsize_mx * arcsecmm / ad.pixel_scale()
        exp_edges_l.append(x_ccd - (slitsize_px / 2.))
        exp_edges_r.append(x_ccd + (slitsize_px / 2.))

        return exp_edges_l, exp_edges_r


    def _get_spectrophotometry(self, filename, in_vacuo=False):
        """
        Reads a file containing spectrophotometric data for a standard star
        and returns these data as a Table(), with unit information. We
        attempt to read a range of files and interpret them, either using
        metadata or guesswork. If there's no metadata, we assume that the
        first column is the wavelength, the second is the brightness data,
        there may then be additional columns with uncertainty information,
        and the width of the bandpass is always the last column.

        We ignore any uncertainty information because, for ground-based data,
        this will be swamped by limitations of the user's data.

        Parameters
        ----------
        filename: str
            name of file containing spectrophotometric data
        in_vacuo: bool/None
            are the wavelengths in the spectrophotometry file in vacuo?

        Returns
        -------
        Table:
            the spectrophotometric data, with columns 'WAVELENGTH_AIR',
            'WAVELENGTH_VACUUM', 'WIDTH', and 'FLUX'

        Raises
        ------
        FileNotFoundError: if file does not exist
        InconsistentTableError: if the file can't be read as ASCII
        """
        log = self.log
        try:
            tbl = Table.read(filename)
        except IORegistryError:
            # Force ASCII
            tbl = Table.read(filename, format='ascii')

        # Create table, interpreting column names (or lack thereof)
        spec_table = Table()
        colnames = ('WAVELENGTH', 'WIDTH', 'MAGNITUDE')
        aliases = (('WAVE', 'LAMBDA', 'col1'),
                   ('FWHM', 'col3'),
                   ('MAG', 'ABMAG', 'FLUX', 'FLAM', 'FNU', 'col2', 'DATA'))

        for colname, alias in zip(colnames, aliases):
            for name in (colname,) + alias:
                if name in tbl.colnames:
                    spec_table[colname] = tbl[name]
                    orig_colname = name
                    break
            else:
                log.warning("Cannot find a column to convert to '{}' in "
                            "{}".format(colname.lower(), filename))

        # Now handle units
        for col in spec_table.itercols():
            try:
                unit = col.unit
            except AttributeError:
                unit = None
            if isinstance(unit, u.UnrecognizedUnit):
                # Try chopping off the trailing 's'
                try:
                    unit = u.Unit(re.sub(r's$', '', col.unit.name.lower()))
                except:
                    unit = None
            if unit is None:
                # No unit defined, make a guess
                if col.name == 'WAVELENGTH':
                    unit = u.AA if max(col.data) > 5000 else u.nm
                elif col.name == 'WIDTH':
                    unit = spec_table['WAVELENGTH'].unit
                else:
                    if orig_colname == 'FNU':
                        unit = u.Unit("erg cm-2 s-1 Hz-1")
                    elif orig_colname in ('FLAM', 'FLUX') or np.median(col.data) < 1:
                        unit = u.Unit("erg cm-2 s-1 AA-1")
                    else:
                        unit = u.mag
            col.unit = unit

            # We've created a column called "MAGNITUDE" but it might be a flux
            if col.name == 'MAGNITUDE':
                try:
                    unit.to(u.W / u.m ** 3, equivalencies=u.spectral_density(1. * u.m))
                except:
                    pass
                else:
                    col.name = 'FLUX'

        wavecol = spec_table["WAVELENGTH"].quantity
        if in_vacuo is None:
            in_vacuo = min(wavecol) < 300 * u.nm

        if in_vacuo:
            spec_table["WAVELENGTH_VACUUM"] = spec_table["WAVELENGTH"]
            spec_table["WAVELENGTH_AIR"] = vac_to_air(wavecol)
        else:
            spec_table["WAVELENGTH_AIR"] = spec_table["WAVELENGTH"]
            spec_table["WAVELENGTH_VACUUM"] = air_to_vac(wavecol)
        del spec_table["WAVELENGTH"]

        # If we don't have a flux column, create one
        if not 'FLUX' in spec_table.colnames:
            # Use ".data" here to avoid "mag" being in the unit
            spec_table['FLUX'] = (10 ** (-0.4 * (spec_table['MAGNITUDE'].data + 48.6))
                                  * u.Unit("erg cm-2 s-1") / u.Hz)
        return spec_table


# -----------------------------------------------------------------------------

def _extract_model_info(ext):
    if len(ext.shape) == 1:
        dispaxis = 0
        wave_model = ext.wcs.forward_transform
    else:
        dispaxis = 2 - ext.dispersion_axis()
        wave_model = am.get_named_submodel(ext.wcs.forward_transform, 'WAVE')
    npix = ext.shape[dispaxis]
    limits = wave_model([0, npix])
    w1, w2 = min(limits), max(limits)
    dw = (w2 - w1) / (npix - 1)
    return {'wave_model': wave_model, 'w1': w1, 'w2': w2,
            'npix': npix, 'dw': dw}


def conserve_or_interpolate(ext, user_conserve=None, flux_calibrated=False,
                            log=None):
    """
    This helper function decides whether the data should undergo flux
    conservation (or data interpolation) based on its units and whether it
    has been flux calibrated, and compares this to what the user has asked
    for. It logs any concerns and returns what it considers to be the best
    decision.

    Parameters
    ----------
    ext : AstroData slice
        extension of interest
    user_conserve : bool/None
        user parameter for conservation of flux
    flux_calibrated : bool
        has this AstroData object gone through the fluxCalibrate primitive?
    log : logger

    Returns
    -------
    bool : whether or not to conserve the flux
    """
    ext_str = f"{ext.filename} extension {ext.id}"
    ext_unit = ext.hdr["BUNIT"]
    if ext_unit in (None, ""):
        if user_conserve is None:
            this_conserve = not flux_calibrated
            log.stdinfo(f"{ext_str} has no units but "
                        f"{'has' if flux_calibrated else 'has not'} been flux"
                        f" calibrated so setting conserve={this_conserve}")
        else:
            this_conserve = user_conserve
            if this_conserve == flux_calibrated:
                log.warning(f"{ext_str} {'has' if flux_calibrated else 'has not'}"
                            f"been flux calibrated but conserve={user_conserve}")
        return this_conserve

    ext_unit = u.Unit(ext_unit)
    # Test for units like flux density
    units_imply_conserve = True
    for unit1 in ("W", "photon", "electron", "adu"):
        for unit2 in ("m2", ""):
            try:
                ext_unit.to(u.Unit(f"{unit1} / ({unit2} nm)"),
                            equivalencies=u.spectral_density(1. * u.m))
            except u.UnitConversionError:
                pass
            else:
                units_imply_conserve = False
                break

    if flux_calibrated and units_imply_conserve:
        log.warning(f"Possible unit mismatch for {ext_str}. File has been "
                    f"flux calibrated but units are {ext_unit}")
    if user_conserve is None:
        this_conserve = units_imply_conserve
        log.stdinfo(f"Setting conserve={this_conserve} for {ext_str} since "
                    f"units are {ext_unit}")
    else:
        if user_conserve != units_imply_conserve:
            log.warning(f"conserve is set to {user_conserve} but the "
                        f"units of {ext_str} are {ext_unit}")
        this_conserve = user_conserve  # but do what we're told
    return this_conserve


def make_aperture_table(apmodels, existing_table=None, limits=None):
    """
    Create a new APERTURE table from a list of aperture trace models. These
    can either be updated models to apply to an existing table, or a new
    table (in which case the limits must be provided).

    Parameters
    ----------
    apmodels: list of Chebyshev1D models
        the models defining the apertures
    existing_table: Table/None
        an existing Table (if updating apertures)
    limits: list of 2-tuples/None
        aperture limits (if creating a new table)

    Returns
    -------
    Table: the new APERTURE table
    """
    all_tables = []
    length = len(limits if existing_table is None else existing_table)
    if len(apmodels) != length:
        raise ValueError(f"Mismatch between apmodels length ({len(apmodels)})"
                         f" and iterator length ({length})")

    iterator = iter(limits if existing_table is None else existing_table)
    for apmodel, item in zip(apmodels, iterator):
        aptable = am.model_to_table(apmodel)
        if existing_table is None:
            aptable["aper_lower"] = item[0]
            aptable["aper_upper"] = item[1]
        else:
            aptable["aper_lower"] = item["aper_lower"]
            aptable["aper_upper"] = item["aper_upper"]
        all_tables.append(aptable)

    # If the traces have different orders, there will be missing
    # values that vstack will mask, so we have to set those to zero
    new_aptable = vstack(all_tables, metadata_conflicts="silent")
    if existing_table is None:
        new_aptable["number"] = np.arange(len(new_aptable), dtype=np.int32) + 1
    else:
        new_aptable["number"] = existing_table["number"]
    colnames = new_aptable.colnames
    new_col_order = (["number"] + sorted(c for c in colnames
                                         if c.startswith("c")) +
                     ["aper_lower", "aper_upper"])
    for col in colnames:
        if isinstance(new_aptable[col], MaskedColumn):
            new_aptable[col] = new_aptable[col].filled(fill_value=0)
    return new_aptable[new_col_order]



def QESpline(coeffs, waves, data, weights, boundaries, order):
    """
    Fits a cubic spline to data, allowing scaling renormalizations of
    contiguous subsets of the data.

    Parameters
    ----------
    coeffs : array_like
        Scaling factors for CCDs 2+.
    waves : array
        Wavelengths
    data : masked_array
        Data to be fit.
    weights: array
        Fitting weights (inverse standard deviations).
    boundaries: tuple
        The last pixel coordinate on each CCD.
    order: int
        Order of spline to fit.

    Returns
    -------
    float
        Normalized chi^2 of the spline fit.
    """
    scaling = np.ones_like(data, dtype=np.float64)
    for coeff, boundary in zip(coeffs, boundaries):
        scaling[boundary:] = coeff
    scaled_data = scaling * data
    scaled_weights = 1. / scaling if weights is None else (weights / scaling).astype(np.float64)
    spline = am.UnivariateSplineWithOutlierRemoval(waves, scaled_data,
                                                   order=order, w=scaled_weights, niter=1, grow=0)
    result = np.ma.masked_where(spline.mask, np.square((spline.data - scaled_data) *
                                                       scaled_weights)).sum() / (~spline.mask).sum()
    return result


def resample_spec_table(spec_table, resample_interval):
    # If we need to do this, we probably have ground-based
    # spectrophotometry, so interpolate in WAVELENGTH_AIR
    waves = spec_table["WAVELENGTH_AIR"].to(u.nm).value
    new_waves_air = np.arange(min(waves), max(waves + 0.001),
                              resample_interval)
    new_waves_vac = air_to_vac(new_waves_air * u.nm)
    new_fluxes = np.interp(new_waves_air, waves,
                           spec_table["FLUX"]) * spec_table["FLUX"].unit
    width_unit = spec_table["WIDTH"].unit
    new_width = (resample_interval * u.nm).to(width_unit).value
    new_widths = np.array([spec_table["WIDTH"][np.argmin(abs(waves-w))]
                           if np.any(abs(waves-w)<1e-6) else new_width
                           for w in new_waves_air]) * width_unit
    t = Table([new_waves_air * u.nm, new_waves_vac, new_fluxes, new_widths],
              names=["WAVELENGTH_AIR", "WAVELENGTH_VAC", "FLUX", "WIDTH"])
    return t


def plot_arc_fit(data, peaks, arc_lines, arc_weights, model, title):
    fig, ax = plt.subplots()
    plt.rcParams.update({'font.size': 12})
    weights = np.full_like(arc_lines, 3) if arc_weights is None else arc_weights
    for line, wt in zip(arc_lines, weights):
        ax.plot([line, line], [0, 1], color='{}'.format(0.07 * (9 - wt)))
    for peak in model(peaks):
        ax.plot([peak, peak], [0, 1], 'r:')
    ax.plot(model(np.arange(len(data))), 0.98 * data / np.max(data), 'b-')
    limits = model([0, len(data)])
    ax.set_xlim(min(limits), max(limits))
    ax.set_ylim(0, 1)
    ax.set_xlabel("Wavelength (nm)")
    ax.set_ylabel("Relative intensity")
    ax.set_title(title)


def plot_cosmics(ext, objfit, skyfit, crmask, axes=None):
    from astropy.visualization import ZScaleInterval, imshow_norm

    if axes is None:
        fig, axes = plt.subplots(1, 5, figsize=(15, 5*2),
                                 sharex=True,
                                 sharey=True,
                                 tight_layout=True)
    imgs = (ext.data, objfit, skyfit,
            ext.data - (objfit + skyfit), crmask)
    titles = ('data', 'object fit', 'sky fit', 'residual', 'crmask')
    mask = ext.mask & (DQ.max ^ DQ.cosmic_ray)

    for ax, data, title in zip(axes, imgs, titles):
        if title != 'crmask':
            cmap = 'Greys_r'
            interval = ZScaleInterval()
            data = np.ma.array(data, mask=mask)
        else:
            cmap = 'Greys'
            interval = None

        cmap = copy(plt.get_cmap(cmap))
        cmap.set_bad('r')
        imshow_norm(data, ax=ax, origin='lower', interval=interval, cmap=cmap)
        ax.set_title(title)

    if axes is None:
        plt.show()
        plt.close(fig)<|MERGE_RESOLUTION|>--- conflicted
+++ resolved
@@ -5,15 +5,13 @@
 #
 #                                                             primtives_spect.py
 # ------------------------------------------------------------------------------
-<<<<<<< HEAD
-from copy import deepcopy
-=======
 from copy import copy, deepcopy
->>>>>>> 206d2af1
 from itertools import islice
 import os
 import re
 import warnings
+from contextlib import suppress
+from copy import copy, deepcopy
 from functools import partial, reduce
 from importlib import import_module
 
@@ -1461,12 +1459,9 @@
                 # the edge pairs failed to be fit.
                 if all(make_table):
                     ext.SLITEDGE = vstack(slit_table)
-<<<<<<< HEAD
-=======
                     if debug:
                         log.debug('Appending table below as "SLITEDGE".')
                         log.fullinfo(ext.SLITEDGE)
->>>>>>> 206d2af1
 
         return adinputs
 
@@ -2841,7 +2836,7 @@
             # This will loop over MOS slits or XD orders
             def reconstruct_points(ui_params):
                 masked_data_arr = list()
-                waves_arr = list()
+                x_arr = list()
                 weights_arr = list()
                 for ext in admos:
                     dispaxis = 2 - ext.dispersion_axis()  # python sense
@@ -2857,8 +2852,10 @@
                     masked_data = np.ma.masked_array(data, mask=mask)
                     weights = np.sqrt(np.where(variance > 0, 1. / variance, 0.))
                     center = (extract_slice.start + extract_slice.stop) // 2
-                    waves = ext.wcs(range(len(masked_data)),
-                                    np.full_like(masked_data, center))[0]
+                    # uncomment this to use if we want to calculate the waves as our x inputs
+                    # and wire it up appropriately
+                    # waves = ext.wcs(range(len(masked_data)),
+                    #                 np.full_like(masked_data, center))[0]
 
                     # We're only going to do CCD-to-CCD normalization if we've
                     # done the mosaicking in this primitive; if not, we assume
@@ -2882,10 +2879,10 @@
                             weights[slice_] /= coeff
                         log.stdinfo("QE scaling factors: " +
                                     " ".join("{:6.4f}".format(coeff) for coeff in coeffs))
+                    x_arr.append(np.arange(len(masked_data)))
                     masked_data_arr.append(masked_data)
-                    waves_arr.append(waves)
                     weights_arr.append(weights)
-                return { "y": masked_data_arr, "x": waves_arr,
+                return { "y": masked_data_arr, "x": x_arr,
                          "weights": weights_arr }
 
             config = self.params[self.myself()]
@@ -2898,61 +2895,21 @@
             uiparams.fields['center'].max = npix
             uiparams.fields['nsum'].max = npix
 
-<<<<<<< HEAD
             data = reconstruct_points(uiparams)
             masked_data_arr = data["y"]
-            waves_arr = data["x"]
+            x_arr = data["x"]
             weights_arr = data["weights"]
-=======
-                data, mask, variance, extract_slice = tracing.average_along_slit(
-                    ext, center=center, nsum=nsum)
-                log.stdinfo("Extracting 1D spectrum from {}s {} to {}".
-                            format(direction, extract_slice.start + 1, extract_slice.stop))
-                mask |= (DQ.no_data * (variance == 0))  # Ignore var=0 points
-                slices = _ezclump((mask & (DQ.no_data | DQ.unilluminated)) == 0)
-
-                masked_data = np.ma.masked_array(data, mask=mask)
-                weights = np.sqrt(np.where(variance > 0, 1. / variance, 0.))
-                center = (extract_slice.start + extract_slice.stop) // 2
-                waves = ext.wcs(range(len(masked_data)),
-                                np.full_like(masked_data, center))[0]
-
-                # We're only going to do CCD-to-CCD normalization if we've
-                # done the mosaicking in this primitive; if not, we assume
-                # the user has already taken care of it (if it's required).
-                nslices = len(slices)
-                if nslices > 1 and mosaicked:
-                    coeffs = np.ones((nslices - 1,))
-                    boundaries = list(slice_.stop for slice_ in slices[:-1])
-                    result = optimize.minimize(QESpline, coeffs, args=(waves, masked_data,
-                                                                       weights, boundaries,
-                                                                       20),
-                                               tol=1e-7, method='Nelder-Mead')
-                    if not result.success:
-                        log.warning(f"Problem with spline fitting: {result.message}")
-
-                    # Rescale coefficients so centre-left CCD is unscaled
-                    coeffs = np.insert(result.x, 0, [1])
-                    coeffs /= coeffs[len(coeffs) // 2]
-                    for coeff, slice_ in zip(coeffs, slices):
-                        masked_data[slice_] *= coeff
-                        weights[slice_] /= coeff
-                    log.stdinfo("QE scaling factors: " +
-                                " ".join("{:6.4f}".format(coeff) for coeff in coeffs))
-                fit1d = fit_1D(masked_data, points=waves, weights=weights,
-                               **fit1d_params)
->>>>>>> 206d2af1
 
             fit1d_arr = list()
 
             if interactive_reduce:
                 all_domains = list()
                 all_fp_init = list()
-                for ext, waves in zip(admos, waves_arr):
+                for ext, x in zip(admos, x_arr):
                     pixels = np.arange(ext.shape[1])
 
                     dispaxis = 2 - ext.dispersion_axis()
-                    all_domains.append([min(waves), max(waves)])
+                    all_domains.append([min(x), max(x)])
                     all_fp_init.append(fit_1D.translate_params(params))
 
                 config = self.params[self.myself()]
@@ -2980,8 +2937,8 @@
                 geminidr.interactive.server.interactive_fitter(visualizer)
                 fit1d_arr = visualizer.results()
             else:
-                for ext, masked_data, waves, weights in zip(admos, masked_data_arr, waves_arr, weights_arr):
-                    fitted_data = fit_1D(masked_data, points=waves, weights=weights,
+                for ext, masked_data, x, weights in zip(admos, masked_data_arr, x_arr, weights_arr):
+                    fitted_data = fit_1D(masked_data, points=x, weights=weights,
                                          **fit1d_params)
                     fit1d_arr.append(fitted_data)
 
@@ -2995,6 +2952,7 @@
             # coordinate along the dispersion direction, and evaluate the
             # spline there.
             if mosaicked:
+                raise NotImplementedError("Mosaicked data handling not supported for core normalizeFlat")
                 #origin = admos.nddata[0].meta.pop('transform')['origin']
                 #origin_shift = reduce(Model.__and__, [models.Shift(-s) for s in origin[::-1]])
                 for ext, wcs in zip(ad, orig_wcs):

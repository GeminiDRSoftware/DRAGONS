# Copyright(c) 2016-2020 Association of Universities for Research in Astronomy, Inc.
#
#
#                                                                  gemini_python
#
#                                                             primtives_spect.py
# ------------------------------------------------------------------------------
import os
import re
from importlib import import_module
import warnings

import numpy as np
from astropy import units as u
from astropy.io.registry import IORegistryError
from astropy.io.ascii.core import InconsistentTableError
from astropy.modeling import models, fitting, Model
from astropy.stats import sigma_clip, sigma_clipped_stats
from astropy.table import Table
from gwcs import coordinate_frames as cf
from gwcs.wcs import WCS as gWCS
from matplotlib import pyplot as plt
from numpy.ma.extras import _ezclump
from scipy import spatial, optimize
from scipy.interpolate import BSpline
from scipy.signal import correlate
from specutils import SpectralRegion
from functools import reduce
from itertools import product as cart_product
from bisect import bisect

import astrodata
<<<<<<< HEAD
import geminidr.interactive.server
from astrodata import NDAstroData
=======
>>>>>>> 575f4880
from geminidr import PrimitivesBASE
from geminidr.gemini.lookups import DQ_definitions as DQ, extinction_data as extinct
from gempy.gemini import gemini_tools as gt
from gempy.library import astromodels, matching, tracing
from gempy.library import transform
<<<<<<< HEAD
from gempy.library.astrotools import cartesian_regions_to_slices
from gempy.library.astrotools import array_from_list, boxcar
=======
from gempy.library import astrotools as at
>>>>>>> 575f4880
from gempy.library.fitting import fit_1D
from gempy.library.nddops import NDStacker
from gempy.library.spectral import Spek1D
from gempy.library import tracing, astrotools as at
from recipe_system.utils.decorators import parameter_override
from . import parameters_spect

import matplotlib

from ..interactive.fit import fit1d
from ..interactive.fit.fit1d import FittingParameters

from geminidr.interactive.fit.aperture import interactive_find_source_apertures
from geminidr.interactive.deprecated.chebyshev2d import interactive_chebyshev2d
from geminidr.interactive.deprecated.extractspectra import interactive_extract_spectra

matplotlib.rcParams.update({'figure.max_open_warning': 0})

# ------------------------------------------------------------------------------


@parameter_override
class Spect(PrimitivesBASE):
    """
    This is the class containing all of the pre-processing primitives
    for the `Spect` level of the type hierarchy tree.
    """
    tagset = {"GEMINI", "SPECT"}

    def __init__(self, adinputs, **kwargs):
        super().__init__(adinputs, **kwargs)
        self._param_update(parameters_spect)

    def adjustWCSToReference(self, adinputs=None, **params):
        """
        Compute offsets along the slit by cross-correlation, or use offset
        from the headers (QOFFSET). The computed offset is stored in the
        SLITOFF keyword.

        Parameters
        ----------
        adinputs : list of :class:`~astrodata.AstroData`
            Wavelength calibrated 1D or 2D spectra. Each extension must have a
            `.WAVECAL` table.
        suffix : str
            Suffix to be added to output files
        method : str ['correlation' | 'offsets']
            Method to use to compute offsets. 'correlation' uses a
            correlation of the slit profiles (the 2d images stacked
            on the dispersion axis), 'offsets' uses the QOFFSET keyword.
        tolerance : float
            Maximum distance from the header offset, for the correlation
            method (arcsec). If the correlation computed offset is too
            different from the header offset, then the latter is used.

        """
        log = self.log
        log.debug(gt.log_message("primitive", self.myself(), "starting"))
        timestamp_key = self.timestamp_keys[self.myself()]
        methods = (params["method"], params["fallback"])
        tolerance = params["tolerance"]

        if len(adinputs) <= 1:
            log.warning("No correction will be performed, since at least two "
                        "input images are required")
            return adinputs

        if not all(len(ad) == 1 for ad in adinputs):
            raise OSError("All input images must have only one extension")

        if {len(ad[0].shape) for ad in adinputs} != {2}:
            raise OSError("All inputs must be two dimensional")

        def stack_slit(ext):
            dispaxis = 2 - ext.dispersion_axis()  # python sense
            data = np.ma.array(ext.data, mask=(ext.mask > 0))
            data = np.ma.masked_invalid(data)
            return data.mean(axis=dispaxis)

        # Use first image in list as reference
        refad = adinputs[0]
        ref_sky_model = astromodels.get_named_submodel(refad[0].wcs.forward_transform, 'SKY').copy()
        ref_sky_model.name = None
        log.stdinfo("Reference image: {}".format(refad.filename))
        refad.phu['SLITOFF'] = 0
        if any('sources' in m for m in methods):
            ref_profile = stack_slit(refad[0])
        if 'sources_wcs' in methods:
            world_coords = (refad[0].central_wavelength(asNanometers=True),
                            refad.target_ra(), refad.target_dec())
            ref_coords = refad[0].wcs.backward_transform(*world_coords)

        # The reference doesn't go through the loop so update it now
        gt.mark_history(adinputs[0], primname=self.myself(), keyword=timestamp_key)
        adinputs[0].update_filename(suffix=params["suffix"], strip=True)

        for ad in adinputs[1:]:
            for method in methods:
                adjust = True  # optimistic expectation
                dispaxis = 2 - ad[0].dispersion_axis()  # python sense

                # Calculate offset determined by header (WCS or offsets)
                if method == 'sources_wcs':
                    coords = ad[0].wcs.backward_transform(*world_coords)
                    hdr_offset = ref_coords[dispaxis] - coords[dispaxis]
                elif dispaxis == 1:
                    hdr_offset = refad.detector_y_offset() - ad.detector_y_offset()
                else:
                    hdr_offset = refad.detector_x_offset() - ad.detector_x_offset()

                # Cross-correlate to find real offset and compare
                if 'sources' in method:
                    profile = stack_slit(ad[0])
                    corr = np.correlate(ref_profile, profile, mode='full')
                    peak = tracing.pinpoint_peaks(corr, None, [np.argmax(corr)])[0]
                    offset = peak - ref_profile.shape[0] + 1

                    # Check that the offset is similar to the one from headers
                    offset_diff = hdr_offset - offset
                    if (tolerance is not None and
                            np.abs(offset_diff * ad.pixel_scale()) > tolerance):
                        log.warning("Offset for {} ({:.2f}) disagrees with "
                                    "expected value ({:.2f})".format(
                            ad.filename, offset, hdr_offset))
                        adjust = False
                elif method == 'offsets':
                    offset = hdr_offset

                if adjust:
                    wcs = ad[0].wcs
                    frames = wcs.available_frames
                    for input_frame, output_frame in zip(frames[:-1], frames[1:]):
                        t = wcs.get_transform(input_frame, output_frame)
                        try:
                            sky_model = astromodels.get_named_submodel(t, 'SKY')
                        except IndexError:
                            pass
                        else:
                            new_sky_model = models.Shift(offset) | ref_sky_model
                            new_sky_model.name = 'SKY'
                            ad[0].wcs.set_transform(input_frame, output_frame,
                                                    t.replace_submodel('SKY', new_sky_model))
                            break
                    else:
                        raise OSError("Cannot find 'SKY' model in WCS for "
                                      f"{ad.filename}")

                    log.stdinfo("Offset for image {} : {:.2f} pixels"
                                .format(ad.filename, offset))
                    ad.phu['SLITOFF'] = offset
                    break

            if not adjust:
                no_offset_msg = f"Cannot determine offset for {ad.filename}"
                if 'sq' in self.mode:
                    raise OSError(no_offset_msg)
                else:
                    log.warning(no_offset_msg)
            else:
                # Timestamp and update filename
                gt.mark_history(ad, primname=self.myself(), keyword=timestamp_key)
                ad.update_filename(suffix=params["suffix"], strip=True)

        return adinputs

    def calculateSensitivity(self, adinputs=None, **params):
        """
        Calculates the overall sensitivity of the observation system
        (instrument, telescope, detector, etc) for each wavelength using
        spectrophotometric data. It is obtained using the ratio
        between the observed data and the reference look-up data.

        For that, it looks for reference data using the stripped and lower
        case name of the observed object inside :mod:`geminidr.gemini.lookups`,
        :mod:`geminidr.core.lookups` and inside the instrument lookup module.

        The reference data is fit using a Spline in order to match the input
        data sampling.

        See Also
        --------
        - :class:`~gempy.library.astromodels.UnivariateSplineWithOutlierRemoval`

        Parameters
        ----------
        adinputs : list of :class:`~astrodata.AstroData`
            1D spectra of spectrophotometric standard stars

        suffix :  str, optional
            Suffix to be added to output files (default: _sensitivityCalculated).

        filename: str or None, optional
            Location of spectrophotometric data file. If it is None, uses
            look up data based on the object name stored in OBJECT header key
            (default).

        function : str
            type of function to fit (splineN or polynomial types)

        order : int
            Order of the spline fit to be performed

        lsigma, hsigma : float/None
            lower and upper rejection limit in standard deviations

        niter : int
            maximum number of rejection iterations

        bandpass : float, optional
            default bandpass width (in nm) to use if not present in the
            spectrophotometric data table (default: 5.)

<<<<<<< HEAD
        interactive: bool, optional
            Run the interactive UI for selecting the fit parameters
=======
        individual : bool - TODO - Not in calculateSensitivityConfig
            Calculate sensitivity for each AD spectrum individually?
>>>>>>> 575f4880

        Returns
        -------
        list of :class:`~astrodata.AstroData`
            The same input list is used as output but each object now has a
            `.SENSFUNC` table appended to each of its extensions. This table
            provides details of the fit which describes the sensitivity as
            a function of wavelength.
        """
        log = self.log
        log.debug(gt.log_message("primitive", self.myself(), "starting"))
        timestamp_key = self.timestamp_keys[self.myself()]
        sfx = params["suffix"]
        datafile = params["filename"]
        bandpass = params["bandpass"]
        debug_plot = params["debug_plot"]
<<<<<<< HEAD
        interactive = params["interactive"]
=======
>>>>>>> 575f4880
        fit1d_params = fit_1D.translate_params(params)

        # We're going to look in the generic (gemini) module as well as the
        # instrument module, so define that
        module = self.inst_lookups.split('.')
        module[-2] = 'gemini'
        gemini_lookups = '.'.join(module)

        for ad in adinputs:
            if datafile is None:
                filename = '{}.dat'.format(ad.object().lower().replace(' ', ''))
                for module in (self.inst_lookups, gemini_lookups, 'geminidr.core.lookups'):
                    try:
                        path = import_module('.', module).__path__[0]
                    except (ImportError, ModuleNotFoundError):
                        continue
                    full_path = os.path.join(path, 'spectrophotometric_standards', filename)
                    try:
                        spec_table = self._get_spectrophotometry(full_path)
                    except (FileNotFoundError, InconsistentTableError):
                        pass
                    else:
                        break
                else:
                    log.warning("Cannot read spectrophotometric data table. "
                                "Unable to determine sensitivity for {}".
                                format(ad.filename))
                    continue
            else:
                try:
                    spec_table = self._get_spectrophotometry(datafile)
                except FileNotFoundError:
                    log.warning(f"Cannot find spectrophotometric data table {datafile}."
                                f"Unable to determine sensitivity for {ad.filename}")
                    continue
                except InconsistentTableError:
                    log.warning(f"Cannot read spectrophotometric data table {datafile}."
                                f"Unable to determine sensitivity for {ad.filename}")
                    continue

            exptime = ad.exposure_time()
            if 'WIDTH' not in spec_table.colnames:
                log.warning("Using default bandpass of {} nm".format(bandpass))
                spec_table['WIDTH'] = bandpass * u.nm

            # We can only calculate the sensitivity for one extension in
            # non-XD data, so keep track of this in case it's not the first one
            calculated = False
            for ext in ad:
                if len(ext.shape) != 1:
                    log.warning(f"{ad.filename} extension {ext.id} is not a "
                                "1D spectrum")
                    continue

            if interactive:
                all_exts = list()
                all_shapes = list()
                all_pixels = list()
                all_masked_data = list()
                all_weights = list()
                all_var = list()
                all_fp_init = list()

                for ext in ad:
                    if len(ext.shape) != 1:
                        log.warning("{}:{} is not a 1D spectrum".
                                    format(ad.filename, ext.hdr['EXTVER']))
                        continue

                    if calculated and 'XD' not in ad.tags:
                        log.warning("Found additional 1D extensions in non-XD data."
                                    " Ignoring.")
                        break

                    spectrum = Spek1D(ext) / (exptime * u.s)
                    wave, zpt, zpt_err = [], [], []

                    # Compute values that are counts / (exptime * flux_density * bandpass)
                    for w0, dw, fluxdens in zip(spec_table['WAVELENGTH'].quantity,
                                                spec_table['WIDTH'].quantity, spec_table['FLUX'].quantity):
                        region = SpectralRegion(w0 - 0.5 * dw, w0 + 0.5 * dw)
                        data, mask, variance = spectrum.signal(region)
                        if mask == 0 and fluxdens > 0:
                            # Regardless of whether FLUX column is f_nu or f_lambda
                            flux = fluxdens.to(u.Unit('erg cm-2 s-1 nm-1'),
                                               equivalencies=u.spectral_density(w0)) * dw.to(u.nm)
                            if data > 0:
                                wave.append(w0)
                                # This is (counts/s) / (erg/cm^2/s), in magnitudes (like IRAF)
                                zpt.append(u.Magnitude(data / flux))
                                zpt_err.append(u.Magnitude(1 + np.sqrt(variance) / data))

                    # TODO: Abstract to interactive fitting
                    wave = array_from_list(wave, unit=u.nm)

                    zpt = array_from_list(zpt)
                    zpt_err = array_from_list(zpt_err)

                    all_exts.append(ext)
                    all_shapes.append(ext.shape[0])
                    all_pixels.append(wave.value)
                    all_masked_data.append(zpt.value)
                    # all_orders.append(fit1d_params["order"]) # order)
                    all_weights.append(1./zpt_err.value)
                    all_var.append(zpt_err.value)
                    # TODO fix parameters
                    all_fp_init.append(FittingParameters(function='spline1',
                                                         order=fit1d_params["order"],
                                                         sigma_upper=fit1d_params["sigma_upper"],
                                                         sigma_lower=fit1d_params["sigma_lower"],
                                                         grow=fit1d_params["grow"],
                                                         niter=fit1d_params["niter"],
                                                         regions=fit1d_params["regions"]))

                    calculated = True

                # ******************************************************************************************
                config = self.params[self.myself()]
                config.update(**params)

                # Hacking this out?
                visualizer = fit1d.Fit1DVisualizer((all_pixels, all_masked_data, all_weights),
                                                   fitting_parameters=all_fp_init,
                                                   config=config,
                                                   tab_name_fmt="CCD {}",
                                                   xlabel='x', ylabel='y',
                                                   grow_slider=True,
                                                   reinit_live=True,
                                                   domains=all_shapes)
                status = geminidr.interactive.server.interactive_fitter(visualizer)

                all_m_final = visualizer.results()
                for ext, fit in zip(all_exts, all_m_final):
                    # knots, coeffs, degree = spline.tck
                    # sensfunc = Table([knots * wave.unit, coeffs * zpt.unit],
                    #                  names=('knots', 'coefficients'),
                    #                  meta={'header': Header()})
                    # sensfunc.meta['header']['ORDER'] = (3, 'Order of spline fit')
                    sensfunc = fit.to_tables()[0]
                    if "knots" in sensfunc.colnames:
                        sensfunc["knots"].unit = wave.unit
                        sensfunc["coefficients"].unit = zpt.unit
                    ext.SENSFUNC = sensfunc
            else:
                # Non-interactive
                spectrum = Spek1D(ext) / (exptime * u.s)
                wave, zpt, zpt_err = [], [], []

                # Compute values that are counts / (exptime * flux_density * bandpass)
                for w0, dw, fluxdens in zip(spec_table['WAVELENGTH'].quantity,
                                            spec_table['WIDTH'].quantity, spec_table['FLUX'].quantity):
                    region = SpectralRegion(w0 - 0.5 * dw, w0 + 0.5 * dw)
                    data, mask, variance = spectrum.signal(region)
                    if mask == 0 and fluxdens > 0:
                        # Regardless of whether FLUX column is f_nu or f_lambda
                        flux = fluxdens.to(u.Unit('erg cm-2 s-1 nm-1'),
                                           equivalencies=u.spectral_density(w0)) * dw.to(u.nm)
                        if data > 0:
                            wave.append(w0)
                            # This is (counts/s) / (erg/cm^2/s), in magnitudes (like IRAF)
                            zpt.append(u.Magnitude(data / flux))
                            zpt_err.append(u.Magnitude(1 + np.sqrt(variance) / data))

                # TODO: Abstract to interactive fitting
<<<<<<< HEAD
                wave = array_from_list(wave, unit=u.nm)
                zpt = array_from_list(zpt)
                zpt_err = array_from_list(zpt_err)
                fit = fit_1D(zpt.value, points=wave.value,
                             weights=1./zpt_err.value, **fit1d_params,
                             plot=debug_plot)
                sensfunc = fit.to_tables()[0]
=======
                wave = at.array_from_list(wave, unit=u.nm)
                zpt = at.array_from_list(zpt)
                zpt_err = at.array_from_list(zpt_err)
                fit1d = fit_1D(zpt.value, points=wave.value,
                               weights=1./zpt_err.value, **fit1d_params,
                               plot=debug_plot)
                sensfunc = fit1d.to_tables()[0]
>>>>>>> 575f4880
                # Add units to spline fit because the table is suitably designed
                if "knots" in sensfunc.colnames:
                    sensfunc["knots"].unit = wave.unit
                    sensfunc["coefficients"].unit = zpt.unit
                ext.SENSFUNC = sensfunc
                calculated = True

            # Timestamp and update the filename
            gt.mark_history(ad, primname=self.myself(), keyword=timestamp_key)
            ad.update_filename(suffix=sfx, strip=True)

        return adinputs

    def determineDistortion(self, adinputs=None, **params):
        """
        Maps the distortion on a detector by tracing lines perpendicular to the
        dispersion direction. Then it fits a 2D Chebyshev polynomial to the
        fitted coordinates in the dispersion direction. The distortion map does
        not change the coordinates in the spatial direction.

        The Chebyshev2D model is stored as part of a gWCS object in each
        `nddata.wcs` attribute, which gets mapped to a FITS table extension
        named `WCS` on disk.


        Parameters
        ----------
        adinputs : list of :class:`~astrodata.AstroData`
            Arc data as 2D spectral images with a WAVECAL table.

        suffix :  str
            Suffix to be added to output files.

        spatial_order : int
            Order of fit in spatial direction.

        spectral_order : int
            Order of fit in spectral direction.

        id_only : bool
            Trace using only those lines identified for wavelength calibration?

        min_snr : float
            Minimum signal-to-noise ratio for identifying lines (if
            id_only=False).

        nsum : int
            Number of rows/columns to sum at each step.

        step : int
            Size of step in pixels when tracing.

        max_shift : float
            Maximum orthogonal shift (per pixel) for line-tracing (unbinned).

        max_missed : int
            Maximum number of steps to miss before a line is lost.

        debug: bool
            plot arc line traces on image display window?

        Returns
        -------
        list of :class:`~astrodata.AstroData`
            The same input list is used as output but each object now has the
            appropriate `nddata.wcs` defined for each of its extensions. This
            provides details of the 2D Chebyshev fit which maps the distortion.
        """
        log = self.log
        log.debug(gt.log_message("primitive", self.myself(), "starting"))
        timestamp_key = self.timestamp_keys[self.myself()]
        sfx = params["suffix"]
        spatial_order = params["spatial_order"]
        spectral_order = params["spectral_order"]
        id_only = params["id_only"]
        fwidth = params["fwidth"]
        min_snr = params["min_snr"]
        nsum = params["nsum"]
        step = params["step"]
        max_shift = params["max_shift"]
        max_missed = params["max_missed"]
        debug = params["debug"]
        interactive = params["interactive"]

        orders = (spectral_order, spatial_order)

        for ad in adinputs:
            xbin, ybin = ad.detector_x_bin(), ad.detector_y_bin()
            for ext in ad:
                if debug:
                    self.viewer.display_image(ext, wcs=False)
                    self.viewer.width = 2

                dispaxis = 2 - ext.dispersion_axis()  # python sense
                direction = "row" if dispaxis == 1 else "column"

                # Here's a lot of input-checking
                extname = f'{ad.filename} extension {ext.id}'
                start = 0.5 * ext.shape[1 - dispaxis]
                initial_peaks = None
                try:
                    wavecal = ext.WAVECAL
                except AttributeError:
                    log.warning("Cannot find a WAVECAL table on {} - "
                                "identifying lines in middle {}".
                                format(extname, direction))
                else:
                    try:
                        index = list(wavecal['name']).index(direction)
                    except ValueError:
                        log.warning("Cannot find starting {} in WAVECAL "
                                    "table on {} - identifying lines in "
                                    "middle {}. Wavelength calibration may "
                                    "not be correct.".format(direction, extname,
                                                             direction))
                    else:
                        start = wavecal['coefficients'][index]
                    if id_only:
                        try:
                            # Peak locations in pixels are 1-indexed
                            initial_peaks = (ext.WAVECAL['peaks'] - 1)
                        except KeyError:
                            log.warning("Cannot find peak locations in {} "
                                        "- identifying lines in middle {}".
                                        format(extname, direction))
                    if fwidth is None:
                        try:
                            index = list(wavecal['name']).index('fwidth')
                        except ValueError:
                            pass
                        else:
                            fwidth = wavecal['coefficients'][index]

                # This is identical to the code in determineWavelengthSolution()
                if fwidth is None:
                    data, _, _, _ = _average_along_slit(ext, center=None, nsum=nsum)
                    fwidth = tracing.estimate_peak_width(data)
                    log.stdinfo("Estimated feature width: {:.2f} pixels".format(fwidth))

                if initial_peaks is None:
                    data, mask, variance, extract_slice = _average_along_slit(ext, center=None, nsum=nsum)
                    log.stdinfo("Finding peaks by extracting {}s {} to {}".
                                format(direction, extract_slice.start + 1, extract_slice.stop))

                    # Find peaks; convert width FWHM to sigma
                    widths = 0.42466 * fwidth * np.arange(0.8, 1.21, 0.05)  # TODO!
                    initial_peaks, _ = tracing.find_peaks(data, widths, mask=mask & DQ.not_signal,
                                                          variance=variance, min_snr=min_snr)
                    log.stdinfo("Found {} peaks".format(len(initial_peaks)))

                # The coordinates are always returned as (x-coords, y-coords)
                rwidth = 0.42466 * fwidth
                ref_coords, in_coords = tracing.trace_lines(ext, axis=1 - dispaxis,
                                                            start=start, initial=initial_peaks,
                                                            rwidth=rwidth, cwidth=max(int(fwidth), 5), step=step,
                                                            nsum=nsum, max_missed=max_missed,
                                                            max_shift=max_shift * ybin / xbin,
                                                            viewer=self.viewer if debug else None)

                if interactive:
                    m_init, fit_it, m_final, m_inverse, masked = \
                        interactive_chebyshev2d(ext, orders, dispaxis, sigma_clip, in_coords, ref_coords,
                                                min_order=1 , max_order=20)
                else:
                    ## These coordinates need to be in the reference frame of a
                    ## full-frame unbinned image, so modify the coordinates by
                    ## the detector section
                    # x1, x2, y1, y2 = ext.detector_section()
                    # ref_coords = np.array([ref_coords[0] * xbin + x1,
                    #                       ref_coords[1] * ybin + y1])
                    # in_coords = np.array([in_coords[0] * xbin + x1,
                    #                      in_coords[1] * ybin + y1])

                    # The model is computed entirely in the pixel coordinate frame
                    # of the data, so it could be used as a gWCS object
                    m_init = models.Chebyshev2D(x_degree=orders[1 - dispaxis],
                                                y_degree=orders[dispaxis],
                                                x_domain=[0, ext.shape[1]],
                                                y_domain=[0, ext.shape[0]])
                    # x_domain = [x1, x1 + ext.shape[1] * xbin - 1],
                    # y_domain = [y1, y1 + ext.shape[0] * ybin - 1])
                    # Find model to transform actual (x,y) locations to the
                    # value of the reference pixel along the dispersion axis
                    fit_it = fitting.FittingWithOutlierRemoval(fitting.LinearLSQFitter(),
                                                               sigma_clip, sigma=3)
                    m_final, _ = fit_it(m_init, *in_coords, ref_coords[1 - dispaxis])
                    m_inverse, masked = fit_it(m_init, *ref_coords, in_coords[1 - dispaxis])

                # TODO: Some logging about quality of fit
                # print(np.min(diff), np.max(diff), np.std(diff))

                if dispaxis == 1:
                    model = models.Mapping((0, 1, 1)) | (m_final & models.Identity(1))
                    model.inverse = models.Mapping((0, 1, 1)) | (m_inverse & models.Identity(1))
                else:
                    model = models.Mapping((0, 0, 1)) | (models.Identity(1) & m_final)
                    model.inverse = models.Mapping((0, 0, 1)) | (models.Identity(1) & m_inverse)

                self.viewer.color = "blue"
                spatial_coords = np.linspace(ref_coords[dispaxis].min(), ref_coords[dispaxis].max(),
                                             ext.shape[1 - dispaxis] // (step * 10))
                spectral_coords = np.unique(ref_coords[1 - dispaxis])
                for coord in spectral_coords:
                    if dispaxis == 1:
                        xref = [coord] * len(spatial_coords)
                        yref = spatial_coords
                    else:
                        xref = spatial_coords
                        yref = [coord] * len(spatial_coords)
                    mapped_coords = np.array(model.inverse(xref, yref)).T
                    if debug:
                        self.viewer.polygon(mapped_coords, closed=False, xfirst=True, origin=0)

                columns = []
                for m in (m_final, m_inverse):
                    model_dict = astromodels.polynomial_to_dict(m)
                    columns.append(list(model_dict.keys()))
                    columns.append(list(model_dict.values()))
                # If we're genuinely worried about the two models, they might
                # have different orders and we might need to pad one
                ext.FITCOORD = Table(columns, names=("name", "coefficients",
                                                     "inv_name", "inv_coefficients"))

                # Put this model before the first step if there's an existing WCS
                if ext.wcs is None:
                    ext.wcs = gWCS([(cf.Frame2D(name="pixels"), model),
                                    (cf.Frame2D(name="world"), None)])
                else:
                    # TODO: use insert_frame here
                    ext.wcs = gWCS([(ext.wcs.input_frame, model),
                                    (cf.Frame2D(name="distortion_corrected"), ext.wcs.pipeline[0][1])]
                                   + ext.wcs.pipeline[1:])

            # Timestamp and update the filename
            gt.mark_history(ad, primname=self.myself(), keyword=timestamp_key)
            ad.update_filename(suffix=sfx, strip=True)

        return adinputs

    def distortionCorrect(self, adinputs=None, **params):
        """
        Corrects optical distortion in science frames using a `processed_arc`
        with attached distortion map (a Chebyshev2D model).

        If the input image requires mosaicking, then this is done as part of
        the resampling, to ensure one, rather than two, interpolations.

        Parameters
        ----------
        adinputs : list of :class:`~astrodata.AstroData`
            2D spectral images.
        suffix : str
            Suffix to be added to output files.
        arc : :class:`~astrodata.AstroData` or str or None
            Arc(s) containing distortion map.
        order : int (0 - 5)
            Order of interpolation when resampling.
        subsample : int
            Pixel subsampling factor.

        Returns
        -------
        list of :class:`~astrodata.AstroData`
            Modified input objects with distortion correct applied.
        """
        log = self.log
        log.debug(gt.log_message("primitive", self.myself(), "starting"))
        timestamp_key = self.timestamp_keys[self.myself()]

        sfx = params["suffix"]
        arc = params["arc"]
        order = params["order"]
        subsample = params["subsample"]

        # Get a suitable arc frame (with distortion map) for every science AD
        if arc is None:
            self.getProcessedArc(adinputs, refresh=False)
            arc_list = self._get_cal(adinputs, 'processed_arc')
        else:
            arc_list = arc

        adoutputs = []
        # Provide an arc AD object for every science frame
        for ad, arc in zip(*gt.make_lists(adinputs, arc_list, force_ad=True)):
            # We don't check for a timestamp since it's not unreasonable
            # to do multiple distortion corrections on a single AD object

            len_ad = len(ad)
            if arc is None:
                if 'sq' not in self.mode:
                    # TODO: Think about this when we have MOS/XD/IFU
                    if len(ad) == 1:
                        log.warning("No changes will be made to {}, since no "
                                    "arc was specified".format(ad.filename))
                        adoutputs.append(ad)
                    else:
                        log.warning("{} will only be mosaicked, since no "
                                    "arc was specified".format(ad.filename))
                        adoutputs.extend(self.mosaicDetectors([ad]))
                    continue
                else:
                    raise OSError('No processed arc listed for {}'.
                                  format(ad.filename))

            len_arc = len(arc)
            if len_arc not in (1, len_ad):
                log.warning("Science frame {} has {} extensions and arc {} "
                            "has {} extensions.".format(ad.filename, len_ad,
                                                        arc.filename, len_arc))
                adoutputs.append(ad)
                continue

            xbin, ybin = ad.detector_x_bin(), ad.detector_y_bin()
            if arc.detector_x_bin() != xbin or arc.detector_y_bin() != ybin:
                log.warning("Science frame and arc have different binnings.")
                adoutputs.append(ad)
                continue

            # Read all the arc's distortion maps. Do this now so we only have
            # one block of reading and verifying them
            distortion_models, wave_models = [], []
            for ext in arc:
                wcs = ext.nddata.wcs

                # Any failures must be handled in the outer loop processing
                # ADs, so just set the found transforms to empty and present
                # the warning at the end
                try:
                    if 'distortion_corrected' in wcs.available_frames:
                        pipeline = wcs.pipeline
                    else:
                        distortion_models = []
                        break
                except AttributeError:
                    distortion_models = []
                    break

                # We could just pass the forward transform of the WCS, which
                # already has its inverse attached, but the code currently
                # relies on a no-op forward model to size the output correctly:
                m_distcorr = models.Identity(2)
                input_frame = wcs.input_frame
                m_distcorr.inverse = wcs.get_transform(input_frame, 'distortion_corrected').inverse
                distortion_models.append(m_distcorr)

                try:
                    wave_model = astromodels.get_named_submodel(wcs.forward_transform, 'WAVE')
                except IndexError:
                    wave_models.append(None)
                else:
                    wave_models.append(wave_model)

            if not distortion_models:
                log.warning("Could not find a 'distortion_corrected' frame "
                            f"in arc {arc.filename} extension {ext.id} - "
                            "continuing")
                continue

            # Determine whether we're producing a single-extension AD
            # or keeping the number of extensions as-is
            if len_arc == 1:
                arc_detsec = arc.detector_section()[0]
                ad_detsec = ad.detector_section()
                if len_ad > 1:
                    # We need to apply the mosaicking geometry, and add the
                    # same distortion correction to each input extension.
                    geotable = import_module('.geometry_conf', self.inst_lookups)
                    transform.add_mosaic_wcs(ad, geotable)
                    for ext in ad:
                        # TODO: use insert_frame() method
                        new_pipeline = []
                        for item in ext.wcs.pipeline:
                            if item[0].name == 'mosaic':
                                new_pipeline.extend([(item[0], m_distcorr),
                                                     (cf.Frame2D(name='distortion_corrected'), item[1])])
                            else:
                                new_pipeline.append(item)
                        ext.wcs = gWCS(new_pipeline)

                    # We need to consider the different pixel frames of the
                    # science and arc. The input->mosaic transform of the
                    # science maps to the default pixel space, but the arc
                    # will have had an origin shift before the distortion
                    # correction was calculated.
                    shifts = [c2 - c1 for c1, c2 in zip(np.array(ad_detsec).min(axis=0),
                                                        arc_detsec)]
                    xoff1, yoff1 = shifts[0] / xbin, shifts[2] / ybin  # x1, y1
                    if xoff1 or yoff1:
                        log.debug(f"Found a shift of ({xoff1},{yoff1}) "
                                  f"pixels between {ad.filename} and the "
                                  f"calibration {arc.filename}")
                    shifts = [c2 - c1 for c1, c2 in zip(np.array(ad_detsec).max(axis=0),
                                                        arc_detsec)]
                    xoff2, yoff2 = shifts[1] / xbin, shifts[3] / ybin  # x2, y2
                    nzeros = [xoff1, xoff2, yoff1, yoff2].count(0)
                    if nzeros < 2:
                        raise ValueError("I don't know how to process the "
                                         f"offsets between {ad.filename} "
                                         f"and {arc.filename}")

                    arc_ext_shapes = [(ext.shape[0] - yoff1 + yoff2,
                                       ext.shape[1] - xoff1 + xoff2) for ext in ad]
                    arc_corners = np.concatenate([transform.get_output_corners(
                        ext.wcs.get_transform(ext.wcs.input_frame, 'mosaic'),
                        input_shape=arc_shape, origin=(yoff1, xoff1))
                        for ext, arc_shape in zip(ad, arc_ext_shapes)], axis=1)
                    arc_origin = tuple(np.ceil(min(corners)) for corners in arc_corners)

                    # So this is what was applied to the ARC to get the
                    # mosaic frame to its pixel frame, in which the distortion
                    # correction model was calculated. Convert coordinates
                    # from python order to Model order.
                    origin_shift = reduce(Model.__and__, [models.Shift(-origin)
                                          for origin in arc_origin[::-1]])

                    for ext in ad:
                        ext.wcs.insert_transform('mosaic', origin_shift, after=True)
                        #ext.wcs.insert_transform('distortion_corrected',
                        #                         origin_shift.inverse, after=False)

                    # ARC and AD aren't the same size
                    if nzeros < 4:
                        ad_corners = np.concatenate([transform.get_output_corners(
                            ext.wcs.get_transform(ext.wcs.input_frame, 'mosaic'),
                            input_shape=ext.shape) for ext in ad], axis=1)
                        ad_origin = tuple(np.ceil(min(corners)) for corners in ad_corners)

                        # But a full-frame ARC and subregion AD may have different
                        # origin shifts. We only care about the one in the
                        # wavelength direction, since we need the AD to be on the
                        # same pixel basis before applying the new wave_model
                        offsets = tuple(o_ad - o_arc
                                        for o_ad, o_arc in zip(ad_origin, arc_origin))[::-1]
                        # len(arc)=1 so we only have one wave_model, but need to
                        # update the entry in the list, which gets used later
                        if wave_model is not None:
                            offset = offsets[ext.dispersion_axis()-1]
                            if offset != 0:
                                wave_model.name = None
                                wave_models[0] = models.Shift(offset) | wave_model
                                wave_models[0].name = 'WAVE'

                else:
                    # Single-extension AD, with single Transform
                    ad_detsec = ad.detector_section()[0]
                    if ad_detsec != arc_detsec:
                        if self.timestamp_keys['mosaicDetectors'] in ad.phu:
                            log.warning("Cannot distortionCorrect mosaicked "
                                        "data unless calibration has the "
                                        "same ROI. Continuing.")
                            adoutputs.append(ad)
                            continue
                        # No mosaicking, so we can just do a shift
                        m_shift = (models.Shift((ad_detsec.x1 - arc_detsec.x1) / xbin) &
                                   models.Shift((ad_detsec.y1 - arc_detsec.y1) / ybin))
                        m_distcorr = m_shift | m_distcorr
                    # TODO: use insert_frame method
                    new_pipeline = [(ad[0].wcs.input_frame, m_distcorr),
                                    (cf.Frame2D(name='distortion_corrected'), ad[0].wcs.pipeline[0][1])]
                    new_pipeline.extend(ad[0].wcs.pipeline[1:])
                    ad[0].wcs = gWCS(new_pipeline)

                ad_out = transform.resample_from_wcs(ad, 'distortion_corrected',
                                                     order=order, subsample=subsample,
                                                     parallel=False)

                if wave_model is None:
                    log.warning(f"{arc.filename} has no wavelength solution")

            else:
                log.warning("Distortion correction with multiple-extension "
                            "arcs has not been tested.")
                for i, (ext, ext_arc, dist_model) in enumerate(zip(ad, arc, distortion_models)):
                    # Shift science so its pixel coords match the arc's before
                    # applying the distortion correction
                    shifts = [c1 - c2 for c1, c2 in zip(ext.detector_section(),
                                                        ext_arc.detector_section())]
                    dist_model = (models.Shift(shifts[0] / xbin) &
                                  models.Shift(shifts[1] / ybin)) | dist_model
                    # TODO: use insert_frame method
                    new_pipeline = [(ext.wcs.input_frame, dist_model),
                                    (cf.Frame2D(name='distortion_corrected'), ext.wcs.pipeline[0][1])]
                    new_pipeline.extend(ext.wcs.pipeline[1:])
                    ext.wcs = gWCS(new_pipeline)
                    if i == 0:
                        ad_out = transform.resample_from_wcs(ext, order=order,
                                                             subsample=subsample,
                                                             parallel=False)
                    else:
                        ad_out.append(transform.resample_from_wcs(ext, order=order,
                                                                  subsample=subsample,
                                                                  parallel=False))
                    if wave_model is None:
                        log.warning(f"{arc.filename} extension {ext.id} has "
                                    "no wavelength solution")

            for i, (ext, wave_model) in enumerate(zip(ad_out, wave_models)):
                # TODO: remove this; for debugging purposes only
                if arc is not None:
                    try:
                        ad_out[i].WAVECAL = arc[i].WAVECAL
                    except AttributeError:
                        pass
                sky_model = astromodels.get_named_submodel(ext.wcs.forward_transform, 'SKY')
                if ext.dispersion_axis() == 1:
                    t = wave_model & sky_model
                else:
                    t = sky_model & wave_model
                ext.wcs = gWCS([(ext.wcs.input_frame, t),
                                (ext.wcs.output_frame, None)])
            # Timestamp and update the filename
            gt.mark_history(ad_out, primname=self.myself(), keyword=timestamp_key)
            ad_out.update_filename(suffix=sfx, strip=True)
            adoutputs.append(ad_out)

        return adoutputs

    def determineWavelengthSolution(self, adinputs=None, **params):
        """
        Determines the wavelength solution for an ARC and updates the wcs
        with this solution. In addition, the solution and pixel/wavelength
        matches are stored as an attached `WAVECAL` :class:`~astropy.table.Table`.

        2D input images are converted to 1D by collapsing a slice of the image
        along the dispersion direction, and peaks are identified. These are then
        matched to an arc line list, using piecewise-fitting of (usually)
        linear functions to match peaks to arc lines, using the
        :class:`~gempy.library.matching.KDTreeFitter`.

        The `.WAVECAL` table contains four columns:
            ["name", "coefficients", "peaks", "wavelengths"]

        The `name` and the `coefficients` columns contain information to
        re-create an Chebyshev1D object, plus additional information about
        the way the spectrum was collapsed. The `peaks` column contains the
        (1-indexed) position of the lines that were matched to the catalogue,
        and the `wavelengths` column contains the matched wavelengths.

        Parameters
        ----------
        adinputs : list of :class:`~astrodata.AstroData`
             Mosaicked Arc data as 2D spectral images or 1D spectra.

        suffix : str/None
            Suffix to be added to output files

        order : int
            Order of Chebyshev fitting function.

        center : None or int
            Central row/column for 1D extraction (None => use middle).

        nsum : int, optional
            Number of rows/columns to average.

        min_snr : float
            Minimum S/N ratio in line peak to be used in fitting.

        weighting : {'natural', 'relative', 'none'}
            How to weight the detected peaks.

        fwidth : float/None
            Expected width of arc lines in pixels. It tells how far the
            KDTreeFitter should look for when matching detected peaks with
            reference arcs lines. If None, `fwidth` is determined using
            `tracing.estimate_peak_width`.

        min_sep : float
            Minimum separation (in pixels) for peaks to be considered distinct

        central_wavelength : float/None
            central wavelength in nm (if None, use the WCS or descriptor)

        dispersion : float/None
            dispersion in nm/pixel (if None, use the WCS or descriptor)

        linelist : str/None
            Name of file containing arc lines. If None, then a default look-up
            table will be used.

        alternative_centers : bool
            Identify alternative central wavelengths and try to fit them?

        nbright : int (or may not exist in certain class methods)
            Number of brightest lines to cull before fitting

        debug : bool
            Enable plots for debugging.

        Returns
        -------
        list of :class:`~astrodata.AstroData`
            Updated objects with a `.WAVECAL` attribute and improved wcs for
            each slice

        See Also
        --------
        :class:`~geminidr.core.primitives_visualize.Visualize.mosaicDetectors`,
        :class:`~gempy.library.matching.KDTreeFitter`,
        :class:`~gempy.library.matching.Chebyshev1DMatchBox`.
        """
        log = self.log
        log.debug(gt.log_message("primitive", self.myself(), "starting"))
        timestamp_key = self.timestamp_keys[self.myself()]
        sfx = params["suffix"]
        order = params["order"]
        center = params["center"]
        nsum = params["nsum"]
        min_snr = params["min_snr"]
        weighting = params["weighting"]
        fwidth = params["fwidth"]
        min_lines = [int(x) for x in str(params["min_lines"]).split(',')]
        min_sep = params["min_sep"]
        cenwave = params["central_wavelength"]
        dw0 = params["dispersion"]
        arc_file = params["linelist"]
        nbright = params.get("nbright", 0)
        alt_centers = params["alternative_centers"]
        debug = params["debug"]

        # TODO: This decision would prevent MOS data being reduced so need
        # to think a bit more about what we're going to do. Maybe make
        # central_wavelength() return a one-per-ext list? Or have the GMOS
        # determineWavelengthSolution() recipe check the input has been
        # mosaicked before calling super()?
        #
        # Top-level decision for this to only work on single-extension ADs
        # if not all(len(ad)==1 for ad in adinputs):
        #    raise ValueError("Not all inputs are single-extension AD objects")

        # Get list of arc lines (probably from a text file dependent on the
        # input spectrum, so a private method of the primitivesClass)
        if arc_file is not None:
            try:
                arc_lines = np.loadtxt(arc_file, usecols=[0])
            except (OSError, TypeError):
                log.warning(f"Cannot read file {arc_file} - using default linelist")
                arc_file = None
            else:
                log.stdinfo(f"Read arc line list {arc_file}")
                try:
                    arc_weights = np.sqrt(np.loadtxt(arc_file, usecols=[1]))
                except IndexError:
                    arc_weights = None
                else:
                    log.stdinfo("Read arc line relative weights")

        for ad in adinputs:
            log.info(f"Determining wavelength solution for {ad.filename}")
            for ext in ad:
                if len(ad) > 1:
                    log.info(f"Determining solution for extension {ext.id}")

                # Create 1D spectrum for calibration
                if ext.data.ndim > 1:
                    dispaxis = 2 - ext.dispersion_axis()  # python sense
                    direction = "row" if dispaxis == 1 else "column"
                    data, mask, variance, extract_slice = _average_along_slit(ext, center=center, nsum=nsum)
                    log.stdinfo("Extracting 1D spectrum from {}s {} to {}".
                                format(direction, extract_slice.start + 1, extract_slice.stop))
                    middle = 0.5 * (extract_slice.start + extract_slice.stop - 1)
                    ny, nx = ext.shape
                    pix_coords = ((0, nx-1), middle) if dispaxis == 1 else (middle, (0, ny-1))

                else:
                    data = ext.data
                    mask = ext.mask
                    variance = ext.variance
                    pix_coords = ((0, ext.size-1),)

                # Mask bad columns but not saturated/non-linear data points
                if mask is not None:
                    mask = mask & DQ.not_signal
                    data[mask > 0] = 0.

                # Get the initial wavelength solution
                try:
                    if ext.data.ndim > 1:
                        w1, w2 = ext.wcs(*pix_coords)[0]
                    else:
                        w1, w2 = ext.wcs(*pix_coords)
                except (TypeError, AttributeError):
                    c0 = ext.central_wavelength(asNanometers=True)
                    c1 = 0.5 * ext.dispersion(asNanometers=True) * (len(data) - 1)
                else:
                    c0 = 0.5 * (w1 + w2)
                    c1 = 0.5 * (w2 - w1)
                if cenwave is not None:
                    c0 = cenwave
                if dw0 is not None:
                    c1 = 0.5 * dw0 * (len(data) - 1)
                else:
                    dw0 = (w2 - w1) / (len(data) - 1)
                log.stdinfo("Using central wavelength {:.1f} nm and dispersion "
                            "{:.3f} nm/pixel".format(c0, dw0))

                if fwidth is None:
                    fwidth = tracing.estimate_peak_width(data, mask=mask)
                    log.stdinfo("Estimated feature width: {:.2f} pixels".format(fwidth))

                # Don't read linelist if it's the one we already have
                # (For user-supplied, we read it at the start, so don't do this at all)
                if arc_file is None:
                    arc_lines, arc_weights = self._get_arc_linelist(ext, w1=c0-abs(c1),
                                                                    w2=c0+abs(c1), dw=dw0)
                if min(arc_lines) > c0 + abs(c1):
                    log.warning("Line list appears to be in Angstroms; converting to nm")
                    arc_lines *= 0.1

                # Find peaks; convert width FWHM to sigma
                widths = 0.42466 * fwidth * np.arange(0.7, 1.2, 0.05)  # TODO!
                peaks, peak_snrs = tracing.find_peaks(data, widths, mask=mask & DQ.not_signal,
                                                      variance=variance, min_snr=min_snr,
                                                      min_sep=min_sep, reject_bad=False)
                fit_this_peak = peak_snrs > min_snr
                fit_this_peak[np.argsort(peak_snrs)[len(peaks) - nbright:]] = False
                peaks = peaks[fit_this_peak]
                peak_snrs = peak_snrs[fit_this_peak]
                log.stdinfo(f"{ad.filename}: found {len(peaks)} peaks and "
                            f"{len(arc_lines)} arc lines")

                # Compute all the different types of weightings so we can
                # change between them as needs require
                weights = {'none': np.ones((len(peaks),)),
                           'natural': np.sqrt(peak_snrs)}
                # The "relative" weights compares each line strength to
                # those of the lines close to it
                tree = spatial.cKDTree(np.array([peaks]).T)
                # Find lines within 10% of the array size
                indices = tree.query(np.array([peaks]).T, k=10,
                                     distance_upper_bound=0.1 * len(data))[1]
                snrs = np.array(list(peak_snrs) + [np.nan])[indices]
                # Normalize weights by the median of these lines
                weights['relative'] = peak_snrs / np.nanmedian(snrs, axis=1)

                kdsigma = fwidth * abs(dw0)
                if cenwave is None:
                    if alt_centers:
                        centers = find_possible_central_wavelengths(data, arc_lines, peaks, c0, c1,
                                                                    2.5*kdsigma, weights=weights['natural'])
                        if len(centers) > 1:
                            log.warning("Alternative central wavelength(s) found "+str(centers))
                    else:
                        centers = [c0]
                else:
                    centers = [cenwave]

                data_max = data.max()
                k = 1 if fwidth * abs(dw0) < 3 else 2

                all_fits = []
                acceptable_fit = False
                for min_lines_per_fit, fac, w0 in cart_product(min_lines, [0.5, 0.4, 0.6], centers):
                    pix_shift = (fac - 0.5) * (len(data) - 1)
                    pixel_start = fac * (len(data) - 1)
                    wave_start = w0 + pix_shift * dw0
                    matches = self._perform_piecewise_fit(data, peaks, arc_lines, pixel_start,
                                                          wave_start, dw0, kdsigma,
                                                          min_lines_per_fit=min_lines_per_fit,
                                                          order=order, k=k, debug=debug)

                    # We perform a regular least-squares fit to all the matches
                    # we've made. This allows a high polynomial order to be
                    # used without the risk of it going off the rails
                    if set(matches) != {-1}:
                        m_init = models.Chebyshev1D(degree=order, c0=c0, c1=c1,
                                                    domain=[0, len(data) - 1])
                        fit_it = fitting.LinearLSQFitter()
                        matched = np.where(matches > -1)
                        matched_peaks = peaks[matched]
                        matched_arc_lines = arc_lines[matches[matched]]
                        m_final = fit_it(m_init, matched_peaks, matched_arc_lines)

                        # We're close to the correct solution, perform a KDFit
                        m_init = m_final.copy()
                        fit_it = matching.KDTreeFitter(sigma=2*abs(dw0), maxsig=5, k=k, method='Nelder-Mead')
                        m_final = fit_it(m_init, peaks, arc_lines, in_weights=weights[weighting],
                                         ref_weights=arc_weights, matches=matches)
                        log.stdinfo('{} {}'.format(repr(m_final), fit_it.statistic))

                        # And then recalculate the matches
                        match_radius = 4 * fwidth * abs(m_final.c1) / (len(data) - 1)  # 2*fwidth pixels
                        try:
                            m = matching.Chebyshev1DMatchBox.create_from_kdfit(peaks, arc_lines,
                                                                               model=m_final, match_radius=match_radius,
                                                                               sigma_clip=3)
                        except ValueError:
                            log.warning("Line-matching failed")
                            continue
                        log.stdinfo('{} {} {} {}'.format(ad.filename, repr(m.forward), len(m), m.rms_output))

                        for loop in range(debug + 1):
                            plt.ioff()
                            fig, ax = plt.subplots()
                            ax.plot(data, 'b-')
                            ax.set_ylim(0, data_max * 1.05)
                            if dw0 > 0:
                                ax.set_xlim(-1, len(data))
                            else:
                                ax.set_xlim(len(data), -1)
                            for p in peaks:
                                ax.plot([p, p], [0, 2 * data_max], 'r:')
                            for p, w in zip(m.input_coords, m.output_coords):
                                j = int(p + 0.5)
                                ax.plot([p, p], [data[j], data[j] + 0.02 * data_max], 'k-')
                                ax.text(p, data[j] + 0.03 * data_max, str('{:.5f}'.format(w)),
                                        horizontalalignment='center', rotation=90, fontdict={'size': 8})
                            if loop > 0:
                                plt.show()
                            else:
                                fig.set_size_inches(17, 11)
                                plt.savefig(ad.filename.replace('.fits', '.pdf'), bbox_inches='tight', dpi=600)
                            plt.ion()

                        all_fits.append(m)
                        if m.rms_output < 0.2 * fwidth * abs(dw0) and len(m) > order + 2:
                            acceptable_fit = True
                            break

                if not acceptable_fit:
                    log.warning(f"No acceptable wavelength solution found for {ad.filename}")
                    scores = [m.rms_output / max(len(m) - order - 1, np.finfo(float).eps) for m in all_fits]
                    m = all_fits[np.argmin(scores)]

                if debug:
                    m.display_fit(show=False)
                    plt.savefig(ad.filename.replace('.fits', '.jpg'))

                m_final = m.forward
                rms = m.rms_output
                nmatched = len(m)
                log.stdinfo(m_final)
                log.stdinfo("Matched {}/{} lines with rms = {:.3f} nm.".format(nmatched, len(peaks), rms))

                max_rms = 0.2 * rms / abs(dw0)  # in pixels
                max_dev = 3 * max_rms
                m_inverse = astromodels.make_inverse_chebyshev1d(m_final, rms=max_rms,
                                                                 max_deviation=max_dev)
                inv_rms = np.std(m_inverse(m_final(m.input_coords)) - m.input_coords)
                log.stdinfo("Inverse model has rms = {:.3f} pixels.".format(inv_rms))
                m_final.name = "WAVE"
                m_final.inverse = m_inverse

                m.sort()
                # Add 1 to pixel coordinates so they're 1-indexed
                incoords = np.float32(m.input_coords) + 1
                outcoords = np.float32(m.output_coords)
                model_dict = astromodels.polynomial_to_dict(m_final)
                model_dict.update({'rms': rms, 'fwidth': fwidth})
                # Add information about where the extraction took place
                if ext.data.ndim > 1:
                    model_dict[direction] = 0.5 * (extract_slice.start +
                                                   extract_slice.stop - 1)
                    model_dict['nsum'] = nsum

                # Ensure all columns have the same length
                pad_rows = nmatched - len(model_dict)
                if pad_rows < 0:  # Really shouldn't be the case
                    incoords = list(incoords) + [0] * (-pad_rows)
                    outcoords = list(outcoords) + [0] * (-pad_rows)
                    pad_rows = 0

                fit_table = Table([list(model_dict.keys()) + [''] * pad_rows,
                                   list(model_dict.values()) + [0] * pad_rows,
                                   incoords, outcoords],
                                  names=("name", "coefficients", "peaks", "wavelengths"))
                fit_table.meta['comments'] = ['coefficients are based on 0-indexing',
                                              'peaks column is 1-indexed']
                ext.WAVECAL = fit_table

                if ext.data.ndim == 1:
                    ext.wcs.set_transform(ext.wcs.input_frame,
                                          ext.wcs.output_frame, m_final)
                else:
                    # Write out a simplified WCS model so it's easier to
                    # extract what we need later
                    spatial_frame = cf.CoordinateFrame(naxes=1, axes_type="SPATIAL",
                                                       axes_order=(1,), unit=u.pix,
                                                       name="SPATIAL")
                    output_frame = cf.CompositeFrame([ext.wcs.output_frame.frames[0],
                                                      spatial_frame], name='world')
                    try:
                        slit_model = ext.wcs.forward_transform[f'crpix{dispaxis + 1}']
                    except IndexError:
                        slit_model = models.Identity(1)
                    slit_model.name = 'SKY'
                    if dispaxis == 1:
                        transform = m_final & slit_model
                    else:
                        transform = slit_model & m_final
                    ext.wcs = gWCS([(ext.wcs.input_frame, transform),
                                    (output_frame, None)])

            # Timestamp and update the filename
            gt.mark_history(ad, primname=self.myself(), keyword=timestamp_key)
            ad.update_filename(suffix=sfx, strip=True)

        return adinputs

    def extract1DSpectra(self, adinputs=None, **params):
        """
        Extracts one or more 1D spectra from a 2D spectral image, according to
        the contents of the `.APERTURE` table.

        If the `skyCorrectFromSlit()` primitive has not been performed, then a
        1D sky spectrum is constructed from a nearby region of the image, and
        subtracted from the source spectrum.

        Each 1D spectrum is stored as a separate extension in a new AstroData
        object. The `.WAVECAL` table (if it exists) is copied from the parent.

        These new AD objects are placed in a separate stream from the
        parent 2D images, which are returned in the default stream.

        Parameters
        ----------
        adinputs : list of :class:`~astrodata.AstroData`
            2D spectral images with a `.APERTURE` table.
        suffix : str
            Suffix to be added to output files.
        method : {'standard', 'weighted', 'optimal'}
            Extraction method.
        width : float or None
            Width of extraction aperture in pixels.
        grow : float
            Avoidance region around each source aperture if a sky aperture
            is required. Default: 10.
        interactive: bool
            Perform extraction interactively
        subtract_sky : bool
            Extract and subtract sky spectra from object spectra if the 2D
            spectral image has not been sky subtracted?
        debug: bool
            draw apertures on image display window?

        Returns
        -------
        list of :class:`~astrodata.AstroData`
            Extracted spectra as 1D data.
        """
        log = self.log
        log.debug(gt.log_message("primitive", self.myself(), "starting"))
        timestamp_key = self.timestamp_keys[self.myself()]
        sfx = params["suffix"]
        method = params["method"]
        width = params["width"]
        grow = params["grow"]
        subtract_sky = params["subtract_sky"]
        debug = params["debug"]
        interactive = params["interactive"]

        colors = ("green", "blue", "red", "yellow", "cyan", "magenta")
        offset_step = 2

        ad_extracted = []
        # This is just cut-and-paste code from determineWavelengthSolution()
        for ad in adinputs:
            ad_spec = astrodata.create(ad.phu)
            ad_spec.filename = ad.filename
            ad_spec.orig_filename = ad.orig_filename
            skysub_needed = (subtract_sky and
                             self.timestamp_keys['skyCorrectFromSlit'] not in ad.phu)
            if skysub_needed:
                log.stdinfo(f"Sky subtraction has not been performed on {ad.filename}"
                            " - extracting sky from separate apertures")

            for ext in ad:
                extname = f"{ad.filename} extension {ext.id}"
                if debug:
                    self.viewer.display_image(ext, wcs=False)
                if len(ext.shape) == 1:
                    log.warning(f"{extname} is already one-dimensional")
                    continue

                try:
                    aptable = ext.APERTURE
                except AttributeError:
                    log.warning(f"{extname} has no APERTURE table. Cannot "
                                "extract spectra.")
                    continue

                num_spec = len(aptable)
                if num_spec == 0:
                    log.warning("{} has an empty APERTURE table. Cannot "
                                "extract spectra.".format(ad.filename))
                    continue

                try:
                    wave_model = astromodels.get_named_submodel(ext.wcs.forward_transform, 'WAVE')
                except (AttributeError, IndexError):
                    log.warning(f"Cannot find wavelength solution for {extname}")
                    wave_model = None

                log.stdinfo(f"Extracting {num_spec} spectra from {extname}")
                dispaxis = 2 - ext.dispersion_axis()  # python sense
                direction = "row" if dispaxis == 1 else "column"

                # We loop twice so we can construct the aperture mask if needed
                apertures = []
                for row in aptable:
                    model_dict = dict(zip(aptable.colnames, row))
                    trace_model = astromodels.dict_to_polynomial(model_dict)
                    aperture = tracing.Aperture(trace_model,
                                                aper_lower=model_dict['aper_lower'],
                                                aper_upper=model_dict['aper_upper'])
                    if width is not None:
                        aperture.width = width
                    apertures.append(aperture)

                if skysub_needed:
                    apmask = np.logical_or.reduce([ap.aperture_mask(ext, width=width, grow=grow)
                                                   for ap in apertures])

                for apnum, aperture in enumerate(apertures, start=1):
                    log.stdinfo(f"    Extracting spectrum from aperture {apnum}")
                    self.viewer.width = 2
                    self.viewer.color = colors[(apnum-1) % len(colors)]
                    if interactive:
                        ndd_spec = interactive_extract_spectra(apnum, aperture, ext, method=method, dispaxis=dispaxis)
                    else:
                        ndd_spec = aperture.extract(ext, width=width,
                                                    method=method, viewer=self.viewer if debug else None)

                    # This whole (rather large) section is an attempt to ensure
                    # that sky apertures don't overlap with source apertures
                    if skysub_needed:
                        self.viewer.width = 1
                        # We're going to try to create half-size apertures
                        # equidistant from the source aperture on both sides
                        sky_width = 0.5 * aperture.width
                        sky_spectra = []

                        min_, max_ = aperture.limits()
                        for direction in (-1, 1):
                            offset = (direction * (0.5 * sky_width + grow) +
                                      (aperture.aper_upper if direction > 0 else aperture.aper_lower))
                            ok = False
                            while not ok:
                                if ((min_ + offset - 0.5 * sky_width < -0.5) or
                                        (max_ + offset + 0.5 * sky_width > ext.shape[1 - dispaxis] - 0.5)):
                                    break

                                sky_trace_model = aperture.model | models.Shift(offset)
                                sky_aperture = tracing.Aperture(sky_trace_model)
                                sky_spec = sky_aperture.extract(apmask, width=sky_width, dispaxis=dispaxis)
                                if np.sum(sky_spec.data) == 0:
                                    sky_spectra.append(sky_aperture.extract(ext, width=sky_width,
                                                                            viewer=self.viewer if debug else None))
                                    ok = True
                                offset += direction * offset_step

                        if sky_spectra:
                            # If only one, add it to itself (since it's half-width)
                            sky_spec = sky_spectra[0].add(sky_spectra[-1])
                            ad_spec.append(ndd_spec.subtract(sky_spec, handle_meta='first_found',
                                                             handle_mask=np.bitwise_or))
                        else:
                            log.warning("Difficulty finding sky aperture. No sky"
                                        " subtraction for aperture {}".format(apnum))
                            ad_spec.append(ndd_spec)
                    else:
                        ad_spec.append(ndd_spec)

                    # Create a new gWCS and add header keywords with the
                    # extraction location. All extracted spectra will have the
                    # same gWCS but that could change.
                    ext_spec = ad_spec[-1]
                    if wave_model is not None:
                        in_frame = cf.CoordinateFrame(naxes=1, axes_type=['SPATIAL'],
                                                      axes_order=(0,), unit=u.pix,
                                                      axes_names=('x',), name='pixels')
                        out_frame = cf.SpectralFrame(unit=u.nm, name='world')
                        ext_spec.wcs = gWCS([(in_frame, wave_model),
                                             (out_frame, None)])
                    ext_spec.hdr[ad._keyword_for('aperture_number')] = apnum
                    center = aperture.model.c0.value
                    ext_spec.hdr['XTRACTED'] = (center, "Spectrum extracted "
                                                        "from {} {}".format(direction, int(center + 0.5)))
                    ext_spec.hdr['XTRACTLO'] = (aperture._last_extraction[0],
                                                'Aperture lower limit')
                    ext_spec.hdr['XTRACTHI'] = (aperture._last_extraction[1],
                                                'Aperture upper limit')

                    # Delete unnecessary keywords
                    for descriptor in ('detector_section', 'array_section'):
                        kw = ad._keyword_for(descriptor)
                        if kw in ext_spec.hdr:
                            del ext_spec.hdr[kw]
                    # TODO: remove after testing
                    try:
                        ext_spec.WAVECAL = ext_spec.WAVECAL
                    except AttributeError:
                        pass

            # Don't output a file with no extracted spectra
            if len(ad_spec) > 0:
                try:
                    del ad_spec.hdr['RADECSYS']
                except KeyError:
                    pass
                gt.mark_history(ad_spec, primname=self.myself(), keyword=timestamp_key)
                ad_spec.update_filename(suffix=sfx, strip=True)
                ad_extracted.append(ad_spec)

        # Only return extracted spectra
        return ad_extracted

    def findSourceApertures(self, adinputs=None, **params):
        """
        Finds sources in 2D spectral images and store them in an APERTURE table
        for each extension. Each table will, then, be used in later primitives
        to perform aperture extraction.

        The primitive operates by first collapsing the 2D spectral image in
        the spatial direction to identify sky lines as regions of high
        pixel-to-pixel variance, and the regions between the sky lines which
        consist of at least `min_sky_pix` pixels are selected. These are then
        collapsed in the dispersion direction to produce a 1D spatial profile,
        from which sources are identified using a peak-finding algorithm.

        The widths of the apertures are determined by calculating a threshold
        level relative to the peak, or an integrated flux relative to the
        total between the minima on either side and determining where a smoothed
        version of the source profile reaches this threshold.

        Parameters
        ----------
        adinputs : list of :class:`~astrodata.AstroData`
            Science data as 2D spectral images.
        suffix : str
            Suffix to be added to output files.
        max_apertures : int
            Maximum number of apertures expected to be found.
        percentile : float (0 - 100) / None
            percentile to use when collapsing along the dispersion direction
            to obtain a slit profile / None => take mean
        section : str
            comma-separated list of colon-separated pixel coordinate pairs
            indicating the region(s) over which the spectral signal should be
            used. The first and last values can be blank, indicating to
            continue to the end of the data
        min_sky_pregion : int
            minimum number of contiguous pixels between sky lines
            for a region to be added to the spectrum before collapsing to 1D.
        use_snr : bool
            Convert data to SNR per pixel before collapsing and peak-finding?
        threshold : float (0 - 1)
            parameter describing either the height above background (relative
            to peak) or the integral under the spectrum (relative to the
            integral to the next minimum) at which to define the edges of
            the aperture.
        sizing_method : str ("peak" or "integral")
            which method to use
        interactive : bool
            Show interactive controls for fine tuning source aperture detection

        Returns
        -------
        list of :class:`~astrodata.AstroData`
            The 2D spectral images with APERTURE tables attached

        See Also
        --------
        :meth:`~geminidr.core.primitives_spect.Spect.determineDistortion`,
        :meth:`~geminidr.cofe.primitives_spect.Spect.distortionCorrect`
        """
        log = self.log
        log.debug(gt.log_message("primitive", self.myself(), "starting"))
        timestamp_key = self.timestamp_keys[self.myself()]
        sfx = params["suffix"]
        max_apertures = params["max_apertures"]
        percentile = params["percentile"]
        section = params["section"]
        min_sky_pix = params["min_sky_region"]
        use_snr = params["use_snr"]
        threshold = params["threshold"]
        sizing_method = params["sizing_method"]
        interactive = params["interactive"]

        sec_regions = []
        if section:
            for x1, x2 in (s.split(':') for s in section.split(',')):
                sec_regions.append(slice(None if x1 == '' else int(x1) - 1,
                                         None if x2 == '' else int(x2)))

        for ad in adinputs:
            if self.timestamp_keys['distortionCorrect'] not in ad.phu:
                log.warning("{} has not been distortion corrected".
                            format(ad.filename))
            for ext in ad:
                log.stdinfo(f"Searching for sources in {ad.filename} "
                            f"extension {ext.id}")

                dispaxis = 2 - ext.dispersion_axis()  # python sense
                npix = ext.shape[dispaxis]

                # data, mask, variance are all arrays in the GMOS orientation
                # with spectra dispersed horizontally
                data, mask, variance = _transpose_if_needed(ext.data, ext.mask,
                                                            ext.variance, transpose=dispaxis == 0)
                direction = "column" if dispaxis == 0 else "row"

                # Collapse image along spatial direction to find noisy regions
                # (caused by sky lines, regardless of whether image has been
                # sky-subtracted or not)
                data1d, mask1d, var1d = NDStacker.mean(data, mask=mask,
                                                       variance=variance)
                # Very light sigma-clipping to remove bright sky lines
                var_excess = var1d - at.boxcar(var1d, np.median, size=min_sky_pix // 2)
                mean, median, std = sigma_clipped_stats(var_excess, mask=mask1d,
                                                        sigma=5.0, maxiters=1)

                # Mask sky-line regions and find clumps of unmasked pixels
                mask1d[var_excess > 5 * std] = 1
                slices = np.ma.clump_unmasked(np.ma.masked_array(var1d, mask1d))
                sky_regions = [slice_ for slice_ in slices
                               if slice_.stop - slice_.start >= min_sky_pix]
                if not sky_regions:  # make sure we have something!
                    sky_regions = [slice(None)]

                sky_mask = np.ones_like(mask1d, dtype=bool)
                for reg in sky_regions:
                    sky_mask[reg] = False
                if sec_regions:
                    sec_mask = np.ones_like(mask1d, dtype=bool)
                    for reg in sec_regions:
                        sec_mask[reg] = False
                else:
                    sec_mask = False
                full_mask = (mask > 0) | sky_mask | sec_mask

                signal = (data if (variance is None or not use_snr) else
                          np.divide(data, np.sqrt(variance),
                                    out=np.zeros_like(data), where=variance>0))
                masked_data = np.where(np.logical_or(full_mask, variance == 0), np.nan, signal)
                # Need to catch warnings for rows full of NaNs
                with warnings.catch_warnings():
                    warnings.filterwarnings('ignore', message='All-NaN slice')
                    warnings.filterwarnings('ignore', message='Mean of empty slice')
                    if percentile:
                        profile = np.nanpercentile(masked_data, percentile, axis=1)
                    else:
                        profile = np.nanmean(masked_data, axis=1)
                prof_mask = np.bitwise_and.reduce(full_mask, axis=1)

                if interactive:
                    locations, all_limits = interactive_find_source_apertures(ext, profile, prof_mask,
                                                                              threshold, sizing_method,
                                                                              max_apertures)
                    if locations is None or len(locations) == 0:
                        log.warning("Found no sources")
                        # Delete existing APERTURE table
                        try:
                            del ext.APERTURE
                        except AttributeError:
                            pass
                        continue
                else:
                    # TODO: find_peaks might not be best considering we have no
                    #   idea whether sources will be extended or not
                    widths = np.arange(3, 20)
                    peaks_and_snrs = tracing.find_peaks(profile, widths, mask=prof_mask & DQ.not_signal,
                                                        variance=1.0, reject_bad=False,
                                                        min_snr=3, min_frac=0.2)

                    if peaks_and_snrs.size == 0:
                        log.warning("Found no sources")
                        # Delete existing APERTURE table
                        try:
                            del ext.APERTURE
                        except AttributeError:
                            pass
                        continue

                    # Reverse-sort by SNR and return only the locations
                    locations = np.array(sorted(peaks_and_snrs.T, key=lambda x: x[1],
                                                reverse=True)[:max_apertures]).T[0]
                    locstr = ' '.join(['{:.1f}'.format(loc) for loc in locations])
                    log.stdinfo("Found sources at {}s: {}".format(direction, locstr))

                    if np.isnan(profile[prof_mask==0]).any():
                        log.warning("There are unmasked NaNs in the spatial profile")
                    all_limits = tracing.get_limits(np.nan_to_num(profile), prof_mask, peaks=locations,
                                                    threshold=threshold, method=sizing_method)

                all_model_dicts = []
                for loc, limits in zip(locations, all_limits):
                    cheb = models.Chebyshev1D(degree=0, domain=[0, npix - 1], c0=loc)
                    model_dict = astromodels.polynomial_to_dict(cheb)
                    lower, upper = limits - loc
                    model_dict['aper_lower'] = lower
                    model_dict['aper_upper'] = upper
                    all_model_dicts.append(model_dict)
                    log.debug("Limits for source {:.1f} ({:.1f}, +{:.1f})".format(loc, lower, upper))

                aptable = Table([np.arange(len(locations)) + 1], names=['number'])
                for name in model_dict.keys():  # Still defined from above loop
                    aptable[name] = [model_dict.get(name, 0)
                                     for model_dict in all_model_dicts]

                ext.APERTURE = aptable

            # Timestamp and update the filename
            gt.mark_history(ad, primname=self.myself(), keyword=timestamp_key)
            ad.update_filename(suffix=sfx, strip=True)
        return adinputs

    def fluxCalibrate(self, adinputs=None, **params):
        """
        Performs flux calibration multiplying the input signal by the
        sensitivity function obtained from
        :meth:`~geminidr.core.primitives_spect.Spec.calculateSensitivity`.

        Parameters
        ----------
        adinputs : list of :class:`~astrodata.AstroData`
            1D or 2D Spectra of targets that need to be flux-calibrated.
            2D spectra are expected to be distortion corrected and its
            dispersion axis should be along rows.

        suffix :  str
            Suffix to be added to output files (default: _fluxCalibrated).

        standard: str or AstroData
            Standard star spectrum containing one extension or the same number
            of extensions as the input spectra. Each extension must have a
            `.SENSFUNC` table containing information about the overall
            sensitivity. Right now, if this is not provided, it will raise a
            NotImplementedError since it needs implementation.

        units : str, optional
            Units for output spectrum (default: W m-2 nm-1).

        Returns
        -------
        list of :class:`~astrodata.AstroData`
            The same input list is used as output but each object now has
            its pixel values in physical units.
        """
        log = self.log
        log.debug(gt.log_message("primitive", self.myself(), "starting"))
        timestamp_key = self.timestamp_keys[self.myself()]
        sfx = params["suffix"]
        std = params["standard"]
        final_units = params["units"]

        # Expectation is that the SENSFUNC table will be in units
        # like (electron/s) / (W/m^2)
        flux_units = u.Unit("W m-2")

        # Get a suitable arc frame (with distortion map) for every science AD
        if std is None:
            self.getProcessedStandard(adinputs, refresh=False)
            std_list = self._get_cal(adinputs, 'processed_standard')
        else:
            std_list = std

        for ad, std in zip(*gt.make_lists(adinputs, std_list, force_ad=True)):
            if ad.phu.get(timestamp_key):
                log.warning("No changes will be made to {}, since it has "
                            "already been processed by fluxCalibrate".
                            format(ad.filename))
                continue

            if std is None:
                if 'sq' in self.mode:
                    raise OSError('No processed standard listed for {}'.
                                  format(ad.filename))
                else:
                    log.warning("No changes will be made to {}, since no "
                                "standard was specified".format(ad.filename))
                    continue

            len_std, len_ad = len(std), len(ad)
            if len_std not in (1, len_ad):
                log.warning("{} has {} extensions so cannot be used to "
                            "calibrate {} with {} extensions".
                            format(std.filename, len_std, ad.filename, len_ad))
                continue

            if not all(hasattr(ext, "SENSFUNC") for ext in std):
                log.warning("SENSFUNC table missing from one or more extensions"
                            f" of {std.filename} so cannot flux calibrate")
                continue

            # Since 2D flux calibration just uses the wavelength info for the
            # middle row/column, non-distortion-corrected data will have the
            # wrong wavelength solution in other columns/rows
            if (any(len(ext.shape) == 2 for ext in ad) and
                    not self.timestamp_keys['distortionCorrect'] in ad.phu):
                log.warning("{} has not been distortion corrected".format(ad.filename))

            exptime = ad.exposure_time()
            try:
                delta_airmass = ad.airmass() - std.airmass()
            except TypeError:  # if either airmass() returns None
                log.warning("Cannot determine airmass of target and/or standard."
                            " Not making an airmass correction.")
                delta_airmass = 0

            for index, ext in enumerate(ad):
                ext_std = std[max(index, len_std-1)]
                sensfunc = ext_std.SENSFUNC

                extname = f"{ad.filename} extension {ext.id}"

                # Try to confirm the science image has the correct units
                std_flux_unit = sensfunc['coefficients'].unit
                if isinstance(std_flux_unit, u.LogUnit):
                    std_flux_unit = std_flux_unit.physical_unit
                try:
                    sci_flux_unit = u.Unit(ext.hdr.get('BUNIT'))
                except:
                    sci_flux_unit = None
                if not (std_flux_unit is None or sci_flux_unit is None):
                    unit = sci_flux_unit / (std_flux_unit * flux_units)
                    if unit.is_equivalent(u.s):
                        log.fullinfo("Dividing {} by exposure time of {} s".
                                     format(extname, exptime))
                        ext /= exptime
                        sci_flux_unit /= u.s
                    elif not unit.is_equivalent(u.dimensionless_unscaled):
                        log.warning("{} has incompatible units ('{}' and '{}')."
                                    "Cannot flux calibrate"
                                    .format(extname, sci_flux_unit, std_flux_unit))
                        continue
                else:
                    log.warning("Cannot determine units of data and/or SENSFUNC "
                                f"table for {extname}, so cannot flux calibrate.")
                    continue

                # Get wavelengths of all pixels
                ndim = len(ext.shape)
                dispaxis = 0 if ndim == 1 else 2 - ext.dispersion_axis()

                # Get wavelengths and pixel sizes of all the pixels along the
                # dispersion axis by calculating wavelengths in the middles and
                # edges of all pixels.
                all_coords = [0.5*(length - 1) for length in ext.shape]
                all_coords[dispaxis] = np.arange(-0.5, ext.shape[dispaxis], 0.5)
                all_waves = ext.wcs(*all_coords[::-1], with_units=True)
                if ndim > 1:
                    all_waves = all_waves[0]

                waves = all_waves[1::2]
                pixel_sizes = abs(np.diff(all_waves[::2]))

                # Reconstruct the spline and evaluate it at every wavelength
                order = sensfunc.meta['header'].get('ORDER', 3)
                spline = BSpline(sensfunc['knots'].data, sensfunc['coefficients'].data, order)
                sens_factor = spline(waves.to(sensfunc['knots'].unit)) * sensfunc['coefficients'].unit
                try:  # conversion from magnitude/logarithmic units
                    sens_factor = sens_factor.physical
                except AttributeError:
                    pass

                # Apply airmass correction. If none is needed/possible, we
                # don't need to try to do this
                if delta_airmass != 0:
                    telescope = ad.telescope()
                    try:
                        extinction_correction = extinct.extinction(waves, telescope=telescope)
                    except KeyError:
                        log.warning("Telescope {} not recognized. "
                                    "Not making an airmass correction.".format(telescope))
                    else:
                        log.stdinfo("Correcting for difference of {:5.3f} "
                                    "airmasses".format(delta_airmass))
                        sens_factor *= 10**(0.4*delta_airmass * extinction_correction)

                final_sens_factor = (sci_flux_unit / (sens_factor * pixel_sizes)).to(final_units,
                                     equivalencies=u.spectral_density(waves)).value

                if ndim == 2 and dispaxis == 0:
                    ext *= final_sens_factor[:, np.newaxis]
                else:
                    ext *= final_sens_factor
                ext.hdr['BUNIT'] = final_units

            # Timestamp and update the filename
            gt.mark_history(ad, primname=self.myself(), keyword=timestamp_key)
            ad.update_filename(suffix=sfx, strip=True)

        return adinputs

    def linearizeSpectra(self, adinputs=None, **params):
        """
        Transforms 1D spectra so that the relationship between the pixel
        location and wavelength is linear. This primitive calls
        resampleToCommonFrame to do the actual resampling.

        Parameters
        ----------
        adinputs : list of :class:`~astrodata.AstroData`
            Wavelength calibrated 1D spectra. Each extension must have a
            `.WAVECAL` table.

        suffix : str
            Suffix to be added to output files.
        w1 : float
            Wavelength of first pixel (nm). See Notes below.
        w2 : float
            Wavelength of last pixel (nm). See Notes below.
        dw : float
            Dispersion (nm/pixel). See Notes below.
        npix : int
            Number of pixels in output spectrum. See Notes below.
        conserve : bool
            Conserve flux (rather than interpolate)?
        order : int
            order of interpolation during the resampling

        Notes
        -----
        Exactly 0 or 3 of (w1, w2, dw, npix) must be specified.

        Returns
        -------
        list of :class:`~astrodata.AstroData`
            Linearized 1D spectra.
        """
        log = self.log
        log.debug(gt.log_message("primitive", self.myself(), "starting"))
        timestamp_key = self.timestamp_keys[self.myself()]
        sfx = params["suffix"]
        w1 = params["w1"]
        w2 = params["w2"]
        dw = params["dw"]
        npix = params["npix"]
        conserve = params["conserve"]
        order = params["order"]

        # There are either 1 or 4 Nones, due to validation
        nones = [w1, w2, dw, npix].count(None)
        if nones == 1:
            # Work out the missing variable from the others
            if npix is None:
                npix = int(np.ceil((w2 - w1) / dw)) + 1
                w2 = w1 + (npix - 1) * dw
            elif w1 is None:
                w1 = w2 - (npix - 1) * dw
            elif w2 is None:
                w2 = w1 + (npix - 1) * dw
            else:
                dw = (w2 - w1) / (npix - 1)

        # We send the ADs through one-by-one so there's no attempt to
        # align them in the spatial direction
        adoutputs = []
        for ad in adinputs:
            ad_out = self.resampleToCommonFrame([ad], suffix=sfx, w1=w1, w2=w2, npix=npix,
                                                conserve=conserve, order=order,
                                                trim_data=False)[0]
            gt.mark_history(ad_out, primname=self.myself(), keyword=timestamp_key)
            adoutputs.append(ad_out)

        return adoutputs

    def normalizeFlat(self, adinputs=None, **params):
        """
        This primitive normalizes a spectroscopic flatfield, by fitting
        a cubic spline along the dispersion direction of an averaged
        combination of rows/columns (by default, in the center of the
        spatial direction). Each row/column is then divided by this spline.

        For multi-extension AstroData objects of MOS or XD, each extension
        is treated separately. For other multi-extension data,
        mosaicDetectors() is called to produce a single extension, and the
        spline fitting is performed with variable scaling parameters for
        each detector (identified within the mosaic from groups of DQ.no_data
        pixels). The spline fit is calculated in the mosaicked frame but it
        is evaluated for each pixel in each unmosaicked detector, so that
        the resultant flatfield always has the same format (i.e., number of
        extensions and their shape) as the input frame.

        Parameters
        ----------
        suffix : str/None
            suffix to be added to output files
        center : int/None
            central row/column for 1D extraction (None => use middle)
        nsum : int
            number of rows/columns around center to combine
        function : str
            type of function to fit (splineN or polynomial types)
        order : int
            Order of the spline fit to be performed
        lsigma : float/None
            lower rejection limit in standard deviations
        hsigma : float/None
            upper rejection limit in standard deviations
        niter : int
            maximum number of rejection iterations
        grow : float/False
            growth radius for rejected pixels
        """
        log = self.log
        log.debug(gt.log_message("primitive", self.myself(), "starting"))
        timestamp_key = self.timestamp_keys[self.myself()]
        sfx = params["suffix"]
        center = params["center"]
        nsum = params["nsum"]
        fit1d_params = fit_1D.translate_params(params)

        for ad in adinputs:
            # Don't mosaic if the multiple extensions are because the
            # data are MOS or cross-dispersed
            if len(ad) > 1 and not ({'MOS', 'XD'} & ad.tags):
                # Store original gWCS because we're modifying it
                orig_wcs = [ext.wcs for ext in ad]
                geotable = import_module('.geometry_conf', self.inst_lookups)
                transform.add_mosaic_wcs(ad, geotable)
                admos = transform.resample_from_wcs(ad, "mosaic", attributes=None,
                                                    order=3, process_objcat=False)
                mosaicked = True
            else:
                admos = ad
                mosaicked = False

            # This will loop over MOS slits or XD orders
            for ext in admos:
                dispaxis = 2 - ext.dispersion_axis()  # python sense
                direction = "row" if dispaxis == 1 else "column"

                data, mask, variance, extract_slice = _average_along_slit(ext, center=center, nsum=nsum)
                log.stdinfo("Extracting 1D spectrum from {}s {} to {}".
                            format(direction, extract_slice.start + 1, extract_slice.stop))
                mask |= (DQ.no_data * (variance == 0))  # Ignore var=0 points
                slices = _ezclump((mask & (DQ.no_data | DQ.unilluminated)) == 0)

                masked_data = np.ma.masked_array(data, mask=mask)
                weights = np.sqrt(np.where(variance > 0, 1. / variance, 0.))
                pixels = np.arange(len(masked_data))

                # We're only going to do CCD-to-CCD normalization if we've
                # done the mosaicking in this primitive; if not, we assume
                # the user has already taken care of it (if it's required).
                nslices = len(slices)
                if nslices > 1 and mosaicked:
                    coeffs = np.ones((nslices - 1,))
                    boundaries = list(slice_.stop for slice_ in slices[:-1])
                    result = optimize.minimize(QESpline, coeffs, args=(pixels, masked_data,
                                                                       weights, boundaries,
                                                                       fit1d_params["order"]),
                                               tol=1e-7, method='Nelder-Mead')
                    if not result.success:
                        log.warning("Problem with spline fitting: {}".format(result.message))

                    # Rescale coefficients so centre-left CCD is unscaled
                    coeffs = np.insert(result.x, 0, [1])
                    coeffs /= coeffs[len(coeffs) // 2]
                    for coeff, slice_ in zip(coeffs, slices):
                        masked_data[slice_] *= coeff
                        weights[slice_] /= coeff
                    log.stdinfo("QE scaling factors: " +
                                " ".join("{:6.4f}".format(coeff) for coeff in coeffs))
                fit1d = fit_1D(masked_data, points=None, weights=weights,
                               **fit1d_params)

                if not mosaicked:
                    flat_data = np.tile(fit1d.evaluate(), (ext.shape[1-dispaxis], 1))
                    ext.divide(_transpose_if_needed(flat_data, transpose=(dispaxis==0))[0])

            # If we've mosaicked, there's only one extension
            # We forward transform the input pixels, take the transformed
            # coordinate along the dispersion direction, and evaluate the
            # spline there.
            if mosaicked:
                origin = admos.nddata[0].meta.pop('transform')['origin']
                origin_shift = reduce(Model.__and__, [models.Shift(-s) for s in origin[::-1]])
                for ext, wcs in zip(ad, orig_wcs):
                    t = ext.wcs.get_transform(ext.wcs.input_frame, "mosaic") | origin_shift
                    geomap = transform.GeoMap(t, ext.shape, inverse=True)
                    flat_data = fit1d.evaluate(geomap.coords[dispaxis])
                    ext.divide(flat_data)
                    ext.wcs = wcs

            # Timestamp and update the filename
            gt.mark_history(ad, primname=self.myself(), keyword=timestamp_key)
            ad.update_filename(suffix=sfx, strip=True)

        return adinputs

    def resampleToCommonFrame(self, adinputs=None, **params):
        """
        Resample 1D or 2D spectra on a common frame, and optionally transform
        them so that the relationship between them and their respective
        wavelength calibration is linear.

        Parameters
        ----------
        adinputs : list of :class:`~astrodata.AstroData`
            Wavelength calibrated 1D or 2D spectra. Each extension must have a
            `.WAVECAL` table.
        suffix : str
            Suffix to be added to output files.
        w1 : float
            Wavelength of first pixel (nm). See Notes below.
        w2 : float
            Wavelength of last pixel (nm). See Notes below.
        dw : float
            Dispersion (nm/pixel). See Notes below.
        npix : int
            Number of pixels in output spectrum. See Notes below.
        conserve : bool
            Conserve flux (rather than interpolate)?
        order : int
            order of interpolation during the resampling
        trim_data : bool
            Trim spectra to size of reference spectra?
        force_linear : bool
            Force a linear output wavelength solution?

        Notes
        -----
        If ``w1`` or ``w2`` are not specified, they are computed from the
        individual spectra: if ``trim_data`` is True, this is the intersection
        of the spectra ranges, otherwise this is the union of all ranges,

        If ``dw`` or ``npix`` are specified, the spectra are linearized.

        Returns
        -------
        list of :class:`~astrodata.AstroData`
            Linearized 1D spectra.
        """
        log = self.log
        log.debug(gt.log_message("primitive", self.myself(), "starting"))
        timestamp_key = self.timestamp_keys[self.myself()]
        suffix = params["suffix"]
        w1 = params["w1"]
        w2 = params["w2"]
        dw = params["dw"]
        npix = params["npix"]
        conserve = params["conserve"]
        trim_data = params["trim_data"]
        force_linear = params["force_linear"]

        # Check that all ad objects are either 1D or 2D
        ndim = {len(ext.shape) for ad in adinputs for ext in ad}
        if len(ndim) != 1:
            raise ValueError('inputs must have the same dimension')
        ndim = ndim.pop()

        # For the 2D case check that all ad objects have only 1 extension
        if ndim > 1:
            adjust_key = self.timestamp_keys['adjustWCSToReference']
            if len(adinputs) > 1 and not all(adjust_key in ad.phu
                                             for ad in adinputs):
                log.warning("2D spectral images should be processed by "
                            "adjustWCSToReference if accurate spatial "
                            "alignment is required.")
            if not all(len(ad) == 1 for ad in adinputs):
                raise ValueError('inputs must have only 1 extension')
            # Store these values for later!
            refad = adinputs[0]
            ref_coords = (refad.central_wavelength(asNanometers=True),
                          refad.target_ra(), refad.target_dec())
            ref_pixels = refad[0].wcs.backward_transform(*ref_coords)

        # If only one variable is missing we compute it from the others
        nparams = sum(x is not None for x in (w1, w2, dw, npix))
        if nparams == 3:
            if npix is None:
                npix = int(np.ceil((w2 - w1) / dw)) + 1
                w2 = w1 + (npix - 1) * dw
            elif w1 is None:
                w1 = w2 - (npix - 1) * dw
            elif w2 is None:
                w2 = w1 + (npix - 1) * dw
            else:
                dw = (w2 - w1) / (npix - 1)

        # Gather information from all the spectra (Chebyshev1D model,
        # w1, w2, dw, npix), and compute the final bounds (w1out, w2out)
        # if there are not provided
        info = []
        w1out, w2out, dwout, npixout = w1, w2, dw, npix
        for ad in adinputs:
            adinfo = []
            for ext in ad:
                try:
                    model_info = _extract_model_info(ext)
                except ValueError:
                    raise ValueError("Cannot determine wavelength solution "
                                     f"for {ad.filename} extension {ext.id}.")
                adinfo.append(model_info)

                if w1 is None:
                    if w1out is None:
                        w1out = model_info['w1']
                    elif trim_data:
                        w1out = max(w1out, model_info['w1'])
                    else:
                        w1out = min(w1out, model_info['w1'])

                if w2 is None:
                    if w2out is None:
                        w2out = model_info['w2']
                    elif trim_data:
                        w2out = min(w2out, model_info['w2'])
                    else:
                        w2out = max(w2out, model_info['w2'])
            info.append(adinfo)

        if trim_data:
            if w1 is None:
                w1out = info[0][0]['w1']
            if w2 is None:
                w2out = info[0][0]['w2']
            if w1 is None or w2 is None:
                log.fullinfo("Trimming data to size of reference spectra")

        # linearize spectra only if the grid parameters are specified
        linearize = force_linear or npix is not None or dw is not None
        if linearize:
            if npixout is None and dwout is None:
                # if both are missing, use the reference spectrum
                dwout = info[0][0]['dw']

            if npixout is None:
                npixout = int(np.ceil((w2out - w1out) / dwout)) + 1
            elif dwout is None:
                dwout = (w2out - w1out) / (npixout - 1)

        if linearize:
            new_wave_model = models.Scale(dwout) | models.Shift(w1out)
        else:
            # compute the inverse model needed to go to the reference
            # spectrum grid. Due to imperfections in the Chebyshev inverse
            # we check whether the wavelength limits are the same as the
            # reference spectrum.
            wave_model_ref = info[0][0]['wave_model'].copy()
            wave_model_ref.name = None
            limits = wave_model_ref.inverse([w1out, w2out])
            if info[0][0]['w1'] == w1out:
                limits[0] = round(limits[0])
            if info[0][0]['w2'] == w2out:
                limits[1] = round(limits[1])
            pixel_shift = int(np.ceil(limits.min()))
            new_wave_model = models.Shift(pixel_shift) | wave_model_ref
            if info[0][0]['w2'] == w2out:
                npixout = info[0][0]['npix']
            else:
               npixout = int(np.floor(new_wave_model.inverse([w1out, w2out]).max()) + 1)
            dwout = (w2out - w1out) / (npixout - 1)

        new_wave_model.name = 'WAVE'
        if ndim == 1:
            new_wcs_model = new_wave_model
        else:
            new_wcs_model = refad[0].wcs.forward_transform.replace_submodel('WAVE', new_wave_model)

        adoutputs = []
        for i, ad in enumerate(adinputs):
            flux_calibrated = self.timestamp_keys["fluxCalibrate"] in ad.phu

            for iext, ext in enumerate(ad):
                wave_model = info[i][iext]['wave_model']
                extn = f"{ad.filename} extension {ext.id}"
                wave_resample = wave_model | new_wave_model.inverse
                # TODO: This shouldn't really be needed, but it is
                wave_resample.inverse = new_wave_model | wave_model.inverse

                # Avoid performing a Cheb and its imperfect inverse
                if not linearize and new_wave_model[1:] == wave_model:
                    wave_resample = models.Shift(-pixel_shift)

                if ndim == 1:
                    dispaxis = 0
                    resampling_model = wave_resample
                else:
                    pixels = ext.wcs.backward_transform(*ref_coords)
                    dispaxis = 2 - ext.dispersion_axis()  # python sense
                    slit_offset = models.Shift(ref_pixels[dispaxis] - pixels[dispaxis])
                    if dispaxis == 0:
                        resampling_model = slit_offset & wave_resample
                    else:
                        resampling_model = wave_resample & slit_offset

                this_conserve = conserve_or_interpolate(ext, user_conserve=conserve,
                                        flux_calibrated=flux_calibrated, log=log)

                if i == 0 and not linearize:
                    log.fullinfo(f"{ad.filename}: No interpolation")
                msg = "Resampling"
                if linearize:
                    msg += " and linearizing"
                log.stdinfo("{} {}: w1={:.3f} w2={:.3f} dw={:.3f} npix={}"
                            .format(msg, extn, w1out, w2out, dwout, npixout))

                # If we resample to a coarser pixel scale, we may
                # interpolate over features. We avoid this by subsampling
                # back to the original pixel scale (approximately).
                input_dw = info[i][iext]['dw']
                subsample = int(np.ceil(abs(dwout / input_dw) - 0.1))
                attributes = [attr for attr in ('data', 'mask', 'variance')
                              if getattr(ext, attr) is not None]

                ext.wcs = gWCS([(ext.wcs.input_frame, resampling_model),
                                (cf.Frame2D(name='resampled'), new_wcs_model),
                                (ext.wcs.output_frame, None)])

                origin = (0,) * ndim
                output_shape = list(ext.shape)
                output_shape[dispaxis] = npixout
                new_ext = transform.resample_from_wcs(ext, 'resampled', subsample=subsample,
                                                      attributes=attributes, conserve=this_conserve,
                                                      origin=origin, output_shape=output_shape)
                if iext == 0:
                    ad_out = new_ext
                else:
                    ad_out.append(new_ext[0])
                if ndim == 2:
                    try:
                        offset = slit_offset.offset.value
                        ext.APERTURE['c0'] += offset
                        log.fullinfo("Shifting aperture locations by {:.2f} "
                                     "pixels".format(offset))
                    except AttributeError:
                        pass

            # Timestamp and update the filename
            gt.mark_history(ad_out, primname=self.myself(), keyword=timestamp_key)
            ad_out.update_filename(suffix=suffix, strip=True)
            adoutputs.append(ad_out)

        return adoutputs

    def skyCorrectFromSlit(self, adinputs=None, **params):
        """
        Performs row-by-row/column-by-column sky subtraction of 2D spectra.

        For that, it fits the sky contribution along each row/column
        perpendicular to the dispersion axis and builds a mask of rejected
        pixels during the fitting process. It also adds any apertures defined
        in the APERTURE table to this mask if it exists.

        This primitive should be called on data free of distortion.

        Parameters
        ----------
        adinputs : list of :class:`~astrodata.AstroData`
            2D science spectra loaded as :class:`~astrodata.AstroData` objects.
        suffix : str or None
            Suffix to be added to output files.
        regions : str or None
            Sample region(s) to fit along rows/columns parallel to the slit,
            as a comma-separated list of pixel ranges. Any pixels outside these
            ranges (and/or included in the source aperture table) will be
            ignored when fitting each row or column.
        function : {'splineN', 'legendre', 'chebyshev', 'polynomial'}, optional
            Type of function/model to be used for fitting rows or columns
            perpendicular to the dispersion axis (default 'spline3', a cubic
            spline). For spline fits, N may be 1-5 (linear to quintic).
        order : int or None
            Order of fit to each row/column. For spline fits, this
            is the number of spline pieces; if `None`, as many pieces will be
            used as are required to get chi^2=1, otherwise the specified number
            will be reduced in proportion to the ratio of good pixels to total
            pixels in each row/column. If there are fewer than 4 good pixels in
            a given row/column, the fit will be performed using every pixel.
            For polynomial fitting functions, ``order`` is the polynomial degree
        lsigma, hsigma : float
            Lower and upper pixel rejection limits for fitting, in standard
            deviations from the fit
        niter : int
            Maximum number of fitting iterations
        grow : float or False, optional
            Masking growth radius (in pixels) for each statistically-rejected pixel
        aperture_growth : float
            Masking growth radius (in pixels) for each aperture
        debug_plot : bool
            Show diagnostic plots?

        Returns
        -------
        adinputs : list of :class:`~astrodata.AstroData`
            Sky subtractd 2D spectral images.

        See Also
        --------
        :meth:`~geminidr.core.primitives_spect.Spect.determineDistortion`,
        :meth:`~geminidr.core.primitives_spect.Spect.distortionCorrect`,
        :meth:`~geminidr.core.primitives_spect.Spect.findSourceApertures`,
        """
        log = self.log
        log.debug(gt.log_message("primitive", self.myself(), "starting"))
        timestamp_key = self.timestamp_keys[self.myself()]
        sfx = params["suffix"]
        apgrow = params["aperture_growth"]
        debug_plot = params["debug_plot"]
        fit1d_params = fit_1D.translate_params(params)

        for ad in adinputs:
            if self.timestamp_keys['distortionCorrect'] not in ad.phu:
                log.warning("{} has not been distortion corrected. Sky "
                            "subtraction is likely to be poor.".format(ad.filename))

            for ext in ad:
                axis = ext.dispersion_axis() - 1  # python sense

                # We want to mask pixels in apertures in addition to the mask.
                # Should we also leave DQ.cosmic_ray (because sky lines can get
                # flagged as CRs) and/or DQ.overlap unmasked here?
                sky_mask = (np.zeros_like(ext.data, dtype=DQ.datatype)
                            if ext.mask is None else
                            ext.mask.copy() & DQ.not_signal)

                # If there's an aperture table, go through it row by row,
                # masking the pixels
                try:
                    aptable = ext.APERTURE
                except AttributeError:
                    pass
                else:
                    for row in aptable:
                        model_dict = dict(zip(aptable.colnames, row))
                        trace_model = astromodels.dict_to_polynomial(model_dict)
                        aperture = tracing.Aperture(
                            trace_model, aper_lower=model_dict['aper_lower'],
                            aper_upper=model_dict['aper_upper']
                        )
                        sky_mask |= aperture.aperture_mask(ext, grow=apgrow)

                if debug_plot:
                    from astropy.visualization import simple_norm
                    fig, (ax1, ax2) = plt.subplots(1, 2, sharex=True,
                                                   sharey=True)
                    ax1.imshow(ext.data, cmap='gray',
                               norm=simple_norm(ext.data, max_percent=99))
                    ax2.imshow(sky_mask, cmap='gray', vmax=4)
                    plt.show()

                if ext.variance is None:
                    sky_weights = None
                else:
                    sky_weights = np.sqrt(at.divide0(1., ext.variance))

                # This would combine the specified mask with any existing mask,
                # but should we include some specific set of DQ codes here?
                sky = np.ma.masked_array(ext.data, mask=sky_mask)
                sky_model = fit_1D(sky, weights=sky_weights, **fit1d_params,
                                   axis=axis, plot=debug_plot).evaluate()
                ext.data -= sky_model

            # Timestamp and update the filename
            gt.mark_history(ad, primname=self.myself(), keyword=timestamp_key)
            ad.update_filename(suffix=sfx, strip=True)

        return adinputs

    def traceApertures(self, adinputs=None, **params):
        """
        Traces apertures listed in the `.APERTURE` table along the dispersion
        direction, and estimates the optimal extraction aperture size from the
        spatial profile of each source.

        Parameters
        ----------
        adinputs : list of :class:`~astrodata.AstroData`
            Science data as 2D spectral images with a `.APERTURE` table attached
            to one or more of its extensions.
        suffix : str
            Suffix to be added to output files.
        order : int
            Fitting order along spectrum. Default: 2
        step : int
            Step size for sampling along dispersion direction. Default: 10
        nsum : int
            Number of rows/columns to combine at each step. Default: 10
        max_missed : int
            Maximum number of interactions without finding line before line is
            considered lost forever. Default: 5
        max_shift : float
            Maximum perpendicular shift (in pixels) from pixel to pixel.
            Default: 0.05
        debug: bool
            draw aperture traces on image display window?
        interactive: bool
            Show interactive interface to fine tune aperture tracing

        Returns
        -------
        list of :class:`~astrodata.AstroData`
            Science data as 2D spectral images with the `.APERTURE` the updated
            to contain its upper and lower limits.

        See Also
        --------
        :meth:`~geminidr.core.primitives_spect.Spect.findSourceApertures`

        """

        def averaging_func(data, mask=None, variance=None):
            """Use a sigma-clipped mean to collapse in the dispersion
            direction, which should reject sky lines"""
            return NDStacker.mean(*NDStacker.sigclip(data, mask=mask,
                                                     variance=variance))

        log = self.log
        log.debug(gt.log_message("primitive", self.myself(), "starting"))
        timestamp_key = self.timestamp_keys[self.myself()]
        sfx = params["suffix"]
        step = params["step"]
        nsum = params["nsum"]
        max_missed = params["max_missed"]
        max_shift = params["max_shift"]
        debug = params["debug"]
<<<<<<< HEAD
        interactive = params["interactive"]
=======
        fit1d_params = fit_1D.translate_params({**params,
                                                "function": "chebyshev"})
        # pop "order" seing we may need to call fit_1D with a different value
        order = fit1d_params.pop("order")
>>>>>>> 575f4880

        for ad in adinputs:
            for ext in ad:
                try:
                    aptable = ext.APERTURE
                    locations = aptable['c0'].data
                except (AttributeError, KeyError):
                    log.warning("Could not find aperture locations in "
                                f"{ad.filename} extension {ext.id} - continuing")
                    continue

                if debug:
                    self.viewer.display_image(ext, wcs=False)
                    self.viewer.width = 2
                dispaxis = 2 - ext.dispersion_axis()  # python sense

<<<<<<< HEAD
                self.viewer.color = "green"
=======
                # For efficiency, we would like to trace all sources
                # simultaneously (like we do with arc lines), but we need to
                # start somewhere the source is bright enough, and there may
                # not be a single location where that is true for all sources
                for i, loc in enumerate(locations):
                    c0 = int(loc + 0.5)
                    spectrum = ext.data[c0] if dispaxis == 1 else ext.data[:,c0]
                    start = np.argmax(at.boxcar(spectrum, size=3))

                    # The coordinates are always returned as (x-coords, y-coords)
                    ref_coords, in_coords = tracing.trace_lines(ext, axis=dispaxis,
                                                                start=start, initial=[loc],
                                                                rwidth=None, cwidth=5, step=step,
                                                                nsum=nsum, max_missed=max_missed,
                                                                initial_tolerance=None,
                                                                max_shift=max_shift,
                                                                viewer=self.viewer if debug else None)
                    if i:
                        all_ref_coords = np.concatenate((all_ref_coords, ref_coords), axis=1)
                        all_in_coords = np.concatenate((all_in_coords, in_coords), axis=1)
                    else:
                        all_ref_coords = ref_coords
                        all_in_coords = in_coords
>>>>>>> 575f4880

                all_column_names = []
                all_model_dicts = []

<<<<<<< HEAD
                # Set up the initial tracing models, one per aperture
                all_m_init = [models.Chebyshev1D(degree=order, c0=c0,
                                                 domain=[0, ext.shape[dispaxis] - 1]) for c0 in locations]
                # axis?
                all_fp_init = [FittingParameters(function='chebyshev', order=order, axis=0) for c0 in locations]  # c0? domain?

                # It's unfortunate that we have to do this
                config = self.params[self.myself()]
                config.update(**params)
                reinit_params = ('step', 'nsum', 'max_missed', 'max_shift')

                def trace_apertures_reconstruct_points(config, extras):
                    dispaxis = 2 - ext.dispersion_axis()
                    all_coords = []
                    for loc in locations:
                        c0 = int(loc + 0.5)
                        spectrum = ext.data[c0] if dispaxis == 1 else ext.data[:, c0]
                        start = np.argmax(at.boxcar(spectrum, size=3))

                        # The coordinates are always returned as (x-coords, y-coords)
                        ref_coords, in_coords = tracing.trace_lines(ext, axis=dispaxis,
                                                                    start=start, initial=[loc],
                                                                    rwidth=None, cwidth=5, step=config.step,
                                                                    nsum=config.nsum, max_missed=config.max_missed,
                                                                    initial_tolerance=None,
                                                                    max_shift=config.max_shift)
                        # Store as spectral coordinate first (i.e., x in the y(x) fit)
                        if dispaxis == 0:
                            all_coords.append(in_coords[::-1])
                        else:
                            all_coords.append(in_coords)
                    return all_coords

                # Purely for drawing in the image display
                spectral_coords = np.arange(0, ext.shape[dispaxis], step)

                if interactive:
                    visualizer = fit1d.Fit1DVisualizer(trace_apertures_reconstruct_points, all_fp_init, config,
                                                       reinit_params=reinit_params,
                                                       order_param='trace_order',
                                                       tab_name_fmt="Aperture {}",
                                                       xlabel='yx'[dispaxis], ylabel='xy'[dispaxis],
                                                       grow_slider=True)
                    geminidr.interactive.server.interactive_fitter(visualizer)
                    all_m_final = visualizer.results()
                else:
                    all_coords = trace_apertures_reconstruct_points(config)
                    all_m_final = []
                    fit_it = fitting.FittingWithOutlierRemoval(fitting.LinearLSQFitter(),
                                                               sigma_clip, sigma=3)
                    for aperture, coords, m_init, fp_init in zip(aptable, all_coords, all_m_init, all_fp_init):
                        location = aperture['c0']
                        try:
                            m_final, _ = fit_it(m_init, coords[0], coords[1])
                            # m_final = fp_init.build_fit_1D(coords[1])  # coords[0]
                        except (IndexError, np.linalg.linalg.LinAlgError):
                            # This hides a multitude of sins, including no points
                            # returned by the trace, or insufficient points to
                            # constrain the requested order of polynomial.
                            log.warning("Unable to trace aperture {}".format(aperture["number"]))
                            m_final = m_init
                        all_m_final.append(m_final)

                # Create dicts from the final models
                for aperture, m_final in zip(aptable, all_m_final):
                    location = aperture['c0']
                    if debug:
                        self.viewer.color = "blue"
                        plot_coords = np.array([spectral_coords, m_final(spectral_coords)]).T
                        self.viewer.polygon(plot_coords, closed=False,
                                            xfirst=(dispaxis == 1), origin=0)

                    model_dict = astromodels.chebyshev_to_dict(m_final)
=======
                    # Find model to transform actual (x,y) locations to the
                    # value of the reference pixel along the dispersion axis
                    try:
                        fit1d = fit_1D(in_coords[dispaxis], points=in_coords[1 - dispaxis],
                                       domain=[0, ext.shape[dispaxis] - 1],
                                       order=order, **fit1d_params)
                    except (IndexError, np.linalg.linalg.LinAlgError):
                        # This hides a multitude of sins, including no points
                        # returned by the trace, or insufficient points to
                        # constrain fit. We call fit1d with dummy points to
                        # ensure we get the same type of result as if it had
                        # been successful.
                        log.warning("Unable to trace aperture {}".format(aperture["number"]))
                        fit1d = fit_1D(np.full_like(spectral_coords, c0),
                                       points=spectral_coords,
                                       domain=[0, ext.shape[dispaxis] - 1],
                                       order=0, **fit1d_params)
                    else:
                        if debug:
                            plot_coords = np.array([spectral_coords, fit1d.evaluate(spectral_coords)]).T
                            self.viewer.polygon(plot_coords, closed=False,
                                                xfirst=(dispaxis == 1), origin=0)
                    model_dict = fit1d.to_dicts()[0]
                    del model_dict["model"]
>>>>>>> 575f4880

                    # Recalculate aperture limits after rectification
                    apcoords = fit1d.evaluate(np.arange(ext.shape[dispaxis]))
                    model_dict['aper_lower'] = aperture['aper_lower'] + (location - np.min(apcoords))
                    model_dict['aper_upper'] = aperture['aper_upper'] - (np.max(apcoords) - location)
                    all_column_names.extend([k for k in model_dict.keys()
                                             if k not in all_column_names])
                    all_model_dicts.append(model_dict)

                for name in all_column_names:
                    aptable[name] = [model_dict.get(name, 0) for model_dict in all_model_dicts]
                # We don't need to reattach the Table because it was a
                # reference all along!

            # Timestamp and update the filename
            gt.mark_history(ad, primname=self.myself(), keyword=timestamp_key)
            ad.update_filename(suffix=sfx, strip=True)
        return adinputs

    def _get_arc_linelist(self, ext, w1=None, w2=None, dw=None, **kwargs):
        """
        Returns a list of wavelengths of the arc reference lines used by the
        primitive `determineWavelengthSolution()`, if the user parameter
        `linelist=None` (i.e., the default list is requested).

        Parameters
        ----------
        ext : single-slice AD object
            Extension being calibrated (allows descriptors to be calculated).

        w1 : float
            Approximate shortest wavelength (nm).

        w2 : float
            Approximate longest wavelength (nm).

        dw : float
            Approximate dispersion (nm/pixel).

        Returns
        -------
        array_like
            arc line wavelengths

        array_like or None
            arc line weights
        """
        lookup_dir = os.path.dirname(import_module('.__init__', self.inst_lookups).__file__)
        filename = os.path.join(lookup_dir, 'linelist.dat')
        arc_lines = np.loadtxt(filename, usecols=[0])
        try:
            weights = np.loadtxt(filename, usecols=[1])
        except IndexError:
            weights = None
        return arc_lines, weights

    def _get_spectrophotometry(self, filename):
        """
        Reads a file containing spectrophotometric data for a standard star
        and returns these data as a Table(), with unit information. We
        attempt to read a range of files and interpret them, either using
        metadata or guesswork. If there's no metadata, we assume that the
        first column is the wavelength, the second is the brightness data,
        there may then be additional columns with uncertainty information,
        and the width of the bandpass is always the last column.

        We ignore any uncertainty information because, for ground-based data,
        this will be swamped by limitations of the user's data.

        Parameters
        ----------
        filename: str
            name of file containing spectrophotometric data

        Returns
        -------
        Table:
            the spectrophotometric data, with columns 'WAVELENGTH',
            'WIDTH', and 'FLUX'

        Raises
        ------
        FileNotFoundError: if file does not exist
        InconsistentTableError: if the file can't be read as ASCII
        """
        log = self.log
        try:
            tbl = Table.read(filename)
        except IORegistryError:
            # Force ASCII
            tbl = Table.read(filename, format='ascii')

        # Create table, interpreting column names (or lack thereof)
        spec_table = Table()
        colnames = ('WAVELENGTH', 'WIDTH', 'MAGNITUDE')
        aliases = (('WAVE', 'LAMBDA', 'col1'),
                   ('FWHM', 'col3'),
                   ('MAG', 'ABMAG', 'FLUX', 'FLAM', 'FNU', 'col2', 'DATA'))

        for colname, alias in zip(colnames, aliases):
            for name in (colname,) + alias:
                if name in tbl.colnames:
                    spec_table[colname] = tbl[name]
                    orig_colname = name
                    break
            else:
                log.warning("Cannot find a column to convert to '{}' in "
                            "{}".format(colname.lower(), filename))

        # Now handle units
        for col in spec_table.itercols():
            try:
                unit = col.unit
            except AttributeError:
                unit = None
            if isinstance(unit, u.UnrecognizedUnit):
                # Try chopping off the trailing 's'
                try:
                    unit = u.Unit(re.sub(r's$', '', col.unit.name.lower()))
                except:
                    unit = None
            if unit is None:
                # No unit defined, make a guess
                if col.name == 'WAVELENGTH':
                    unit = u.AA if max(col.data) > 5000 else u.nm
                elif col.name == 'WIDTH':
                    unit = spec_table['WAVELENGTH'].unit
                else:
                    if orig_colname == 'FNU':
                        unit = u.Unit("erg cm-2 s-1 Hz-1")
                    elif orig_colname in ('FLAM', 'FLUX') or np.median(col.data) < 1:
                        unit = u.Unit("erg cm-2 s-1 AA-1")
                    else:
                        unit = u.mag
                col.unit = unit

            # We've created a column called "MAGNITUDE" but it might be a flux
            if col.name == 'MAGNITUDE':
                try:
                    unit.to(u.W / u.m ** 3, equivalencies=u.spectral_density(1. * u.m))
                except:
                    pass
                else:
                    col.name = 'FLUX'

        # If we don't have a flux column, create one
        if not 'FLUX' in spec_table.colnames:
            # Use ".data" here to avoid "mag" being in the unit
            spec_table['FLUX'] = (10 ** (-0.4 * (spec_table['MAGNITUDE'].data + 48.6))
                                  * u.Unit("erg cm-2 s-1") / u.Hz)
        return spec_table

    def _perform_piecewise_fit(self, data, peaks, arc_lines, pixel_start, wave_start,
                               dw_start, kdsigma, order=3, min_lines_per_fit=15, k=1,
                               arc_weights=None, debug=False):
        """
        This function performs fits in multiple regions of the 1D arc spectrum.
        Given a starting location, a suitable fitting region is "grown" outwards
        until it has at least the specified number of both input and output
        coordinates to fit. A fit (usually linear, but quadratic if more than
        half the arra yis being used and the final fit is order >= 2) is made
        to this region and coordinate matches are found. The matches at the
        extreme ends are then used as the starts of subsequent fits, moving
        outwards until the edges of the data are reached.

        Parameters
        ----------
        data : array (1D)
            arc spectrum
        peaks : array-like
            pixel locations of detected arc lines
        arc_lines : array-like
            wavelengths of arc lines to be identified
        pixel_start : float
            pixel location from which to make initial regional fit
        wave_start : float
            wavelength that this pixel is believed to correspond to
        dw_start : float
            estimated dispersion per pixel
        kdsigma : float
            scale length for KDFitter (wavelength units)
        order : int
            order of Chebyshev fit providing complete solution
        min_lines_per_fit : int
            minimum number of peaks and arc lines needed to perform a regional fit
        k : int
            maximum number of arc lines to match each peak
        arc_weights : array-like/None
            weights of output coordinates
        debug : bool
            output additional debugging material?

        Returns
        -------
        array : index in arc_lines that each peak has been matched to (the
                value -1 means no match)
        """
        log = self.log
        matches = np.full((len(peaks),), -1, dtype=int)
        fits_to_do = [(pixel_start, wave_start, dw_start)]

        dc0 = 10
        match_radius = 2 * abs(dw_start)
        while fits_to_do:
            p0, c0, dw = fits_to_do.pop()
            if min(len(arc_lines), len(peaks)) <= min_lines_per_fit:
                p1 = p0
            else:
                p1 = 0
            npeaks = narc_lines = 0
            while (min(npeaks, narc_lines) < min_lines_per_fit and
                   not (p0 - p1 < 0 and p0 + p1 >= len(data))):
                p1 += 1
                i1 = bisect(peaks, p0 - p1)
                i2 = bisect(peaks, p0 + p1)
                npeaks = i2 - i1
                i1 = bisect(arc_lines, c0 - p1 * abs(dw))
                i2 = bisect(arc_lines, c0 + p1 * abs(dw))
                narc_lines = i2 - i1
            c1 = p1 * dw

            if p1 > 0.25 * len(data) and order >= 2:
                m_init = models.Chebyshev1D(2, c0=c0, c1=c1,
                                            domain=[p0 - p1, p0 + p1])
                m_init.c2.bounds = (-20, 20)
            else:
                m_init = models.Chebyshev1D(1, c0=c0, c1=c1,
                                            domain=[p0 - p1, p0 + p1])
            m_init.c0.bounds = (c0 - dc0, c0 + dc0)
            m_init.c1.bounds = (c1 - 0.05 * abs(c1), c1 + 0.05 * abs(c1))
            log.debug("-" * 60)
            log.debug("P0={:.2f} P1={:.2f} C0={:.4f}({:.4f}) C1={:.5f} "
                      "dw={:.5f}".format(p0, p1, c0, dc0, c1, dw))
            log.debug(f"{npeaks} peaks and {narc_lines} arc lines")

            # Need to set in_weights=None as there aren't many lines so
            # the fit could be swayed by a single very bright line
            m_this = _fit_region(m_init, peaks, arc_lines, kdsigma, data=data,
                                 in_weights=None, ref_weights=arc_weights,
                                 matches=matches, k=k, plot=debug)
            dw = 2 * m_this.c1 / np.diff(m_this.domain)[0]

            # Add new matches to the list
            new_matches = matching.match_sources(m_this(peaks), arc_lines, radius=match_radius)
            for i, (m, p) in enumerate(zip(new_matches, peaks)):
                if matches[i] == -1 and m > -1:
                    if p0 - p1 <= p <= p0 + p1:
                        # automatically removes old (bad) match
                        matches[i] = m
                        log.debug("    in={:10.4f}  ref={:10.4f}".format(p, arc_lines[m]))
            try:
                p_lo = peaks[matches > -1].min()
            except ValueError:
                log.debug("No matches at all")
            else:
                if p_lo < p0 <= pixel_start:
                    arc_line = arc_lines[matches[list(peaks).index(p_lo)]]
                    fits_to_do.append((p_lo, arc_line, dw))
                p_hi = peaks[matches > -1].max()
                if p_hi > p0 >= pixel_start:
                    arc_line = arc_lines[matches[list(peaks).index(p_hi)]]
                    fits_to_do.append((p_hi, arc_line, dw))
            dc0 = 5 * abs(dw)
        return matches

# -----------------------------------------------------------------------------
def _average_along_slit(ext, center=None, nsum=None):
    """
    Calculates the average of long the slit and its pixel-by-pixel variance.

    Parameters
    ----------
    ext : `AstroData` slice
        2D spectral image from which trace is to be extracted.

    center : float or None
        Center of averaging region (None => center of axis).

    nsum : int
        Number of rows/columns to combine

    Returns
    -------
    data : array_like
        Averaged data of the extracted region.

    mask : array_like
        Mask of the extracted region.

    variance : array_like
        Variance of the extracted region based on pixel-to-pixel variation.

    extract_slice : slice
        Slice object for extraction region.
    """
    slitaxis = ext.dispersion_axis() - 1
    npix = ext.data.shape[slitaxis]

    if nsum is None:
        nsum = npix
    if center is None:
        center = 0.5 * npix

    extract_slice = slice(max(0, int(center - 0.5 * nsum)),
                          min(npix, int(center + 0.5 * nsum)))
    data, mask, variance = _transpose_if_needed(ext.data, ext.mask, ext.variance,
                                                transpose=(slitaxis == 1),
                                                section=extract_slice)

    # Create 1D spectrum; pixel-to-pixel variation is a better indicator
    # of S/N than the VAR plane

    # FixMe: "variance=variance" breaks test_gmos_spect_ls_distortion_determine.
    #  Use "variance=None" to make them pass again.
    data, mask, variance = NDStacker.mean(data, mask=mask, variance=None)

    return data, mask, variance, extract_slice


def _transpose_if_needed(*args, transpose=False, section=slice(None)):
    """
    This function takes a list of arrays and returns them (or a section of them),
    either untouched, or transposed, according to the parameter.

    Parameters
    ----------
    args : sequence of arrays
        The input arrays.

    transpose : bool
        If True, return transposed versions.

    section : slice object
        Section of output data to return.

    Returns
    -------
    list of arrays
        The input arrays, or their transposed versions.
    """
    return list(None if arg is None
                else arg.T[section] if transpose else arg[section] for arg in args)


def _fit_region(m_init, peaks, arc_lines, kdsigma, in_weights=None,
                ref_weights=None, matches=None, k=1, plot=False, data=None):
    """
    This function fits a region of a 1D spectrum (delimited by the domain of
    the input Chebyshev model) using the KDTreeFitter. Only detected peaks
    and arc lines within this domain (and a small border to prevent mismatches
    when a feature is near the edge) are matched. An improved version of the
    input model is returned.

    Parameters
    ----------
    m_init : Model
        initial model desccribing the wavelength solution
    peaks : array-like
        pixel locations of detected arc lines
    arc_lines : array-like
        wavelengths of plausible arc lines
    kdsigma : float
        scale length for KDFitter (wavelength units)
    in_weights : array-like/None
        weights of input coordinates
    ref_weights : array-like/None
        weights of output coordinates
    matches : array, same length as peaks
        existing matches (each element points to an index in arc_lines)
    k : int
        maximum number of arc lines to match each peak
    plot : bool
        plot this fit for debugging purposes?
    data : array
        full 1D arc spectrum (only used if plot=True)

    Returns
    -------
    Model : improved model fit
    """
    p0 = np.mean(m_init.domain)
    p1 = 0.5 * np.diff(m_init.domain)[0]
    # We're only interested in fitting lines in this region
    new_in_weights = (abs(peaks - p0) <= 1.05 * p1).astype(float)
    if in_weights is not None:
        new_in_weights *= in_weights
    w0 = m_init.c0.value
    w1 = abs(m_init.c1.value)
    new_ref_weights = (abs(arc_lines - w0) <= 1.05 * w1).astype(float)
    if ref_weights is not None:
        new_ref_weights *= ref_weights
    new_ref_weights = ref_weights

    # Maybe consider two fits here, one with a large kdsigma, and then
    # one with a small one (perhaps the second could use weights)?
    fit_it = matching.KDTreeFitter(sigma=kdsigma, maxsig=10, k=k, method='differential_evolution')
    m_init.linear = False  # supress warning
    m_this = fit_it(m_init, peaks, arc_lines, in_weights=new_in_weights,
                    ref_weights=new_ref_weights, matches=matches, popsize=30, mutation=1.0)
    if plot:
        print(m_init.c0.value, m_init.c1.value, "->", m_this.c0.value, m_this.c1.value)
        plt.ioff()
        fig, ax = plt.subplots()
        w = m_this(np.arange(len(data)))
        dmax = np.max(data[max(0,int(p0-p1)):min(int(p0+p1),len(data)+1)])
        wpeaks = m_this(peaks)
        ax.plot(w, data / dmax, 'b-')
        for wp in wpeaks:
            ax.plot([wp, wp], [0, 2], 'r:')
        for wl in arc_lines:
            ax.plot([wl, wl], [0, 2], 'k-')
        ax.set_ylim(0, 1.05)
        ax.set_xlim(m_this(p0+p1) - 5, m_this(p0-p1) + 5)
        ax.plot(m_this([p0-p1,p0-p1]), [0,2], 'g-')
        ax.plot(m_this([p0+p1,p0+p1]), [0,2], 'g-')
        plt.show()
        plt.ion()
    m_this.linear = True
    return m_this


def _extract_model_info(ext):
    if len(ext.shape) == 1:
        dispaxis = 0
        wave_model = ext.wcs.forward_transform
    else:
        dispaxis = 2 - ext.dispersion_axis()
        wave_model = astromodels.get_named_submodel(ext.wcs.forward_transform, 'WAVE')
    npix = ext.shape[dispaxis]
    limits = wave_model([0, npix])
    w1, w2 = min(limits), max(limits)
    dw = (w2 - w1) / (npix - 1)
    return {'wave_model': wave_model, 'w1': w1, 'w2': w2,
            'npix': npix, 'dw': dw}


def conserve_or_interpolate(ext, user_conserve=None, flux_calibrated=False,
                            log=None):
    """
    This helper function decides whether the data should undergo flux
    conservation (or data interpolation) based on its units and whether it
    has been flux calibrated, and compares this to what the user has asked
    for. It logs any concerns and returns what it considers to be the best
    decision.

    Parameters
    ----------
    ext : AstroData slice
        extension of interest
    user_conserve : bool/None
        user parameter for conservation of flux
    flux_calibrated : bool
        has this AstroData object gone through the fluxCalibrate primitive?
    log : logger

    Returns
    -------
    bool : whether or not to conserve the flux
    """
    ext_str = f"{ext.filename} extension {ext.id}"
    ext_unit = ext.hdr["BUNIT"]
    if ext_unit in (None, ""):
        if user_conserve is None:
            this_conserve = not flux_calibrated
            log.stdinfo(f"{ext_str} has no units but "
                        f"{'has' if flux_calibrated else 'has not'} been flux"
                        f" calibrated so setting conserve={this_conserve}")
        else:
            this_conserve = user_conserve
            if this_conserve == flux_calibrated:
                log.warning(f"{ext_str} {'has' if flux_calibrated else 'has not'}"
                            f"been flux calibrated but conserve={user_conserve}")
        return this_conserve

    ext_unit = u.Unit(ext_unit)
    # Test for units like flux density
    units_imply_conserve = True
    for unit1 in ("W", "photon", "electron", "adu"):
        for unit2 in ("m2", ""):
            try:
                ext_unit.to(u.Unit(f"{unit1} / ({unit2} nm)"),
                            equivalencies=u.spectral_density(1. * u.m))
            except u.UnitConversionError:
                pass
            else:
                units_imply_conserve = False
                break

    if flux_calibrated and units_imply_conserve:
        log.warning(f"Possible unit mismatch for {ext_str}. File has been "
                    f"flux calibrated but units are {ext_unit}")
    if user_conserve is None:
        this_conserve = units_imply_conserve
        log.stdinfo(f"Setting conserve={this_conserve} for {ext_str} since "
                    f"units are {ext_unit}")
    else:
        if user_conserve != units_imply_conserve:
            log.warning(f"conserve is set to {user_conserve} but the "
                        f"units of {ext_str} are {ext_unit}")
        this_conserve = user_conserve  # but do what we're told
    return this_conserve


def QESpline(coeffs, xpix, data, weights, boundaries, order):
    """
    Fits a cubic spline to data, allowing scaling renormalizations of
    contiguous subsets of the data.

    Parameters
    ----------
    coeffs : array_like
        Scaling factors for CCDs 2+.

    xpix : array
        Pixel numbers (in general, 0..N).

    data : masked_array
        Data to be fit.

    weights: array
        Fitting weights (inverse standard deviations).

    boundaries: tuple
        The last pixel coordinate on each CCD.

    order: int
        Order of spline to fit.

    Returns
    -------
    float
        Normalized chi^2 of the spline fit.
    """
    scaling = np.ones_like(data, dtype=np.float64)
    for coeff, boundary in zip(coeffs, boundaries):
        scaling[boundary:] = coeff
    scaled_data = scaling * data
    scaled_weights = 1. / scaling if weights is None else (weights / scaling).astype(np.float64)
    spline = astromodels.UnivariateSplineWithOutlierRemoval(xpix, scaled_data,
                                                            order=order, w=scaled_weights, niter=1, grow=0)
    result = np.ma.masked_where(spline.mask, np.square((spline.data - scaled_data) *
                                                       scaled_weights)).sum() / (~spline.mask).sum()
    return result


def plot_arc_fit(data, peaks, arc_lines, arc_weights, model, title):
    fig, ax = plt.subplots()
    plt.rcParams.update({'font.size': 12})
    weights = np.full_like(arc_lines, 3) if arc_weights is None else arc_weights
    for line, wt in zip(arc_lines, weights):
        ax.plot([line, line], [0, 1], color='{}'.format(0.07 * (9 - wt)))
    for peak in model(peaks):
        ax.plot([peak, peak], [0, 1], 'r:')
    ax.plot(model(np.arange(len(data))), 0.98 * data / np.max(data), 'b-')
    limits = model([0, len(data)])
    ax.set_xlim(min(limits), max(limits))
    ax.set_ylim(0, 1)
    ax.set_xlabel("Wavelength (nm)")
    ax.set_ylabel("Relative intensity")
    ax.set_title(title)


def find_possible_central_wavelengths(data, arc_lines, peaks, c0, c1, kdsigma,
                                      weights=None):
    m_init = models.Chebyshev1D(degree=1, c0=c0, c1=c1,
                                domain=[0, len(data) - 1])
    m_init.c0.bounds = (c0 - 100, c0 + 100)
    m_init.c1.bounds = (c1 - 0.05 * abs(c1), c1 + 0.05 * abs(c1))
    fit_it = matching.KDTreeFitter(sigma=kdsigma, maxsig=5, k=1, method='differential_evolution')
    m_out = fit_it(m_init, peaks, arc_lines, in_weights=weights)
    c0_corr = get_center_from_correlation(data, arc_lines, peaks, 2, c0, c1)
    center_tol = 5
    centers = [c0]
    for c in (m_out.c0.value, c0_corr):
        if abs(c - c0) > center_tol:
            centers.append(c)
    return centers


def get_center_from_correlation(data, arc_lines, peaks, sigma, c0, c1):
    len_data = len(data)
    m = models.Chebyshev1D(degree=1, c0=c0, c1=c1, domain=[0, len_data-1])
    w = m(np.arange(len_data))
    fake_arc = np.zeros_like(w)
    fake_data = np.zeros_like(w)
    for p in m(peaks):
        fake_data += np.exp(-0.5*(w-p)*(w-p)/(sigma*sigma))
    for p in arc_lines:
        fake_arc += np.exp(-0.5*(w-p)*(w-p)/(sigma*sigma))
    p = correlate(fake_data, fake_arc, mode='full').argmax() - len_data + 1
    return c0 - 2 * p * c1/(len_data - 1)<|MERGE_RESOLUTION|>--- conflicted
+++ resolved
@@ -30,22 +30,16 @@
 from bisect import bisect
 
 import astrodata
-<<<<<<< HEAD
 import geminidr.interactive.server
 from astrodata import NDAstroData
-=======
->>>>>>> 575f4880
 from geminidr import PrimitivesBASE
 from geminidr.gemini.lookups import DQ_definitions as DQ, extinction_data as extinct
 from gempy.gemini import gemini_tools as gt
 from gempy.library import astromodels, matching, tracing
 from gempy.library import transform
-<<<<<<< HEAD
 from gempy.library.astrotools import cartesian_regions_to_slices
 from gempy.library.astrotools import array_from_list, boxcar
-=======
 from gempy.library import astrotools as at
->>>>>>> 575f4880
 from gempy.library.fitting import fit_1D
 from gempy.library.nddops import NDStacker
 from gempy.library.spectral import Spek1D
@@ -258,13 +252,11 @@
             default bandpass width (in nm) to use if not present in the
             spectrophotometric data table (default: 5.)
 
-<<<<<<< HEAD
         interactive: bool, optional
             Run the interactive UI for selecting the fit parameters
-=======
+
         individual : bool - TODO - Not in calculateSensitivityConfig
             Calculate sensitivity for each AD spectrum individually?
->>>>>>> 575f4880
 
         Returns
         -------
@@ -281,10 +273,7 @@
         datafile = params["filename"]
         bandpass = params["bandpass"]
         debug_plot = params["debug_plot"]
-<<<<<<< HEAD
         interactive = params["interactive"]
-=======
->>>>>>> 575f4880
         fit1d_params = fit_1D.translate_params(params)
 
         # We're going to look in the generic (gemini) module as well as the
@@ -449,23 +438,23 @@
                             zpt_err.append(u.Magnitude(1 + np.sqrt(variance) / data))
 
                 # TODO: Abstract to interactive fitting
-<<<<<<< HEAD
-                wave = array_from_list(wave, unit=u.nm)
-                zpt = array_from_list(zpt)
-                zpt_err = array_from_list(zpt_err)
-                fit = fit_1D(zpt.value, points=wave.value,
-                             weights=1./zpt_err.value, **fit1d_params,
-                             plot=debug_plot)
-                sensfunc = fit.to_tables()[0]
-=======
+# <<<<<<< HEAD
+#                 wave = array_from_list(wave, unit=u.nm)
+#                 zpt = array_from_list(zpt)
+#                 zpt_err = array_from_list(zpt_err)
+#                 fit = fit_1D(zpt.value, points=wave.value,
+#                              weights=1./zpt_err.value, **fit1d_params,
+#                              plot=debug_plot)
+#                 sensfunc = fit.to_tables()[0]
+# =======
                 wave = at.array_from_list(wave, unit=u.nm)
                 zpt = at.array_from_list(zpt)
                 zpt_err = at.array_from_list(zpt_err)
-                fit1d = fit_1D(zpt.value, points=wave.value,
+                fitter = fit_1D(zpt.value, points=wave.value,
                                weights=1./zpt_err.value, **fit1d_params,
                                plot=debug_plot)
-                sensfunc = fit1d.to_tables()[0]
->>>>>>> 575f4880
+                sensfunc = fitter.to_tables()[0]
+# >>>>>>> fit1d_integration
                 # Add units to spline fit because the table is suitably designed
                 if "knots" in sensfunc.colnames:
                     sensfunc["knots"].unit = wave.unit
@@ -2518,6 +2507,8 @@
 
         return adinputs
 
+
+
     def traceApertures(self, adinputs=None, **params):
         """
         Traces apertures listed in the `.APERTURE` table along the dispersion
@@ -2545,8 +2536,6 @@
             Default: 0.05
         debug: bool
             draw aperture traces on image display window?
-        interactive: bool
-            Show interactive interface to fine tune aperture tracing
 
         Returns
         -------
@@ -2575,14 +2564,10 @@
         max_missed = params["max_missed"]
         max_shift = params["max_shift"]
         debug = params["debug"]
-<<<<<<< HEAD
-        interactive = params["interactive"]
-=======
         fit1d_params = fit_1D.translate_params({**params,
                                                 "function": "chebyshev"})
         # pop "order" seing we may need to call fit_1D with a different value
         order = fit1d_params.pop("order")
->>>>>>> 575f4880
 
         for ad in adinputs:
             for ext in ad:
@@ -2599,9 +2584,6 @@
                     self.viewer.width = 2
                 dispaxis = 2 - ext.dispersion_axis()  # python sense
 
-<<<<<<< HEAD
-                self.viewer.color = "green"
-=======
                 # For efficiency, we would like to trace all sources
                 # simultaneously (like we do with arc lines), but we need to
                 # start somewhere the source is bright enough, and there may
@@ -2625,86 +2607,23 @@
                     else:
                         all_ref_coords = ref_coords
                         all_in_coords = in_coords
->>>>>>> 575f4880
-
+
+                self.viewer.color = "blue"
+                spectral_coords = np.arange(0, ext.shape[dispaxis], step)
                 all_column_names = []
                 all_model_dicts = []
-
-<<<<<<< HEAD
-                # Set up the initial tracing models, one per aperture
-                all_m_init = [models.Chebyshev1D(degree=order, c0=c0,
-                                                 domain=[0, ext.shape[dispaxis] - 1]) for c0 in locations]
-                # axis?
-                all_fp_init = [FittingParameters(function='chebyshev', order=order, axis=0) for c0 in locations]  # c0? domain?
-
-                # It's unfortunate that we have to do this
-                config = self.params[self.myself()]
-                config.update(**params)
-                reinit_params = ('step', 'nsum', 'max_missed', 'max_shift')
-
-                def trace_apertures_reconstruct_points(config, extras):
-                    dispaxis = 2 - ext.dispersion_axis()
-                    all_coords = []
-                    for loc in locations:
-                        c0 = int(loc + 0.5)
-                        spectrum = ext.data[c0] if dispaxis == 1 else ext.data[:, c0]
-                        start = np.argmax(at.boxcar(spectrum, size=3))
-
-                        # The coordinates are always returned as (x-coords, y-coords)
-                        ref_coords, in_coords = tracing.trace_lines(ext, axis=dispaxis,
-                                                                    start=start, initial=[loc],
-                                                                    rwidth=None, cwidth=5, step=config.step,
-                                                                    nsum=config.nsum, max_missed=config.max_missed,
-                                                                    initial_tolerance=None,
-                                                                    max_shift=config.max_shift)
-                        # Store as spectral coordinate first (i.e., x in the y(x) fit)
-                        if dispaxis == 0:
-                            all_coords.append(in_coords[::-1])
-                        else:
-                            all_coords.append(in_coords)
-                    return all_coords
-
-                # Purely for drawing in the image display
-                spectral_coords = np.arange(0, ext.shape[dispaxis], step)
-
-                if interactive:
-                    visualizer = fit1d.Fit1DVisualizer(trace_apertures_reconstruct_points, all_fp_init, config,
-                                                       reinit_params=reinit_params,
-                                                       order_param='trace_order',
-                                                       tab_name_fmt="Aperture {}",
-                                                       xlabel='yx'[dispaxis], ylabel='xy'[dispaxis],
-                                                       grow_slider=True)
-                    geminidr.interactive.server.interactive_fitter(visualizer)
-                    all_m_final = visualizer.results()
-                else:
-                    all_coords = trace_apertures_reconstruct_points(config)
-                    all_m_final = []
-                    fit_it = fitting.FittingWithOutlierRemoval(fitting.LinearLSQFitter(),
-                                                               sigma_clip, sigma=3)
-                    for aperture, coords, m_init, fp_init in zip(aptable, all_coords, all_m_init, all_fp_init):
-                        location = aperture['c0']
-                        try:
-                            m_final, _ = fit_it(m_init, coords[0], coords[1])
-                            # m_final = fp_init.build_fit_1D(coords[1])  # coords[0]
-                        except (IndexError, np.linalg.linalg.LinAlgError):
-                            # This hides a multitude of sins, including no points
-                            # returned by the trace, or insufficient points to
-                            # constrain the requested order of polynomial.
-                            log.warning("Unable to trace aperture {}".format(aperture["number"]))
-                            m_final = m_init
-                        all_m_final.append(m_final)
-
-                # Create dicts from the final models
-                for aperture, m_final in zip(aptable, all_m_final):
+                for aperture in aptable:
                     location = aperture['c0']
-                    if debug:
-                        self.viewer.color = "blue"
-                        plot_coords = np.array([spectral_coords, m_final(spectral_coords)]).T
-                        self.viewer.polygon(plot_coords, closed=False,
-                                            xfirst=(dispaxis == 1), origin=0)
-
-                    model_dict = astromodels.chebyshev_to_dict(m_final)
-=======
+                    # Funky stuff to extract the traced coords associated with
+                    # each aperture (there's just a big list of all the coords
+                    # from all the apertures) and sort them by coordinate
+                    # along the spectrum
+                    coords = np.array([list(c1) + list(c2)
+                                       for c1, c2 in zip(all_ref_coords.T, all_in_coords.T)
+                                       if c1[dispaxis] == location])
+                    values = np.array(sorted(coords, key=lambda c: c[1 - dispaxis])).T
+                    ref_coords, in_coords = values[:2], values[2:]
+
                     # Find model to transform actual (x,y) locations to the
                     # value of the reference pixel along the dispersion axis
                     try:
@@ -2729,7 +2648,6 @@
                                                 xfirst=(dispaxis == 1), origin=0)
                     model_dict = fit1d.to_dicts()[0]
                     del model_dict["model"]
->>>>>>> 575f4880
 
                     # Recalculate aperture limits after rectification
                     apcoords = fit1d.evaluate(np.arange(ext.shape[dispaxis]))

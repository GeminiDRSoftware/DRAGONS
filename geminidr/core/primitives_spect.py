--- conflicted
+++ resolved
@@ -1623,7 +1623,6 @@
                         profile = np.nanmean(masked_data, axis=1)
                 prof_mask = np.bitwise_and.reduce(full_mask, axis=1)
 
-<<<<<<< HEAD
                 if interactive:
                     locations, all_limits = interactive_find_source_apertures(ext, profile, prof_mask,
                                                                               threshold, sizing_method,
@@ -1641,7 +1640,7 @@
                     #   idea whether sources will be extended or not
                     widths = np.arange(3, 20)
                     peaks_and_snrs = tracing.find_peaks(profile, widths, mask=prof_mask & DQ.not_signal,
-                                                        variance=None, reject_bad=False,
+                                                        variance=1.0, reject_bad=False,
                                                         min_snr=3, min_frac=0.2)
 
                     if peaks_and_snrs.size == 0:
@@ -1652,24 +1651,6 @@
                         except AttributeError:
                             pass
                         continue
-=======
-                # TODO: find_peaks might not be best considering we have no
-                #   idea whether sources will be extended or not
-                widths = np.arange(3, 20)
-                # Send variance=1 since "profile" is already the S/N
-                peaks_and_snrs = tracing.find_peaks(profile, widths, mask=prof_mask & DQ.not_signal,
-                                                    variance=1.0, reject_bad=False,
-                                                    min_snr=3, min_frac=0.2)
-
-                if peaks_and_snrs.size == 0:
-                    log.warning("Found no sources")
-                    # Delete existing APERTURE table
-                    try:
-                        del ext.APERTURE
-                    except AttributeError:
-                        pass
-                    continue
->>>>>>> b6ad9938
 
                     # Reverse-sort by SNR and return only the locations
                     locations = np.array(sorted(peaks_and_snrs.T, key=lambda x: x[1],

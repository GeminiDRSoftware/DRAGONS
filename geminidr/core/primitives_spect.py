# Copyright(c) 2016-2020 Association of Universities for Research in Astronomy, Inc.
#
#
#                                                                  gemini_python
#
#                                                             primtives_spect.py
# ------------------------------------------------------------------------------
from copy import deepcopy
from itertools import islice
import os
import re
import warnings
<<<<<<< HEAD
from copy import copy
=======
from contextlib import suppress
from copy import copy, deepcopy
>>>>>>> e878ec35
from functools import partial, reduce
from importlib import import_module

import matplotlib
import numpy as np
from astropy import units as u
from astropy.io.ascii.core import InconsistentTableError
from astropy.io.registry import IORegistryError
from astropy.io import fits
from astropy.utils.exceptions import AstropyUserWarning
from astropy.modeling import Model, fitting, models
from astropy.stats import sigma_clip
from astropy.table import Table, hstack, vstack, MaskedColumn
from gwcs import coordinate_frames as cf
from gwcs.wcs import WCS as gWCS
from matplotlib import pyplot as plt
from numpy.ma.extras import _ezclump
from scipy import optimize
from scipy.signal import find_peaks
from specutils import SpectralRegion
from specutils.utils.wcs_utils import air_to_vac, vac_to_air

import astrodata
from gemini_instruments.gemini import get_specphot_name
import geminidr.interactive.server
from astrodata import AstroData
from astrodata.provenance import add_provenance
from geminidr.core.primitives_resample import Resample
from geminidr.gemini.lookups import DQ_definitions as DQ
from geminidr.gemini.lookups import extinction_data as extinct
from geminidr.interactive.fit import fit1d
from geminidr.interactive.fit.aperture import interactive_find_source_apertures
from geminidr.interactive.fit.tracing import interactive_trace_apertures
from geminidr.interactive.fit.wavecal import WavelengthSolutionVisualizer
from gempy.gemini import gemini_tools as gt
from gempy.library import astromodels as am
from gempy.library import astrotools as at
from gempy.library import tracing, transform, wavecal
from gempy.library.astrotools import array_from_list, transpose_if_needed
from gempy.library.config import RangeField
from gempy.library.fitting import fit_1D
from gempy.library.matching import KDTreeFitter, match_sources, fit_model
from gempy.library.spectral import Spek1D
from recipe_system.utils.decorators import parameter_override, capture_provenance
from recipe_system.utils.md5 import md5sum

from . import parameters_spect
from ..interactive.fit.help import CALCULATE_SENSITIVITY_HELP_TEXT, SKY_CORRECT_FROM_SLIT_HELP_TEXT, \
    NORMALIZE_FLAT_HELP_TEXT
from ..interactive.interactive import UIParameters

matplotlib.rcParams.update({'figure.max_open_warning': 0})

# ------------------------------------------------------------------------------


# noinspection SpellCheckingInspection
@parameter_override
@capture_provenance
class Spect(Resample):
    """
    This is the class containing all of the pre-processing primitives
    for the `Spect` level of the type hierarchy tree.
    """
    tagset = {"GEMINI", "SPECT"}

    def _initialize(self, adinputs, **kwargs):
        super()._initialize(adinputs, **kwargs)
        self._param_update(parameters_spect)

    def adjustWCSToReference(self, adinputs=None, **params):
        """
        Compute offsets along the slit by cross-correlation, or use offset
        from the headers (QOFFSET). The computed offset is stored in the
        SLITOFF keyword.

        Parameters
        ----------
        adinputs : list of :class:`~astrodata.AstroData`
            Wavelength calibrated 1D or 2D spectra.
        suffix : str
            Suffix to be added to output files
        method : str ['correlation' | 'offsets']
            Method to use to compute offsets. 'correlation' uses a
            correlation of the slit profiles (the 2d images stacked
            on the dispersion axis), 'offsets' uses the QOFFSET keyword.
        region: str / None
            pixel region for determining slit profile for cross-correlation
        tolerance : float
            Maximum distance from the header offset, for the correlation
            method (arcsec). If the correlation computed offset is too
            different from the header offset, then the latter is used.

        """
        log = self.log
        log.debug(gt.log_message("primitive", self.myself(), "starting"))
        timestamp_key = self.timestamp_keys[self.myself()]
        methods = (params["method"], params["fallback"])
        region = slice(*at.parse_user_regions(params["region"])[0])
        tolerance = params["tolerance"]
        integer_offsets = params["debug_block_resampling"]

        if len(adinputs) <= 1:
            log.warning("No correction will be performed, since at least two "
                        "input images are required")
            return adinputs

        if not all(len(ad) == 1 for ad in adinputs):
            raise OSError("All input images must have only one extension")

        if {len(ad[0].shape) for ad in adinputs} != {2}:
            raise OSError("All inputs must be two dimensional")

        # Use first image in list as reference
        refad = adinputs[0]
        ref_sky_model = am.get_named_submodel(refad[0].wcs.forward_transform, 'SKY').copy()
        ref_sky_model.name = None
        log.stdinfo(f"Reference image: {refad.filename}")
        refad.phu['SLITOFF'] = 0
        if any('sources' in m for m in methods):
            ref_profile = tracing.stack_slit(refad[0], section=region)
        if 'sources_wcs' in methods:
            world_coords = (refad[0].central_wavelength(asNanometers=True),
                            refad.target_ra(), refad.target_dec())
            ref_coords = refad[0].wcs.backward_transform(*world_coords)

        # The reference doesn't go through the loop so update it now
        gt.mark_history(adinputs[0], primname=self.myself(), keyword=timestamp_key)
        adinputs[0].update_filename(suffix=params["suffix"], strip=True)

        for ad in adinputs[1:]:
            for method in methods:
                if method is None:
                    break

                adjust = False
                dispaxis = 2 - ad[0].dispersion_axis()  # python sense

                # Calculate offset determined by header (WCS or offsets)
                if method == 'sources_wcs':
                    coords = ad[0].wcs.backward_transform(*world_coords)
                    hdr_offset = ref_coords[dispaxis] - coords[dispaxis]
                elif dispaxis == 1:
                    hdr_offset = refad.detector_y_offset() - ad.detector_y_offset()
                else:
                    hdr_offset = refad.detector_x_offset() - ad.detector_x_offset()

                # Cross-correlate to find real offset and compare. Only look
                # for a peak in the range defined by "tolerance".
                if 'sources' in method:
                    profile = tracing.stack_slit(ad[0], section=region)
                    corr = np.correlate(ref_profile, profile, mode='full')
                    expected_peak = corr.size // 2 + hdr_offset
                    peaks, snrs = tracing.find_wavelet_peaks(corr, widths=np.arange(3, 20),
                                                             reject_bad=False, pinpoint_index=0)
                    if peaks.size:
                        if tolerance is None:
                            found_peak = peaks[snrs.argmax()]
                        else:
                            # Go down the peaks in order of decreasing SNR
                            # until we find one within "tolerance"
                            found_peak = None
                            for peak, snr in sorted(zip(peaks, snrs),
                                                    key=lambda pair: pair[1],
                                                    reverse=True):
                                if (abs(peak - expected_peak) <=
                                        tolerance / ad.pixel_scale()):
                                    found_peak = peak
                                    break
                        if found_peak:
                            # found_peak = tracing.pinpoint_peaks(corr, None, found_peak)[0]
                            offset = found_peak - ref_profile.shape[0] + 1
                            adjust = True
                        else:
                            log.warning("No cross-correlation peak found for "
                                        f"{ad.filename} within tolerance")
                    else:
                        log.warning(f"{ad.filename}: Cross-correlation failed")

                elif method == 'offsets':
                    offset = hdr_offset
                    adjust = True

                if adjust:
                    wcs = ad[0].wcs
                    frames = wcs.available_frames
                    if integer_offsets:
                        offset = np.round(offset)
                    for input_frame, output_frame in zip(frames[:-1], frames[1:]):
                        t = wcs.get_transform(input_frame, output_frame)
                        try:
                            sky_model = am.get_named_submodel(t, 'SKY')
                        except IndexError:
                            pass
                        else:
                            new_sky_model = models.Shift(offset) | ref_sky_model
                            new_sky_model.name = 'SKY'
                            ad[0].wcs.set_transform(input_frame, output_frame,
                                                    t.replace_submodel('SKY', new_sky_model))
                            break
                    else:
                        raise OSError("Cannot find 'SKY' model in WCS for "
                                      f"{ad.filename}")

                    log.stdinfo("Offset for image {} : {:.2f} pixels"
                                .format(ad.filename, offset))
                    ad.phu['SLITOFF'] = offset
                    break

            if not adjust:
                no_offset_msg = f"Cannot determine offset for {ad.filename}"
                if 'sq' in self.mode:
                    raise OSError(no_offset_msg)
                else:
                    log.warning(no_offset_msg)
            else:
                # Timestamp and update filename
                gt.mark_history(ad, primname=self.myself(), keyword=timestamp_key)
                ad.update_filename(suffix=params["suffix"], strip=True)

        return adinputs

    def attachWavelengthSolution(self, adinputs=None, **params):
        """
        Attach the distortion map (a Chebyshev2D model) and the mapping from
        distortion-corrected pixels to wavelengths (a Chebyshev1D model, when
        available after successful line matching) from a processed arc, or
        similar wavelength reference, to the WCS of the input data.

        Parameters
        ----------
        adinputs : list of :class:`~astrodata.AstroData`
            2D spectral images.
        suffix : str
            Suffix to be added to output files.
        arc : :class:`~astrodata.AstroData` or str or None
            Arc(s) containing distortion map & wavelength calibration.

        Returns
        -------
        list of :class:`~astrodata.AstroData`
            Modified input objects with the WCS updated for each extension.

        """
        log = self.log
        log.debug(gt.log_message("primitive", self.myself(), "starting"))
        timestamp_key = self.timestamp_keys[self.myself()]

        sfx = params["suffix"]
        arc = params["arc"]

        # Get a suitable arc frame (with distortion map) for every science AD
        if arc is None:
            arc_list = self.caldb.get_processed_arc(adinputs)
        else:
            arc_list = (arc, None)

        fail = False

        adoutputs = []
        # Provide an arc AD object for every science frame, and an origin
        for ad, arc, origin in zip(*gt.make_lists(adinputs, *arc_list,
                                                  force_ad=(1,))):
            # We don't check for a timestamp since it's not unreasonable
            # to do multiple distortion corrections on a single AD object

            len_ad = len(ad)
            if arc is None:
                log.warning(f"{ad.filename}: no arc was specified. "
                            "Continuing.")
                if 'sq' in self.mode:
                    fail = True
                adoutputs.append(ad)
                continue

                # By analogy with distortionCorrect, we should probably still
                # attach the mosaic transform here if there's no arc and the
                # data are not already mosaicked, but it would be better to
                # separate that out into a different step anyway (and call it
                # here if necessary), so leave that for further refactoring
                # and just keep the original WCS for now (which currently won't
                # prevent distortionCorrect from mosaicking the data).

            origin_str = f" (obtained from {origin})" if origin else ""
            log.stdinfo(f"{ad.filename}: using the arc {arc.filename}"
                        f"{origin_str}")
            len_arc = len(arc)
            if len_arc not in (1, len_ad):
                log.warning(f"{ad.filename} has {len_ad} extensions but "
                            f"{arc.filename} had {len_arc} extensions so "
                            "cannot calibrate the distortion.")
                if 'sq' in self.mode:
                    fail = True
                adoutputs.append(ad)
                continue

            xbin, ybin = ad.detector_x_bin(), ad.detector_y_bin()
            if arc.detector_x_bin() != xbin or arc.detector_y_bin() != ybin:
                log.warning(f"Science frame {ad.filename} and arc "
                            f"{arc.filename} have different binnings.")
                if 'sq' in self.mode:
                    fail = True
                adoutputs.append(ad)
                continue

            ad_detsec = ad.detector_section()

            # Check that the arc is at least as large as the science frame
            # We only do this for single-extension arcs now, which is true
            # for GMOSLongslit
            if len_arc == 1:
                arc_detsec = arc.detector_section()[0]
                detsec_array = np.asarray(ad_detsec)
                x1, _, y1, _ = detsec_array.min(axis=0)
                x2, _, y2, _ = detsec_array.max(axis=0)
                if (x1 < arc_detsec.x1 or x2 > arc_detsec.x2 or
                        y1 < arc_detsec.y1 or y2 > arc_detsec.y2):
                    log.warning(f"Science frame {ad.filename} is larger than "
                                f"the arc {arc.filename}")
                    fail = True
                    adoutputs.append(ad)
                    continue

            # Read all the arc's distortion maps. Do this now so we only have
            # one block of reading and verifying them
            distortion_models, wave_models, wave_frames = [], [], []
            for ext in arc:
                wcs = ext.nddata.wcs

                # Any failures must be handled in the outer loop processing
                # ADs, so just set the found transforms to empty and present
                # the warning at the end
                try:
                    if 'distortion_corrected' not in wcs.available_frames:
                        distortion_models = []
                        break
                except AttributeError:
                    distortion_models = []
                    break

                m_distcorr = wcs.get_transform(wcs.input_frame,
                                               'distortion_corrected')
                distortion_models.append(m_distcorr)

                try:
                    wave_model = am.get_named_submodel(wcs.forward_transform,
                                                       'WAVE')
                except IndexError:
                    wave_models.append(None)
                    wave_frames.append(None)
                else:
                    wave_models.append(wave_model)
                    wave_frames.extend([frame for frame in wcs.output_frame.frames
                                        if isinstance(frame, cf.SpectralFrame)])

            if not distortion_models:
                log.warning("Could not find a 'distortion_corrected' frame "
                            f"in arc {arc.filename} extension {ext.id} - "
                            "continuing")
                if 'sq' in self.mode:
                    fail = True
                continue

            # Determine whether we're producing a single-extension AD
            # or keeping the number of extensions as-is
            if len_arc == 1:

                distortion_models *= len_ad
                wave_models *= len_ad
                wave_frames *= len_ad

                # Save spatial WCS from input ext we're transforming WRT:
                ref_idx = transform.find_reference_extension(ad)
                sky_models = [
                    am.get_named_submodel(ad[ref_idx].wcs.forward_transform,
                                          'SKY')
                ] * len_ad
                output_frames = [ad[ref_idx].wcs.output_frame.frames] * len_ad

                if len_ad > 1:
                    # We need to apply the mosaicking geometry, and add the
                    # same distortion correction to each input extension.
                    geotable = import_module('.geometry_conf', self.inst_lookups)
                    transform.add_mosaic_wcs(ad, geotable)
                    for ext in ad:
                        # TODO: use insert_frame() method
                        new_pipeline = []
                        for item in ext.wcs.pipeline:
                            if item[0].name == 'mosaic':
                                new_pipeline.extend([(item[0], m_distcorr),
                                                     (cf.Frame2D(name='distortion_corrected'), None)])
                                break
                            else:
                                new_pipeline.append(item)
                        ext.wcs = gWCS(new_pipeline)

                    # We need to consider the different pixel frames of the
                    # science and arc. The input->mosaic transform of the
                    # science maps to the default pixel space, but the arc
                    # will have had an origin shift before the distortion
                    # correction was calculated.
                    shifts = [c2 - c1 for c1, c2 in zip(np.array(ad_detsec).min(axis=0),
                                                        arc_detsec)]
                    xoff1, yoff1 = shifts[0] / xbin, shifts[2] / ybin  # x1, y1
                    if xoff1 or yoff1:
                        log.debug(f"Found a shift of ({xoff1},{yoff1}) "
                                  f"pixels between {ad.filename} and the "
                                  f"calibration {arc.filename}")
                    shifts = [c2 - c1 for c1, c2 in zip(np.array(ad_detsec).max(axis=0),
                                                        arc_detsec)]
                    xoff2, yoff2 = shifts[1] / xbin, shifts[3] / ybin  # x2, y2
                    nzeros = [xoff1, xoff2, yoff1, yoff2].count(0)
                    if nzeros < 2:
                        raise ValueError("I don't know how to process the "
                                         f"offsets between {ad.filename} "
                                         f"and {arc.filename}")

                    arc_ext_shapes = [(ext.shape[0] - yoff1 + yoff2,
                                       ext.shape[1] - xoff1 + xoff2) for ext in ad]
                    arc_corners = np.concatenate([transform.get_output_corners(
                        ext.wcs.get_transform(ext.wcs.input_frame, 'mosaic'),
                        input_shape=arc_shape, origin=(yoff1, xoff1))
                        for ext, arc_shape in zip(ad, arc_ext_shapes)], axis=1)
                    arc_origin = tuple(np.ceil(min(corners)) for corners in arc_corners)

                    # So this is what was applied to the ARC to get the
                    # mosaic frame to its pixel frame, in which the distortion
                    # correction model was calculated. Convert coordinates
                    # from python order to Model order.
                    origin_shift = reduce(Model.__and__, [models.Shift(-origin)
                                          for origin in arc_origin[::-1]])

                    for ext in ad:
                        ext.wcs.insert_transform('mosaic', origin_shift, after=True)

                    # ARC and AD aren't the same size
                    if nzeros < 4:
                        ad_corners = np.concatenate([transform.get_output_corners(
                            ext.wcs.get_transform(ext.wcs.input_frame, 'mosaic'),
                            input_shape=ext.shape) for ext in ad], axis=1)
                        ad_origin = tuple(np.ceil(min(corners)) for corners in ad_corners)

                        # But a full-frame ARC and subregion AD may have different
                        # origin shifts. We only care about the one in the
                        # wavelength direction, since we need the AD to be on the
                        # same pixel basis before applying the new wave_model
                        offsets = tuple(o_ad - o_arc
                                        for o_ad, o_arc in zip(ad_origin, arc_origin))[::-1]
                        # Shift the distortion-corrected co-ordinates back from
                        # the arc's ROI to the native one after transforming:
                        for ext in ad:
                            ext.wcs.insert_transform(
                                'distortion_corrected',
                                reduce(Model.__and__,
                                       [models.Shift(-offset) for
                                        offset in offsets]),
                                after=False
                            )
                        # len(arc)=1 so we only have one wave_model, but need to
                        # update the entry in the list, which gets used later
                        if wave_model is not None:
                            offset = offsets[ext.dispersion_axis()-1]
                            if offset != 0:
                                wave_model.name = None
                                wave_model = models.Shift(offset) | wave_model
                                wave_model.name = 'WAVE'
                                wave_models = [wave_model] * len_ad

                else:
                    # Single-extension AD, with single Transform
                    ad_detsec = ad.detector_section()[0]
                    if ad_detsec != arc_detsec:
                        if self.timestamp_keys['mosaicDetectors'] in ad.phu:
                            # Shouldn't this be allowed with a full-frame arc?
                            log.warning("Cannot calibrate distortions in "
                                        "mosaicked data unless arc has the "
                                        "same ROI. Continuing.")
                            if 'sq' in self.mode:
                                fail = True
                            adoutputs.append(ad)
                            continue
                        # No mosaicking, so we can just do a shift
                        m_shift = (models.Shift((ad_detsec.x1 - arc_detsec.x1) / xbin) &
                                   models.Shift((ad_detsec.y1 - arc_detsec.y1) / ybin))
                        m_distcorr = m_shift | m_distcorr
                    # TODO: use insert_frame method
                    new_pipeline = [(ad[0].wcs.input_frame, m_distcorr),
                                    (cf.Frame2D(name='distortion_corrected'), None)]
                    ad[0].wcs = gWCS(new_pipeline)

                if wave_model is None:
                    log.warning(f"{arc.filename} has no wavelength solution")
                    if 'sq' in self.mode:
                        fail = True

            else:
                log.warning("Distortion calibration with multiple-extension "
                            "arcs has not been tested.")

                sky_models, output_frames = [], []

                for i, (ext, ext_arc, dist_model) in enumerate(zip(ad, arc, distortion_models)):
                    # Save spatial WCS from input ext we're transforming WRT:
                    sky_models.append(
                        am.get_named_submodel(ext.wcs.forward_transform, 'SKY')
                    )
                    output_frames.append(ext.wcs.output_frame.frames)

                    # Shift science so its pixel coords match the arc's before
                    # applying the distortion correction
                    shifts = [c1 - c2 for c1, c2 in zip(ext.detector_section(),
                                                        ext_arc.detector_section())]
                    dist_model = (models.Shift(shifts[0] / xbin) &
                                  models.Shift(shifts[1] / ybin)) | dist_model
                    # TODO: use insert_frame method
                    new_pipeline = [(ext.wcs.input_frame, dist_model),
                                    (cf.Frame2D(name='distortion_corrected'), None)]
                    ext.wcs = gWCS(new_pipeline)

                    if wave_model is None:
                        log.warning(f"{arc.filename} extension {ext.id} has "
                                    "no wavelength solution")
                        if 'sq' in self.mode:
                            fail = True

            for i, (ext, wave_model, wave_frame, sky_model, output_frame) in \
              enumerate(zip(ad, wave_models, wave_frames, sky_models,
                            output_frames)):

                if ext.dispersion_axis() == 1:
                    t = wave_model & sky_model
                else:
                    t = sky_model & wave_model
                # We need to create a new output frame with a copy of the
                # ARC's SpectralFrame in case there's a change from air->vac
                # or vice versa
                new_output_frame = cf.CompositeFrame(
                    [copy(wave_frame) if isinstance(frame, cf.SpectralFrame)
                     else frame for frame in output_frame], name='world'
                )
                ext.wcs.insert_frame('distortion_corrected', t,
                                     new_output_frame)

            # Timestamp and update the filename
            gt.mark_history(ad, primname=self.myself(), keyword=timestamp_key)
            ad.update_filename(suffix=sfx, strip=True)
            adoutputs.append(ad)
            if arc.path:
                add_provenance(ad, arc.filename, md5sum(arc.path) or "", self.myself())

        if fail:
            raise OSError("No suitable arc calibration for one or more "
                          "input(s)")

        return adoutputs

    def calculateSensitivity(self, adinputs=None, **params):
        """
        Calculates the overall sensitivity of the observation system
        (instrument, telescope, detector, etc) for each wavelength using
        spectrophotometric data. It is obtained using the ratio
        between the observed data and the reference look-up data.

        For that, it looks for reference data using the stripped and lower
        case name of the observed object inside :mod:`geminidr.gemini.lookups`,
        :mod:`geminidr.core.lookups` and inside the instrument lookup module.

        The reference data is fit using a Spline in order to match the input
        data sampling.

        See Also
        --------
        - :class:`~gempy.library.astromodels.UnivariateSplineWithOutlierRemoval`

        Parameters
        ----------
        adinputs : list of :class:`~astrodata.AstroData`
            1D spectra of spectrophotometric standard stars

        suffix :  str, optional
            Suffix to be added to output files (default: _sensitivityCalculated).

        filename: str or None, optional
            Location of spectrophotometric data file. If it is None, uses
            look up data based on the object name stored in OBJECT header key
            (default).

        function : str
            type of function to fit (splineN or polynomial types)

        order : int
            Order of the spline fit to be performed

        lsigma, hsigma : float/None
            lower and upper rejection limit in standard deviations

        niter : int
            maximum number of rejection iterations

        bandpass : float, optional
            default bandpass width (in nm) to use if not present in the
            spectrophotometric data table (default: 5.)

        resampling: float/None
            if not None, resample the specphot file to this wavelength
            interval (in nm) before calculating the sensitivity

        interactive: bool, optional
            Run the interactive UI for selecting the fit parameters

        individual : bool - TODO - Not in calculateSensitivityConfig
            Calculate sensitivity for each AD spectrum individually?

        Returns
        -------
        list of :class:`~astrodata.AstroData`
            The same input list is used as output but each object now has a
            `.SENSFUNC` table appended to each of its extensions. This table
            provides details of the fit which describes the sensitivity as
            a function of wavelength.
        """
        log = self.log
        log.debug(gt.log_message("primitive", self.myself(), "starting"))
        timestamp_key = self.timestamp_keys[self.myself()]
        sfx = params["suffix"]
        datafile = params["filename"]
        in_vacuo = params["in_vacuo"]
        bandpass = params["bandpass"]
        resample_interval = params["resampling"]
        airmass0 = params["debug_airmass0"]
        debug_plot = params["debug_plot"]
        interactive = params["interactive"]
        fit1d_params = fit_1D.translate_params(params)

        # We're going to look in the generic (gemini) module as well as the
        # instrument module, so define that
        module = self.inst_lookups.split('.')
        module[-2] = 'gemini'
        gemini_lookups = '.'.join(module)

        for ad in adinputs:
            if datafile is None:
                specphot_name = get_specphot_name(ad)
                if specphot_name is None:
                    specphot_name = ad.object().lower().replace(' ', '')
                filename = f'{specphot_name}.dat'
                for module in (self.inst_lookups, gemini_lookups, 'geminidr.core.lookups'):
                    try:
                        path = import_module('.', module).__path__[0]
                    except (ImportError, ModuleNotFoundError):
                        continue
                    full_path = os.path.join(path, 'spectrophotometric_standards', filename)
                    try:
                        spec_table = self._get_spectrophotometry(
                            full_path, in_vacuo=in_vacuo)
                    except (FileNotFoundError, InconsistentTableError):
                        pass
                    else:
                        break
                else:
                    log.warning("Cannot read spectrophotometric data table. "
                                "Unable to determine sensitivity for {}".
                                format(ad.filename))
                    continue
            else:
                try:
                    spec_table = self._get_spectrophotometry(
                        datafile, in_vacuo=in_vacuo)
                except FileNotFoundError:
                    log.warning(f"Cannot find spectrophotometric data table {datafile}."
                                f" Unable to determine sensitivity for {ad.filename}")
                    continue
                except InconsistentTableError:
                    log.warning(f"Cannot read spectrophotometric data table {datafile}."
                                f" Unable to determine sensitivity for {ad.filename}")
                    continue

            exptime = ad.exposure_time()
            if 'WIDTH' not in spec_table.colnames:
                log.warning(f"Using default bandpass of {bandpass} nm")
                spec_table['WIDTH'] = bandpass * u.nm

            if resample_interval:
                spec_table = resample_spec_table(spec_table, resample_interval)

            # Do some checks now to avoid failing on every extension
            if airmass0:
                telescope = ad.telescope()
                site = extinct.telescope_sites.get(telescope)
                if site is None:
                    log.warning(f"{ad.filename}: Cannot determine site of "
                                f"telescope '{telescope}' so cannot apply "
                                "correction to zero airmass.")
                else:
                    airmass = ad.airmass()
                    if airmass is None:
                        log.warning(f"{ad.filename}: Cannot determine airmass"
                                    " of observation so cannot apply "
                                    "correction to zero airmass.")
                    else:
                        log.stdinfo(f"{ad.filename}: Correcting from airmass "
                                    f"{airmass} to zero airmass using curve "
                                    f"for site '{site}'.")
                        ad.phu["EXTCURVE"] = (
                            site, self.keyword_comments["EXTCURVE"])

            def _get_fit1d_input_data(ext, exptime, spec_table):
                spectrum = Spek1D(ext) / (exptime * u.s)
                wave, zpt, zpt_err = [], [], []

                extid = f"{ext.filename}:{ext.id}"
                if "AWAV" in ext.wcs.output_frame.axes_names:
                    wavecol_name = "WAVELENGTH_AIR"
                    log.debug(f"{extid} is calibrated to air wavelengths")
                elif "WAVE" in ext.wcs.output_frame.axes_names:
                    wavecol_name = "WAVELENGTH_VACUUM"
                    log.debug(f"{extid} is calibrated to vacuum wavelengths")
                else:
                    raise ValueError("Cannot interpret wavelength scale "
                                     f"for {extid}")

                # Compute values that are counts / (exptime * flux_density * bandpass)
                for w0, dw, fluxdens in zip(spec_table[wavecol_name].quantity,
                                            spec_table['WIDTH'].quantity, spec_table['FLUX'].quantity):

                    region = SpectralRegion(w0 - 0.5 * dw, w0 + 0.5 * dw)
                    data, mask, variance = spectrum.signal(
                        region, interpolate=DQ.bad_pixel)
                    if mask == 0 and fluxdens > 0:
                        # Regardless of whether FLUX column is f_nu or f_lambda
                        flux = fluxdens.to(u.Unit('erg cm-2 s-1 nm-1'),
                                           equivalencies=u.spectral_density(w0)) * dw.to(u.nm)
                        if data > 0:
                            wave.append(w0)
                            # This is (counts/s) / (erg/cm^2/s), in magnitudes (like IRAF)
                            zpt.append(u.Magnitude(flux / data))
                            if variance is not None:
                                zpt_err.append(np.log(1 + np.sqrt(variance) / data))
                wave = at.array_from_list(wave, unit=u.nm)
                zpt = at.array_from_list(zpt)
                weights = 1. / array_from_list(zpt_err) if zpt_err else None

                # Correct for atmospheric extinction. This correction makes
                # the real data brighter, so makes the zpt magnitude more +ve
                # (since "data" is in the denominator)
                if airmass0 and site is not None and airmass is not None:
                    zpt += u.Magnitude(airmass *
                                       extinct.extinction(wave, site=site))

                return wave, zpt, weights

            # We can only calculate the sensitivity for one extension in
            # non-XD data, so keep track of this in case it's not the first one
            calculated = False
            xunits = yunits = None
            all_exts = list()
            for ext in ad:
                if len(ext.shape) != 1:
                    log.warning(f"{ad.filename} extension {ext.id} is not a "
                                "1D spectrum")
                    continue

                if calculated and 'XD' not in ad.tags:
                    log.warning("Found additional 1D extensions in non-XD data."
                                " Ignoring.")
                    break

                waves, zpt, weights = _get_fit1d_input_data(ext, exptime, spec_table)
                if xunits is None:
                    xunits = waves.unit
                elif xunits != waves.unit:
                    log.warning(f"Unit mismatch between {xunits} and {waves.unit}")
                    continue
                if yunits is None:
                    yunits = zpt.unit
                elif xunits != zpt.unit:
                    log.warning(f"Unit mismatch between {yunits} and {zpt.unit}")
                    continue
                all_exts.append((ext, waves, zpt, weights))
                calculated = True

            if interactive:
                all_domains = [(0, x[0].shape[0]) for x in all_exts]
                all_waves = [x[1].value for x in all_exts]
                all_zpt = [x[2].value for x in all_exts]
                all_weights = [x[3].value for x in all_exts]
                all_fp_init = []
                for i in range(len(all_exts)):
                    all_fp_init.append(fit_1D.translate_params(params))

                # build config for interactive
                config = self.params[self.myself()]
                config.update(**params)

                # Get filename to display in visualizer
                filename_info = getattr(ad, 'filename', '')

                uiparams = UIParameters(config)
                visualizer = fit1d.Fit1DVisualizer({"x": all_waves, "y": all_zpt, "weights": all_weights},
                                                   fitting_parameters=all_fp_init,
                                                   tab_name_fmt="CCD {}",
                                                   xlabel=f'Wavelength ({xunits})',
                                                   ylabel=f'Sensitivity ({yunits})',
                                                   domains=all_domains,
                                                   title="Calculate Sensitivity",
                                                   primitive_name="calculateSensitivity",
                                                   filename_info=filename_info,
                                                   help_text=CALCULATE_SENSITIVITY_HELP_TEXT,
                                                   ui_params=uiparams)
                geminidr.interactive.server.interactive_fitter(visualizer)

                all_m_final = visualizer.results()
                for (ext, _, _, _), fit in zip(all_exts, all_m_final):
                    ext.SENSFUNC = am.model_to_table(fit.model, xunit=xunits,
                                                     yunit=yunits)
            else:
                for (ext, waves, zpt, weights) in all_exts:
                    fit_1d = fit_1D(zpt.value, points=waves.value,
                                    weights=weights, **fit1d_params,
                                    plot=debug_plot)
                    ext.SENSFUNC = am.model_to_table(fit_1d.model, xunit=waves.unit,
                                                     yunit=zpt.unit)

            # Timestamp and update the filename
            gt.mark_history(ad, primname=self.myself(), keyword=timestamp_key)
            ad.update_filename(suffix=sfx, strip=True)

        return adinputs

    def determineDistortion(self, adinputs=None, **params):
        """
        Maps the distortion on a detector by tracing lines perpendicular to the
        dispersion direction. Then it fits a 2D Chebyshev polynomial to the
        fitted coordinates in the dispersion direction. The distortion map does
        not change the coordinates in the spatial direction.

        The Chebyshev2D model is stored as part of a gWCS object in each
        `nddata.wcs` attribute, which gets mapped to a FITS table extension
        named `WCS` on disk.


        Parameters
        ----------
        adinputs : list of :class:`~astrodata.AstroData`
            Arc data as 2D spectral images with the distortion and wavelength
            solutions encoded in the WCS.

        suffix :  str
            Suffix to be added to output files.

        spatial_order : int
            Order of fit in spatial direction.

        spectral_order : int
            Order of fit in spectral direction.

        id_only : bool
            Trace using only those lines identified for wavelength calibration?

        min_snr : float
            Minimum signal-to-noise ratio for identifying lines (if
            id_only=False).

        nsum : int
            Number of rows/columns to sum at each step.

        step : int
            Size of step in pixels when tracing.

        max_shift : float
            Maximum orthogonal shift (per pixel) for line-tracing (unbinned).

        max_missed : int
            Maximum number of steps to miss before a line is lost.

        debug: bool
            plot arc line traces on image display window?

        Returns
        -------
        list of :class:`~astrodata.AstroData`
            The same input list is used as output but each object now has the
            appropriate `nddata.wcs` defined for each of its extensions. This
            provides details of the 2D Chebyshev fit which maps the distortion.
        """
        log = self.log
        log.debug(gt.log_message("primitive", self.myself(), "starting"))
        timestamp_key = self.timestamp_keys[self.myself()]
        sfx = params["suffix"]
        spatial_order = params["spatial_order"]
        spectral_order = params["spectral_order"]
        id_only = params["id_only"]
        fwidth = params["fwidth"]
        min_snr = params["min_snr"]
        nsum = params["nsum"]
        step = params["step"]
        max_shift = params["max_shift"]
        max_missed = params["max_missed"]
        debug = params["debug"]

        orders = (spectral_order, spatial_order)

        for ad in adinputs:
            xbin, ybin = ad.detector_x_bin(), ad.detector_y_bin()
            for ext in ad:
                if debug:
                    self.viewer.display_image(ext, wcs=False)
                    self.viewer.width = 2

                dispaxis = 2 - ext.dispersion_axis()  # python sense
                direction = "row" if dispaxis == 1 else "column"

                # Here's a lot of input-checking
                extname = f'{ad.filename} extension {ext.id}'
                start = ext.shape[1 - dispaxis] // 2
                initial_peaks = None
                try:
                    wavecal = ext.WAVECAL
                except AttributeError:
                    log.warning("Cannot find a WAVECAL table on {} - "
                                "identifying lines in middle {}".
                                format(extname, direction))
                else:
                    try:
                        index = list(wavecal['name']).index(direction)
                    except ValueError:
                        log.warning("Cannot find starting {} in WAVECAL "
                                    "table on {} - identifying lines in "
                                    "middle {}. Wavelength calibration may "
                                    "not be correct.".format(direction, extname,
                                                             direction))
                    else:
                        start = int(wavecal['coefficients'][index])
                    if id_only:
                        try:
                            # Peak locations in pixels are 1-indexed
                            initial_peaks = (ext.WAVECAL['peaks'] - 1)
                        except KeyError:
                            log.warning("Cannot find peak locations in {} "
                                        "- identifying lines in middle {}".
                                        format(extname, direction))
                    if fwidth is None:
                        try:
                            index = list(wavecal['name']).index('fwidth')
                        except ValueError:
                            pass
                        else:
                            fwidth = float(wavecal['coefficients'][index])

                # This is identical to the code in determineWavelengthSolution()
                if fwidth is None:
                    data, _, _, _ = tracing.average_along_slit(ext, center=None, nsum=nsum)
                    fwidth = tracing.estimate_peak_width(data, boxcar_size=30)
                    log.stdinfo(f"Estimated feature width: {fwidth:.2f} pixels")

                if initial_peaks is None:
                    data, mask, variance, extract_slice = tracing.average_along_slit(ext, center=None, nsum=nsum)
                    log.stdinfo("Finding peaks by extracting {}s {} to {}".
                                format(direction, extract_slice.start + 1, extract_slice.stop))

                    # Find peaks; convert width FWHM to sigma
                    widths = 0.42466 * fwidth * np.arange(0.75, 1.26, 0.05)  # TODO!
                    initial_peaks, _ = tracing.find_wavelet_peaks(
                        data, widths=widths, mask=mask & DQ.not_signal,
                        variance=variance, min_snr=min_snr)
                    log.stdinfo(f"Found {len(initial_peaks)} peaks")

                # The coordinates are always returned as (x-coords, y-coords)
                rwidth = 0.42466 * fwidth
                ref_coords, in_coords = tracing.trace_lines(ext, axis=1 - dispaxis,
                                                            start=start, initial=initial_peaks,
                                                            rwidth=rwidth, cwidth=max(int(fwidth), 5), step=step,
                                                            nsum=nsum, max_missed=max_missed,
                                                            max_shift=max_shift * ybin / xbin,
                                                            viewer=self.viewer if debug else None)

                ## These coordinates need to be in the reference frame of a
                ## full-frame unbinned image, so modify the coordinates by
                ## the detector section
                # x1, x2, y1, y2 = ext.detector_section()
                # ref_coords = np.array([ref_coords[0] * xbin + x1,
                #                       ref_coords[1] * ybin + y1])
                # in_coords = np.array([in_coords[0] * xbin + x1,
                #                      in_coords[1] * ybin + y1])

                # The model is computed entirely in the pixel coordinate frame
                # of the data, so it could be used as a gWCS object
                m_init = models.Chebyshev2D(x_degree=orders[1 - dispaxis],
                                            y_degree=orders[dispaxis],
                                            x_domain=[0, ext.shape[1]],
                                            y_domain=[0, ext.shape[0]])
                # x_domain = [x1, x1 + ext.shape[1] * xbin - 1],
                # y_domain = [y1, y1 + ext.shape[0] * ybin - 1])
                # Find model to transform actual (x,y) locations to the
                # value of the reference pixel along the dispersion axis
                fit_it = fitting.FittingWithOutlierRemoval(fitting.LinearLSQFitter(),
                                                           sigma_clip, sigma=3)
                m_final, _ = fit_it(m_init, *in_coords, ref_coords[1 - dispaxis])
                m_inverse, masked = fit_it(m_init, *ref_coords, in_coords[1 - dispaxis])

                # TODO: Some logging about quality of fit
                # print(np.min(diff), np.max(diff), np.std(diff))

                if dispaxis == 1:
                    model = models.Mapping((0, 1, 1)) | (m_final & models.Identity(1))
                    model.inverse = models.Mapping((0, 1, 1)) | (m_inverse & models.Identity(1))
                else:
                    model = models.Mapping((0, 0, 1)) | (models.Identity(1) & m_final)
                    model.inverse = models.Mapping((0, 0, 1)) | (models.Identity(1) & m_inverse)

                self.viewer.color = "blue"
                spatial_coords = np.linspace(ref_coords[dispaxis].min(), ref_coords[dispaxis].max(),
                                             ext.shape[1 - dispaxis] // (step * 10))
                spectral_coords = np.unique(ref_coords[1 - dispaxis])
                for coord in spectral_coords:
                    if dispaxis == 1:
                        xref = [coord] * len(spatial_coords)
                        yref = spatial_coords
                    else:
                        xref = spatial_coords
                        yref = [coord] * len(spatial_coords)
                    mapped_coords = np.array(model.inverse(xref, yref)).T
                    if debug:
                        self.viewer.polygon(mapped_coords, closed=False, xfirst=True, origin=0)

                # This is all we need for the new FITCOORD table
                ext.FITCOORD = vstack([am.model_to_table(m_final),
                                       am.model_to_table(m_inverse)],
                                      metadata_conflicts="silent")

                # Put this model before the first step if there's an existing WCS
                if ext.wcs is None:
                    ext.wcs = gWCS([(cf.Frame2D(name="pixels"), model),
                                    (cf.Frame2D(name="world"), None)])
                else:
                    # TODO: use insert_frame here
                    ext.wcs = gWCS([(ext.wcs.input_frame, model),
                                    (cf.Frame2D(name="distortion_corrected"), ext.wcs.pipeline[0][1])]
                                   + ext.wcs.pipeline[1:])

            # Timestamp and update the filename
            gt.mark_history(ad, primname=self.myself(), keyword=timestamp_key)
            ad.update_filename(suffix=sfx, strip=True)

        return adinputs

    def determineSlitEdges(self, adinputs=None, **params):
        """
        Finds the edges of the illuminated regions of the CCD and stores the
        Chebyshev polynomials used to fit them in a SLITEDGE table.

        Parameters
        ----------
        adinputs : list of :class:`~astrodata.AstroData`
            Science data as 2D spectral images.
        slit_length : int or float
            The expected length of the slit, in a long slit observation, in
            pixels.
        slit_center : int or float
            The expected position of the center of the slit on the detector, in
            pixels.
        debug : bool, Default: False
            Whether to print out additional information while running.

        Returns
        -------
        list of :class:`~astrodata.AstroData`
            Science data as 2D spectral images with a `SLITEDGE` table attached
            to each extension.
        """
        # Set up log
        log = self.log
        log.debug(gt.log_message("primitive", self.myself(), "starting"))

        # Parse parameters
        debug = params['debug']
        edges1 = params['edges1']
        edges2 = params['edges2']
        if edges1 is not None and not isinstance(edges1, list):
            edges1 = [edges1]
        if edges2 is not None and not isinstance(edges2, list):
            edges2 = [edges2]

        # How far from the edge of the detector an edge must be to be traced.
        # I.e., peaks within this many pixels of the detector edge likely won't
        # be able to be traced.
        buffer = 8

        # Third-order is generally a good balance.
        fit1d_params = fit_1D.translate_params({"function": "chebyshev",
                                                "order": 3})
        for ad in adinputs:

            # F2 doesn't have mask definition files, so only check for them if
            # this is a GNIRS observation.
            if ad.instrument() == 'GNIRS':
                try:
                    getattr(ad, "MDF")
                except AttributeError:
                    log.warning(f"MDF not found for {ad.filename} - no "
                                "SLITEDGE table will be created.")
                    continue

            log.stdinfo(f'Finding edges of illuminated region for {ad.filename}')

            # Get the expected slit center and length for long slit.
            if (edges1 is not None) and (edges2 is not None):
                log.fullinfo('Using user-supplied edges.')
                exp_edges_l, exp_edges_r = edges1, edges2
            elif (edges1 is None) and (edges2 is None):
                exp_edges_l, exp_edges_r = self._get_slit_edge_estimates(ad)
            else:
                log.warning("Both `edges1` and `edges2` parameters need to be "
                            "provided in order to use them. Using "
                            "edges from mask definition files.")
                exp_edges_l, exp_edges_r = self._get_slit_edge_estimates(ad)

            slit_widths = [r - l for l, r in zip(exp_edges_l, exp_edges_r)]
            mdf_edge_guesses = [(l, r) for l, r in zip(exp_edges_l,
                                                       exp_edges_r)]
            log.fullinfo('Expected edge positions:\n'
                         f'Left edges: {exp_edges_l}\n'
                         f'Right edges: {exp_edges_r}\n')

            # This is the number of rows/columns to sum around the row with
            # the maxium flux to create the profile for finding edges, to
            # help eliminate cosmic rays. The row used for finding edges
            # will also be at least this far from the ends of the detector.
            offset = 20

            # How far to search (in pixels) to match expected and detected
            # peaks.
            search_rad = 60

            for ext in ad:

                dispaxis = 2 - ext.dispersion_axis()

                # Find the row with the highest median flux, at least `offset`
                # pixels away from the edge of the detector.
                collapsed = np.median(
                    ext.data,
                    axis=ext.dispersion_axis()-1)
                cut = collapsed[offset:-offset].argmax()
                cut += offset
                log.fullinfo(f'Creating profile around row {cut}.')

                # Take the first derivative of flux to find the slit edges.
                # Left edges will be peaks, right edges troughs, so make a
                # second negative copy to find right edges separately.
                diffarr_l = np.diff(ext.data, axis=1-dispaxis)
                diffarr_r = -diffarr_l

                # Take median of a small slice to smooth over cosmic rays:
                median_slice_l = np.median(diffarr_l[cut-offset:cut+offset, :],
                                            axis=[dispaxis])
                median_slice_r = np.median(diffarr_r[cut-offset:cut+offset, :],
                                            axis=[dispaxis])

                # Search for position of peaks in the first derivative of flux
                # perpendicular to the dispersion direction. Apply a 3.5-sigma
                # limit to avoid picking up too many noise peaks, but
                # match_sources later on should pick out the real ones.
                std = np.std(median_slice_l)
                if exp_edges_l[0] < 0:
                    # If the expected edge position if off the end of the
                    # detector, don't try to match as it might pick up
                    # spurious peaks close to the edge of the detector.
                    positions_l = []
                else:
                    positions_l, _ = find_peaks(median_slice_l,
                                                height=3.5*std,
                                                distance=5)
                    # find_peaks returns integer values, so use pinpoint_peaks
                    # to better describe the positions.
                    positions_l, _ = tracing.pinpoint_peaks(median_slice_l,
                                                            peaks=positions_l)
                if exp_edges_r[0] > ext.shape[1-dispaxis]:
                    positions_r = []
                else:
                    positions_r, _ = find_peaks(median_slice_r,
                                                height=3.5*std,
                                                distance=5)
                    positions_r, _ = tracing.pinpoint_peaks(median_slice_r,
                                                            peaks=positions_r)

                log.fullinfo('Found edge candidates at:\n'
                             f'Left: {positions_l}\n'
                             f'Right: {positions_r}')
                if debug:
                    # Print a diagnostic plot of the profile being fitted.
                    plt.plot(median_slice_l, label='1st-derivative of flux')
                    plt.plot(median_slice_r, label='Inverse')
                    plt.xlabel('Column number')
                    plt.legend()

                # Check if both edges have been located; if the list returned
                # by find_peaks is empty, fill in the position by assuming
                # the other edge is at the length of the slit away. (This may
                # be off the edge of the detector.)
                if (len(positions_l) == 0) and (len(positions_r) == 0):
                    log.warning("No edges could be found for "
                                f"{ad.orig_filename} - no SLITEDGE table "
                                "will be attached.")
                    if debug:
                        plt.show()
                    continue

                edges_l, edges_r = [], []

                # Handlle cases where one edge of the illuminated region is off
                # the side of the detector by constructing an "edge" based on
                # the expected breadth of the region. If both edges are on,
                # run match_sources on both to find the closest match to each.
                if len(slit_widths) == 1:
                    if (len(positions_l) == 0) and (len(positions_r) != 0):
                        edge_ids_r = match_sources(positions_r,
                                                   exp_edges_r,
                                                   radius=search_rad)
                        for i, j in enumerate(edge_ids_r):
                            if j > -1:  # a matched position
                                edges_r.append(positions_r[i])
                                edges_l.append(
                                    positions_r[i] - slit_widths[0])

                    elif (len(positions_r) == 0) and (len(positions_l) != 0):
                        edge_ids_l = match_sources(positions_l,
                                                   exp_edges_l,
                                                   radius=search_rad)
                        for i, j in enumerate(edge_ids_l):
                            if j > -1:  # a matched position
                                edges_l.append(positions_l[i])
                                edges_r.append(
                                    positions_l[i] + slit_widths[0])

                    elif (len(positions_r) != 0) and (len(positions_l) != 0):
                        edge_ids_r = match_sources(positions_r,
                                                    exp_edges_r,
                                                    radius=search_rad)
                        edge_ids_l = match_sources(positions_l,
                                                    exp_edges_l,
                                                    radius=search_rad)
                        edges_l = [positions_l[i] for i, j in
                                    enumerate(edge_ids_l) if j > -1]
                        edges_r = [positions_r[i] for i, j in
                                    enumerate(edge_ids_r) if j > -1]

                        if len(edges_l) == 0 and len(edges_r) != 0:
                            edges_l = [r - slit_widths[0] for r in edges_r]
                        elif len(edges_r) == 0 and len(edges_l) != 0:
                            edges_r = [l + slit_widths[0] for l in edges_l]

                # Generate pairs of slit edges.
                edge_pairs = [(l, r) for l, r in zip(edges_l, edges_r)]

                if not edge_pairs:
                    log.warning("No edges could be determined for "
                                f"{ad.filename} - no SLITEDGE table wil be "
                                "attached. Consider setting positions of "
                                "edges manually using the `edges1` and "
                                "`edges2` parameters.")
                    if debug:
                        plt.show()
                    continue

                if debug:
                    for pair in edge_pairs:
                        for pos in pair:
                            plt.axvline(pos, color='Black', alpha=0.5,
                                        linestyle='--')
                    plt.legend()
                    plt.show()

                # Create the model to shift and scale the slit to the found
                # edges.
                if len(edge_pairs) == 1:
                    pair_center = (edge_pairs[0][0] + edge_pairs[0][1]) / 2
                    m_recenter = models.Shift(-pair_center,
                                              fixed={'offset': True})
                    m_shift = models.Shift(0, bounds={'offset': (-search_rad,
                                                                 search_rad)})
                    m_scale = models.Scale(1., bounds={'factor': (0.98, 1.02)})
                    m_init = m_recenter | m_shift | m_scale | m_recenter.inverse

                edge_num = 0
                models_dict = {}
                # Progressively increase the sigma parameter of the search,
                # since it being too narrow sometimes causes the fitting to
                # fail.
                for pair, guess in zip(edge_pairs, mdf_edge_guesses):
                    models_dict[edge_num] = {"left": None, "right": None}
                    log.fullinfo(f'Fitting guess at {guess} to {pair}.')

                    n_sigma = 1
                    max_sigma = 10
                    tolerance = 1.0
                    while True:
                        log.fullinfo(f'Trying fitting with sigma={n_sigma}')
                        if n_sigma > max_sigma:
                            raise RuntimeError("Unable to fit slit edges. "
                                               "Slit length may need ajusting "
                                               "using `edges1` and `edges2` "
                                               "parameters.")
                        with warnings.catch_warnings():
                            warnings.simplefilter('ignore', AstropyUserWarning)
                            m_final = fit_model(m_init, pair, guess,
                                                sigma=n_sigma, verbose=debug)

                        n_sigma += 1
                        expected = m_final.inverse(guess)
                        if abs(expected[0] - pair[0]) < tolerance and\
                           abs(expected[1] - pair[1]) < tolerance:
                            break

                    log.fullinfo("Found a shift of {m_final.offset_1.value} "
                                 "and a scale of "
                                 f"{m_final.factor_2.value}.")
                    log.fullinfo(f"Looking for edges at "
                                 f"{expected}.")

                    for loc, arr, edge in zip(m_final.inverse(guess),
                                              [diffarr_l, diffarr_r],
                                              ('left', 'right')):

                        # The "- 1" here is because np.diff shrinks the array
                        # by 1 in taking the first derivative.
                        if (loc < buffer) or\
                           (loc > ext.data.shape[1-dispaxis] - buffer - 1):
                           log.debug(f"Not tracing at {loc} bacause "
                                     "it is off (or too close to) the "
                                     "detector edge.")
                           continue

                        # Trace the edge. max_shift is slightly larger than the
                        # default value of 0.05 since there's (theoretically) no
                        # chance of confusion with other lines, and some flats
                        # have enough 'tilt' to exceed that value.
                        try:
                            ref_coords, in_coords = tracing.trace_lines(
                                arr, dispaxis, start=cut,
                                initial=[loc],
                                variance=ext.variance,
                                max_missed=8,
                                step=20,
                                max_shift=0.08,
                                min_peak_value=5*ext.read_noise())
                        except ValueError:
                            # Unable to trace edge. If one edge can't be
                            # traced but the other can, the same model (shifted
                            # by the slit breadth) can be applied to the
                            # untraced edge, so just continue for now.
                            continue

                        # This complicated bit of code parses out coordinates
                        # for the traced edges.
                        coords = np.array([list(c1) + list(c2)
                                           for c1, c2 in
                                           zip(ref_coords.T, in_coords.T)
                                           if abs(c1[dispaxis] - loc) < 1.])
                        values = np.array(sorted(coords,
                                                 key=lambda c: c[1 - dispaxis])).T
                        in_coords_new = values[2:]

                        if len(in_coords_new) == 0:
                            # Then no edge has been able to be fitted, probably
                            # because it's off the end of the CCD or very
                            # close. Just continue for now and copy the model
                            # from the other edge of the pair at the end.
                            continue

                        else:
                            # Log the trace.
                            min_value = in_coords_new[1 - dispaxis].min()
                            max_value = in_coords_new[1 - dispaxis].max()
                            log.debug(f"Edge at {loc:.1f} traced from "
                                      f"{min_value} to {max_value}.")

                            # Perform the fit of the coordinates for the traced
                            # edges.
                            weights = collapsed[
                                in_coords_new[1 - dispaxis].astype(int)]

                            # Create a plot of weights for inspection.
                            if debug:
                                plt.plot(in_coords_new[1-dispaxis], weights,
                                         label='Weights')
                                plt.xlabel('Row number')
                                plt.legend()
                                plt.show()

                            # Perform the fit.
                            _fit_1d = fit_1D(
                                in_coords_new[dispaxis],
                                weights=np.sqrt(weights),
                                domain=[0, ext.shape[1 - dispaxis] - 1],
                                axis=dispaxis,
                                points=in_coords_new[1 - dispaxis],
                                plot=debug,
                                **fit1d_params,)
                            model_fit = am.model_to_table(_fit_1d.model)
                            models_dict[edge_num][edge] = model_fit

                    # Increment the number of edges processed.
                    edge_num += 1

                for key, pair in models_dict.items():

                    if pair['left'] is None and pair['right'] is not None:
                        pair['left'] = deepcopy(pair['right'])
                        pair['left']['c0'] -= slit_widths[key]
                        log.debug("Copying right edge to left.")

                    if pair['right'] is None and pair['left'] is not None:
                        pair['right'] = deepcopy(pair['left'])
                        pair['right']['c0'] += slit_widths[key]
                        log.debug("Copying left edge to right.")

                # With all edges fitted (or not), create the SLITEDGE table.
                edge_num = 0
                slit_table = []
                make_table = []
                for key, pair in models_dict.items():
                    if pair['left'] is None and pair['right'] is None:
                        log.warning("Couldn't fit either edge for the pair "
                                    "with edges at "
                                    f"{m_final.inverse(mdf_edge_guesses[key])}\n"
                                    "This may be because the slit length "
                                    "estimate is incorrect. You may be able "
                                    "to fix this by manually giving the edges "
                                    "with the `edges1` and `edges2` parameters. "
                                    "No SLITEDGE table will be created.")
                        make_table.append(False)
                        continue

                    # If both edges have models, create a row for the table.
                    for edge_model in pair.values():
                        row = Table(np.array([1, edge_num]),
                                names=('slit', 'edge'))
                        row = hstack([row, edge_model], join_type='inner')
                        slit_table.append(row)
                        edge_num += 1
                        make_table.append(True)

                # Attach the table to the extension as a new plane if none of
                # the edge pairs failed to be fit.
                if all(make_table):
                    ext.SLITEDGE = vstack(slit_table)

        return adinputs

    def distortionCorrect(self, adinputs=None, **params):
        """
        Corrects optical distortion in science frames, using a distortion map
        (a Chebyshev2D model, usually from a processed arc) that has previously
        been attached to each input's WCS by attachWavelengthSolution.

        If the input image requires mosaicking, then this is done as part of
        the resampling, to ensure one, rather than two, interpolations.

        Parameters
        ----------
        adinputs : list of :class:`~astrodata.AstroData`
            2D spectral images with appropriately-calibrated WCS.
        suffix : str
            Suffix to be added to output files.
        order : int (0 - 5)
            Order of interpolation when resampling.
        subsample : int
            Pixel subsampling factor.

        Returns
        -------
        list of :class:`~astrodata.AstroData`
            Modified input objects with distortion correct applied.
        """
        log = self.log
        log.debug(gt.log_message("primitive", self.myself(), "starting"))
        timestamp_key = self.timestamp_keys[self.myself()]

        sfx = params["suffix"]
        order = params["order"]
        subsample = params["subsample"]
        do_cal = params["do_cal"]

        if do_cal == 'skip':
            log.warning('Distortion correction has been turned off.')
            return adinputs

        fail = False

        adoutputs = []
        for ad in adinputs:

            # We don't check for a timestamp since it's not unreasonable
            # to do multiple distortion corrections on a single AD object

            for ext in ad:
                try:
                    idx = ext.wcs.available_frames.index('distortion_corrected')
                except (ValueError, AttributeError):
                    have_distcorr = False
                else:
                    have_distcorr = idx > 0
                if not have_distcorr:
                    log.warning('No distortion transformation attached to'
                                f' {ad.filename}, extension {ext.id}')
                    break

                # The resampling routine currently relies on a no-op forward
                # distortion model to size the output correctly (while using
                # the proper inverse for evaluating the sample points), so we
                # replace that part of the WCS with Identity here. This hack
                # gets uglier because any origin shift between arc & science
                # ROIs that has been prefixed to the distortion model needs to
                # be preserved; get rid of this at a later iteration by
                # including ROI shifts in their own frame(s).

                new_pipeline = ext.wcs.pipeline[:idx-1]
                prev_frame, m_distcorr = ext.wcs.pipeline[idx-1]

                # The model must have a Mapping prior to the Chebyshev2D
                # model(s) since coordinates have to be duplicated. Find this
                for i in range(m_distcorr.n_submodels):
                    if isinstance(m_distcorr[i], models.Mapping):
                        break
                else:
                    raise ValueError("Cannot find Mapping")

                # Now determine the extent of the submodel that encompasses the
                # overall 2D distortion, which will be a 2D->2D model
                for j in range(i + 1, m_distcorr.n_submodels + 1):
                    try:
                        msub = m_distcorr[i:j]
                    except IndexError:
                        continue
                    if msub.n_inputs == msub.n_outputs == 2:
                        break
                else:
                    raise ValueError("Cannot find distortion model")

                # Name it so we can replace it
                m_distcorr[i:j].name = "DISTCORR"
                m_dummy = models.Identity(2)
                m_dummy.inverse = msub.inverse
                new_m_distcorr = m_distcorr.replace_submodel("DISTCORR", m_dummy)
                new_pipeline.append((prev_frame, new_m_distcorr))
                new_pipeline.extend(ext.wcs.pipeline[idx:])
                ext.wcs = gWCS(new_pipeline)

            if not have_distcorr:
                # TODO: Think about this when we have MOS/XD/IFU
                if 'sq' in self.mode or do_cal == 'force':
                    fail = True
                elif len(ad) == 1:
                    adoutputs.append(ad)
                else:
                    # In further refactoring, the mosaic WCS should get added
                    # at an earlier stage, separately from resampling.
                    log.warning('Image will be mosaicked.')
                    adoutputs.extend(self.mosaicDetectors([ad]))
                continue

            # Do all the extension WCSs contain a mosaic frame, allowing us to
            # resample them into a single mosaic at the same time as correcting
            # distortions (they won't have if the arc wasn't mosaicked)?
            mosaic = all('mosaic' in ext.wcs.available_frames if ext.wcs is not
                         None else False for ext in ad)

            if mosaic:
                ad_out = transform.resample_from_wcs(
                    ad, 'distortion_corrected', order=order,
                    subsample=subsample, parallel=False
                )
            else:
                for i, ext in enumerate(ad):
                    if i == 0:
                        ad_out = transform.resample_from_wcs(
                            ext, 'distortion_corrected', order=order,
                            subsample=subsample, parallel=False
                        )
                    else:
                        ad_out.append(
                            transform.resample_from_wcs(ext,
                                                        'distortion_corrected',
                                                        order=order,
                                                        subsample=subsample,
                                                        parallel=False)
                        )

            # The WCS gets updated by resample_from_wcs. We should also make it
            # save the (inverted) WCS pipeline components prior to resampling
            # somehow, to allow mapping rectified co-ordinates back to detector
            # pixels for calibration & inspection purposes.

            # Timestamp and update the filename
            gt.mark_history(ad_out, primname=self.myself(),
                            keyword=timestamp_key)
            ad_out.update_filename(suffix=sfx, strip=True)
            adoutputs.append(ad_out)

        if fail:
            raise OSError("One or more input(s) missing distortion "
                          "calibration; run attachWavelengthSolution first")

        return adoutputs

    def determineWavelengthSolution(self, adinputs=None, **params):
        """
        Determines the wavelength solution for an ARC and updates the wcs
        with this solution. In addition, the solution and pixel/wavelength
        matches are stored as an attached `WAVECAL` :class:`~astropy.table.Table`.

        2D input images are converted to 1D by collapsing a slice of the image
        along the dispersion direction, and peaks are identified. These are then
        matched to an arc line list, using piecewise-fitting of (usually)
        linear functions to match peaks to arc lines, using the
        :class:`~gempy.library.matching.KDTreeFitter`.

        The `.WAVECAL` table contains four columns:
            ["name", "coefficients", "peaks", "wavelengths"]

        The `name` and the `coefficients` columns contain information to
        re-create an Chebyshev1D object, plus additional information about
        the way the spectrum was collapsed. The `peaks` column contains the
        (1-indexed) position of the lines that were matched to the catalogue,
        and the `wavelengths` column contains the matched wavelengths.

        Parameters
        ----------
        adinputs : list of :class:`~astrodata.AstroData`
             Mosaicked Arc data as 2D spectral images or 1D spectra.

        suffix : str/None
            Suffix to be added to output files

        order : int
            Order of Chebyshev fitting function.

        center : None or int
            Central row/column for 1D extraction (None => use middle).

        nsum : int, optional
            Number of rows/columns to average.

        min_snr : float
            Minimum S/N ratio in line peak to be used in fitting.

        weighting : {'natural', 'relative', 'none'}
            How to weight the detected peaks.

        fwidth : float/None
            Expected width of arc lines in pixels. It tells how far the
            KDTreeFitter should look for when matching detected peaks with
            reference arcs lines. If None, `fwidth` is determined using
            `tracing.estimate_peak_width`.

        min_sep : float
            Minimum separation (in pixels) for peaks to be considered distinct

        central_wavelength : float/None
            central wavelength in nm (if None, use the WCS or descriptor)

        dispersion : float/None
            dispersion in nm/pixel (if None, use the WCS or descriptor)

        linelist : str/None
            Name of file containing arc lines. If None, then a default look-up
            table will be used.

        alternative_centers : bool
            Identify alternative central wavelengths and try to fit them?

        nbright : int (or may not exist in certain class methods)
            Number of brightest lines to cull before fitting

        interactive : bool
            Use the interactive tool?

        debug : bool
            Enable plots for debugging.

        Returns
        -------
        list of :class:`~astrodata.AstroData`
            Updated objects with a `.WAVECAL` attribute and improved wcs for
            each slice

        See Also
        --------
        :class:`~geminidr.core.primitives_visualize.Visualize.mosaicDetectors`,
        :class:`~gempy.library.matching.KDTreeFitter`,
        """
        log = self.log
        log.debug(gt.log_message("primitive", self.myself(), "starting"))
        timestamp_key = self.timestamp_keys[self.myself()]
        sfx = params["suffix"]
        arc_file = params["linelist"]
        interactive = params["interactive"]

        # TODO: This decision would prevent MOS data being reduced so need
        # to think a bit more about what we're going to do. Maybe make
        # central_wavelength() return a one-per-ext list? Or have the GMOS
        # determineWavelengthSolution() recipe check the input has been
        # mosaicked before calling super()?
        #
        # Top-level decision for this to only work on single-extension ADs
        # if not all(len(ad)==1 for ad in adinputs):
        #    raise ValueError("Not all inputs are single-extension AD objects")
        linelist = None
        if arc_file is not None:
            try:
                linelist = wavecal.LineList(arc_file)
            except OSError:
                log.warning(f"Cannot read file {arc_file} - "
                            "using default linelist")
            else:
                log.stdinfo(f"Read arc line list {arc_file}")

        # Pass the primitive configuration to the interactive object.
        config = copy(self.params[self.myself()])
        config.update(**params)

        for ad in adinputs:
            log.stdinfo(f"Determining wavelength solution for {ad.filename}")

            uiparams = UIParameters(
                config, reinit_params=["center", "nsum", "min_snr", "min_sep",
                                       "fwidth", "central_wavelength", "dispersion",
                                       "in_vacuo"])
            uiparams.fields["center"].max = min(
                ext.shape[ext.dispersion_axis() - 1] for ext in ad)

            if interactive:
                all_fp_init = [fit_1D.translate_params(
                    {**params, "function": "chebyshev"})] * len(ad)
                # This feels like I shouldn't have to do it here
                domains = []
                for ext in ad:
                    axis = 0 if ext.data.ndim == 1 else 2 - ext.dispersion_axis()
                    domains.append([0, ext.shape[axis] - 1])
                reconstruct_points = partial(wavecal.create_interactive_inputs, ad, p=self,
                            linelist=linelist, bad_bits=DQ.not_signal)
                visualizer = WavelengthSolutionVisualizer(
                    reconstruct_points, all_fp_init,
                    modal_message="Re-extracting 1D spectra",
                    tab_name_fmt="Slit {}",
                    xlabel="Fitted wavelength (nm)", ylabel="Non-linear component (nm)",
                    domains=domains,
                    title="Wavelength Solution",
                    primitive_name=self.myself(),
                    filename_info=ad.filename,
                    enable_regions=False, plot_ratios=False, plot_height=350,
                    ui_params=uiparams)
                geminidr.interactive.server.interactive_fitter(visualizer)
                for ext, fit1d, image, other in zip(ad, visualizer.results(),
                                                    visualizer.image, visualizer.meta):
                    fit1d.image = image
                    wavecal.update_wcs_with_solution(ext, fit1d, other, config)
            else:
                for ext in ad:
                    if len(ad) > 1:
                        log.stdinfo(f"Determining solution for extension {ext.id}")

                    input_data, fit1d, acceptable_fit = wavecal.get_automated_fit(
                        ext, uiparams, p=self, linelist=linelist, bad_bits=DQ.not_signal)
                    if not acceptable_fit:
                        log.warning("No acceptable wavelength solution found "
                                    f"for {ext.id}")

                    wavecal.update_wcs_with_solution(ext, fit1d, input_data, config)
                    wavecal.save_fit_as_pdf(input_data["spectrum"], fit1d.points[~fit1d.mask],
                                            fit1d.image[~fit1d.mask], ad.filename)

            # Timestamp and update the filename
            gt.mark_history(ad, primname=self.myself(), keyword=timestamp_key)
            ad.update_filename(suffix=sfx, strip=True)

        return adinputs

    def extractSpectra(self, adinputs=None, **params):
        """
        Extracts one or more 1D spectra from a 2D spectral image, according to
        the contents of the `.APERTURE` table.

        If the `skyCorrectFromSlit()` primitive has not been performed, then a
        1D sky spectrum is constructed from a nearby region of the image, and
        subtracted from the source spectrum.

        Each 1D spectrum is stored as a separate extension in a new AstroData
        object with the wcs copied from the parent.

        These new AD objects are placed in a separate stream from the
        parent 2D images, which are returned in the default stream.

        Parameters
        ----------
        adinputs : list of :class:`~astrodata.AstroData`
            2D spectral images with a `.APERTURE` table.
        suffix : str
            Suffix to be added to output files.
        method : {'standard', 'weighted', 'optimal'}
            Extraction method.
        width : float or None
            Width of extraction aperture in pixels.
        grow : float
            Avoidance region around each source aperture if a sky aperture
            is required. Default: 10.
        subtract_sky : bool
            Extract and subtract sky spectra from object spectra if the 2D
            spectral image has not been sky subtracted?
        debug: bool
            draw apertures on image display window?

        Returns
        -------
        list of :class:`~astrodata.AstroData`
            Extracted spectra as 1D data.
        """
        log = self.log
        log.debug(gt.log_message("primitive", self.myself(), "starting"))
        timestamp_key = self.timestamp_keys[self.myself()]
        sfx = params["suffix"]
        method = params["method"]
        width = params["width"]
        grow = params["grow"]
        subtract_sky = params["subtract_sky"]
        debug = params["debug"]

        colors = ("green", "blue", "red", "yellow", "cyan", "magenta")
        offset_step = 2

        ad_extracted = []
        # This is just cut-and-paste code from determineWavelengthSolution()
        for ad in adinputs:
            ad_spec = astrodata.create(ad.phu)
            ad_spec.filename = ad.filename
            ad_spec.orig_filename = ad.orig_filename
            skysub_needed = (subtract_sky and
                             self.timestamp_keys['skyCorrectFromSlit'] not in ad.phu)
            if skysub_needed:
                log.stdinfo(f"Sky subtraction has not been performed on {ad.filename}"
                            " - extracting sky from separate apertures")

            kw_to_delete = [ad._keyword_for(desc)
                            for desc in ("detector_section", "array_section")]
            kw_datasec = ad._keyword_for("data_section")

            for ext in ad:
                extname = f"{ad.filename} extension {ext.id}"
                if debug:
                    self.viewer.display_image(ext, wcs=False)
                if len(ext.shape) == 1:
                    log.warning(f"{extname} is already one-dimensional")
                    continue

                try:
                    aptable = ext.APERTURE
                except AttributeError:
                    log.warning(f"{extname} has no APERTURE table. Cannot "
                                "extract spectra.")
                    continue

                num_spec = len(aptable)
                if num_spec == 0:
                    log.warning(f"{ad.filename} has an empty APERTURE table. "
                                "Cannot extract spectra.")
                    continue

                try:
                    wave_model = am.get_named_submodel(ext.wcs.forward_transform, 'WAVE')
                except (AttributeError, IndexError):
                    log.warning(f"Cannot find wavelength solution for {extname}")
                    wave_model = None
                else:
                    axes_names = tuple(frame.axes_names[0]
                                       for frame in ext.wcs.output_frame.frames
                                       if isinstance(frame, cf.SpectralFrame))
                    if len(axes_names) != 1:
                        log.warning("Problem with identifying spectral axis "
                                    f"for {extname}")

                log.stdinfo(f"Extracting {num_spec} spectra from {extname}")
                dispaxis = 2 - ext.dispersion_axis()  # python sense
                direction = "row" if dispaxis == 1 else "column"

                # We loop twice so we can construct the aperture mask if needed
                apertures = []
                for row in aptable:
                    trace_model = am.table_to_model(row)
                    aperture = tracing.Aperture(trace_model,
                                                aper_lower=row['aper_lower'],
                                                aper_upper=row['aper_upper'])
                    if width is not None:
                        aperture.width = width
                    apertures.append(aperture)

                if skysub_needed:
                    apmask = np.logical_or.reduce(
                        [ap.aperture_mask(ext, width=width, grow=grow)
                         for ap in apertures])

                # Calculate world coords at middle of each dispersed spectrum
                pix_coords = [[0.5 * (length-1)] * len(apertures)
                              for length in ext.shape[::-1]]
                pix_coords[dispaxis] = [ap.center for ap in apertures]
                wcs_coords = ext.wcs(*pix_coords)
                sky_axes = None
                if isinstance(ext.wcs.output_frame, cf.CompositeFrame):
                    for frame in ext.wcs.output_frame.frames:
                        if isinstance(frame, cf.CelestialFrame):
                            try:
                                sky_axes = [frame.axes_order[frame.axes_names.index(axis)]
                                            for axis in ('lon', 'lat')]
                            except IndexError:
                                pass
                            break

                for apnum, (aperture, *coords) in enumerate(zip(apertures, *wcs_coords), start=1):
                    log.stdinfo(f"    Extracting spectrum from aperture {apnum}")
                    self.viewer.width = 2
                    self.viewer.color = colors[(apnum-1) % len(colors)]
                    ndd_spec = aperture.extract(ext, width=width,
                                                method=method, viewer=self.viewer if debug else None)

                    # This whole (rather large) section is an attempt to ensure
                    # that sky apertures don't overlap with source apertures
                    if skysub_needed:
                        self.viewer.width = 1
                        # We're going to try to create half-size apertures
                        # equidistant from the source aperture on both sides
                        sky_width = 0.5 * aperture.width
                        sky_spectra = []

                        min_, max_ = aperture.limits()
                        for direction in (-1, 1):
                            offset = (direction * (0.5 * sky_width + grow) +
                                      (aperture.aper_upper if direction > 0 else aperture.aper_lower))
                            ok = False
                            while not ok:
                                if ((min_ + offset - 0.5 * sky_width < -0.5) or
                                        (max_ + offset + 0.5 * sky_width > ext.shape[1 - dispaxis] - 0.5)):
                                    break

                                sky_trace_model = aperture.model | models.Shift(offset)
                                sky_aperture = tracing.Aperture(sky_trace_model)
                                sky_spec = sky_aperture.extract(apmask, width=sky_width, dispaxis=dispaxis)
                                if np.sum(sky_spec.data) == 0:
                                    sky_spectra.append(sky_aperture.extract(ext, width=sky_width,
                                                                            viewer=self.viewer if debug else None))
                                    ok = True
                                offset += direction * offset_step

                        if sky_spectra:
                            # If only one, add it to itself (since it's half-width)
                            sky_spec = sky_spectra[0].add(sky_spectra[-1])
                            ad_spec.append(ndd_spec.subtract(sky_spec, handle_meta='first_found',
                                                             handle_mask=np.bitwise_or))
                        else:
                            log.warning("Difficulty finding sky aperture. No sky"
                                        f" subtraction for aperture {apnum}")
                            ad_spec.append(ndd_spec)
                    else:
                        ad_spec.append(ndd_spec)

                    # Create a new gWCS and add header keywords with the
                    # extraction location. All extracted spectra will have the
                    # same gWCS but that could change.
                    ext_spec = ad_spec[-1]
                    if wave_model is not None:
                        in_frame = astrodata.wcs.pixel_frame(naxes=1)
                        out_frame = cf.SpectralFrame(unit=u.nm, name='world',
                                                     axes_names=axes_names)
                        ext_spec.wcs = gWCS([(in_frame, wave_model),
                                             (out_frame, None)])
                    ext_spec.hdr[ad._keyword_for('aperture_number')] = apnum
                    center = aperture.model.c0.value
                    ext_spec.hdr['XTRACTED'] = (
                        center, f"Spectrum extracted from {direction} {int(center+0.5)}")
                    for i, kw in enumerate(['XTRACTLO', 'XTRACTHI']):
                        ext_spec.hdr[kw] = (aperture.last_extraction[i],
                                            self.keyword_comments[kw])
                    if sky_axes:
                        for i, kw in zip(sky_axes, ['XTRACTRA', 'XTRACTDE']):
                            ext_spec.hdr[kw] = (coords[i], self.keyword_comments[kw])

                    # Delete unnecessary keywords
                    for kw in kw_to_delete:
                        if kw in ext_spec.hdr:
                            del ext_spec.hdr[kw]

                    ext_spec.hdr[kw_datasec] = f"[1:{ext_spec.data.size}]"

            # Don't output a file with no extracted spectra
            if len(ad_spec) > 0:
                try:
                    del ad_spec.hdr['RADECSYS']
                except KeyError:
                    pass
                gt.mark_history(ad_spec, primname=self.myself(), keyword=timestamp_key)
                ad_spec.update_filename(suffix=sfx, strip=True)
                ad_extracted.append(ad_spec)

        # Only return extracted spectra
        return ad_extracted

    def findApertures(self, adinputs=None, **params):
        """
        Finds sources in 2D spectral images and store them in an APERTURE table
        for each extension. Each table will, then, be used in later primitives
        to perform aperture extraction.

        The primitive operates by first collapsing the 2D spectral image in
        the spatial direction to identify sky lines as regions of high
        pixel-to-pixel variance, and the regions between the sky lines which
        consist of at least `min_sky_region` pixels are selected. These are
        then collapsed in the dispersion direction to produce a 1D spatial
        profile, from which sources are identified using a peak-finding
        algorithm.

        The widths of the apertures are determined by calculating a threshold
        level relative to the peak, or an integrated flux relative to the total
        between the minima on either side and determining where a smoothed
        version of the source profile reaches this threshold.

        Parameters
        ----------
        adinputs : list of :class:`~astrodata.AstroData`
            Science data as 2D spectral images.
        suffix : str
            Suffix to be added to output files.
        max_apertures : int
            Maximum number of apertures expected to be found.
        percentile : float (0 - 100) / None
            percentile to use when collapsing along the dispersion direction
            to obtain a slit profile / None => take mean
        section : str
            comma-separated list of colon-separated pixel coordinate pairs
            indicating the region(s) over which the spectral signal should be
            used. The first and last values can be blank, indicating to
            continue to the end of the data
        min_sky_region : int
            minimum number of contiguous pixels between sky lines
            for a region to be added to the spectrum before collapsing to 1D.
        min_snr : float
            minimum S/N ratio for detecting peaks
        use_snr : bool
            Convert data to SNR per pixel before collapsing and peak-finding?
        threshold : float (0 - 1)
            parameter describing either the height above background (relative
            to peak) at which to define the edges of the aperture.
        interactive : bool
            Show interactive controls for fine tuning source aperture detection

        Returns
        -------
        list of :class:`~astrodata.AstroData`
            The 2D spectral images with APERTURE tables attached

        See Also
        --------
        :meth:`~geminidr.core.primitives_spect.Spect.determineDistortion`,
        :meth:`~geminidr.cofe.primitives_spect.Spect.distortionCorrect`
        """
        log = self.log
        log.debug(gt.log_message("primitive", self.myself(), "starting"))
        timestamp_key = self.timestamp_keys[self.myself()]
        suffix = params["suffix"]
        interactive = params["interactive"]

        aper_params = {key: params[key] for key in (
            'max_apertures', 'min_sky_region', 'percentile', 'section',
            'threshold', 'min_snr', 'use_snr', 'max_separation')}

        for ad in adinputs:
            if self.timestamp_keys['distortionCorrect'] not in ad.phu:
                log.warning(f"{ad.filename} has not been distortion corrected")

            for ext in ad:
                log.stdinfo(f"Searching for sources in {ad.filename} "
                            f"extension {ext.id}")

                dispaxis = 2 - ext.dispersion_axis()  # python sense
                npix = ext.shape[dispaxis]

                # data, mask, variance are all arrays in the GMOS orientation
                # with spectra dispersed horizontally
                if dispaxis == 0:
                    ext = ext.transpose()

                if interactive:
                    # build config for interactive
                    config = self.params[self.myself()]
                    config.update(**params)
                    reinit_params = ["percentile", "min_sky_region", "use_snr", "min_snr", "section", "max_apertures",
                                     "threshold", "max_separation"]
                    title_overrides = {
                        "percentile": "Percentile (use mean if no value)",
                        "min_sky_region": "Min sky region",
                        "use_snr": "Use S/N ratio in spatial profile?",
                        "min_snr": "SNR threshold for peak detection",
                        "max_apertures": "Max Apertures (empty means no limit)",
                        "threshold": "Threshold",
                        "max_separation": "Maximum separation from target",
                    }
                    ui_params = UIParameters(config, reinit_params=reinit_params, extras={},
                                             title_overrides=title_overrides,
                                             placeholders={"section": "e.g. 100:900,1500:2000"})

                    # pass "direction" purely for logging purposes
                    locations, all_limits = interactive_find_source_apertures(
                        ext, ui_params=ui_params, **aper_params, direction="column" if dispaxis == 0 else "row")
                else:
                    locations, all_limits, _, _ = tracing.find_apertures(
                        ext, **aper_params)

                if locations is None or len(locations) == 0:
                    # Delete existing APERTURE table
                    if 'APERTURE' in ext.tables:
                        del ext.APERTURE
                    continue

                apmodels, sizes = [], []
                for i, (loc, limits) in enumerate(zip(locations, all_limits), start=1):
                    apmodels.append(models.Chebyshev1D(
                        degree=0, domain=[0, npix-1], c0=loc))
                    lower, upper = limits - loc
                    log.stdinfo(f"Aperture {i} found at {loc:.2f} "
                                f"({lower:.2f}, +{upper:.2f})")
                    if lower > 0 or upper < 0:
                        log.warning("Problem with automated sizing of "
                                    f"aperture {i}")
                    sizes.append((lower, upper))
                ext.APERTURE = make_aperture_table(apmodels, limits=sizes)

            # Timestamp and update the filename
            gt.mark_history(ad, primname=self.myself(), keyword=timestamp_key)
            ad.update_filename(suffix=suffix, strip=True)
        return adinputs

    def flagCosmicRays(self, adinputs=None, **params):
        """
        Detect and clean cosmic rays in a 2D wavelength-dispersed image,
        using the well-known LA Cosmic algorithm of van Dokkum (2001)*, as
        implemented in McCully's optimized version for Python, "astroscrappy"+.

        * LA Cosmic: http://www.astro.yale.edu/dokkum/lacosmic
        + astroscrappy: https://github.com/astropy/astroscrappy

        Parameters
        ----------
        suffix : str
            Suffix to be added to output files.

        spectral_order, spatial_order : int or None, optional
            Order for fitting and subtracting object continuum and sky line
            models, prior to running the main cosmic ray detection algorithm.
            When None, defaults are used, according to the image size (as in
            the IRAF task gemcrspec). To control which fits are performed, use
            the bkgmodel parameter.

       bkgmodel : {'both', 'object', 'skyline', 'none'}, optional
           Set which background model(s) to use, between 'object', 'skyline',
           'both', or 'none'. Different data may get better results with
           different background models.
           'both': Use both object and sky line models.
           'object': Use object model only.
           'skyline': Use sky line model only.
           'none': Don't use a background model.
           Default: 'skyline'.

        bitmask : int, optional
            Bits in the input data quality `flags` that are to be used to
            exclude bad pixels from cosmic ray detection and cleaning. Default
            65535 (all non-zero bits, up to 16 planes).

        sigclip : float, optional
            Laplacian-to-noise limit for cosmic ray detection. Lower values
            will flag more pixels as cosmic rays. Default: 4.5.

        sigfrac : float, optional
            Fractional detection limit for neighboring pixels. For cosmic ray
            neighbor pixels, a lapacian-to-noise detection limit of
            sigfrac * sigclip will be used. Default: 0.3.

        objlim : float, optional
            Minimum contrast between Laplacian image and the fine structure
            image.  Increase this value if cores of bright stars are flagged
            as cosmic rays. Default: 5.0.

        niter : int, optional
            Number of iterations of the LA Cosmic algorithm to perform.
            Default: 4.

        sepmed : boolean, optional
            Use the separable median filter instead of the full median filter.
            The separable median is not identical to the full median filter,
            but they are approximately the same and the separable median filter
            is significantly faster and still detects cosmic rays well.
            Default: True

        cleantype : {'median', 'medmask', 'meanmask', 'idw'}, optional
            Set which clean algorithm is used:
            'median': An umasked 5x5 median filter
            'medmask': A masked 5x5 median filter
            'meanmask': A masked 5x5 mean filter
            'idw': A masked 5x5 inverse distance weighted interpolation
            Default: "meanmask".

        fsmode : {'median', 'convolve'}, optional
            Method to build the fine structure image:
            'median': Use the median filter in the standard LA Cosmic algorithm
            'convolve': Convolve the image with the psf kernel to calculate the
            fine structure image.
            Default: 'median'.

        psfmodel : {'gauss', 'gaussx', 'gaussy', 'moffat'}, optional
            Model to use to generate the psf kernel if fsmode == 'convolve' and
            psfk is None. The current choices are Gaussian and Moffat profiles.
            'gauss' and 'moffat' produce circular PSF kernels. The 'gaussx' and
            'gaussy' produce Gaussian kernels in the x and y directions
            respectively. Default: "gauss".

        psffwhm : float, optional
            Full Width Half Maximum of the PSF to use to generate the kernel.
            Default: 2.5.

        psfsize : int, optional
            Size of the kernel to calculate. Returned kernel will have size
            psfsize x psfsize. psfsize should be odd. Default: 7.

        psfbeta : float, optional
            Moffat beta parameter. Only used if fsmode=='convolve' and
            psfmodel=='moffat'. Default: 4.765.

        verbose : boolean, optional
            Print to the screen or not. Default: False.

        debug : bool
            Enable plots for debugging and store object and sky fits in the
            ad objects.

        """
        from astroscrappy import detect_cosmics

        log = self.log
        log.debug(gt.log_message("primitive", self.myself(), "starting"))

        bitmask = params.pop('bitmask')
        debug = params.pop('debug')
        suffix = params.pop('suffix')
        x_order_in = params.pop('spectral_order')
        y_order_in = params.pop('spatial_order')
        bkgmodel = params.pop('bkgmodel')

        fit_1D_params = dict(
            plot=debug,
            niter=params.pop('bkgfit_niter'),
            sigma_lower=params.pop('bkgfit_lsigma'),
            sigma_upper=params.pop('bkgfit_hsigma'),
        )

        for ad in adinputs:
            is_in_adu = ad[0].is_in_adu()
            if not is_in_adu:
                # astroscrappy takes data in adu
                for ext in ad:
                    ext.divide(ext.gain())

            # tile extensions by CCD to limit the number of edges
            array_info = gt.array_information(ad)
            ad_tiled = self.tileArrays([ad], tile_all=False)[0]

            # Create a modified version of the debug plot for inspection
            fig, axes = plt.subplots(5, 3, sharex=True, sharey=True,
                                     tight_layout=True)
            if debug:
                # This counter-intuitive step prevents the empty figure from
                # being shown by calls to pyplot.show(), but still allows it to
                # be drawn to and modified (somehow...).
                plt.close(fig)

            for i, ext in enumerate(ad_tiled):
                dispaxis = 2 - ext.dispersion_axis()

                # Use default orders from gemcrspec (from Bryan):
                ny, nx = ext.shape
                spectral_order = 9 if x_order_in is None else x_order_in
                spatial_order = ((2 if ny < 50 else 3 if ny < 80 else 5)
                                if y_order_in is None else y_order_in)

                if ext.mask is not None:
                    data = np.ma.array(ext.data, mask=ext.mask != 0)
                    mask = (ext.mask & bitmask) > 0
                    weights = (ext.mask == 0).astype(int)
                else:
                    data = ext.data
                    mask = None
                    weights = None

                # Set up the background and models to be blank initially:
                background = np.zeros(ext.shape)
                objfit = np.zeros(ext.shape)
                skyfit = np.zeros(ext.shape)

                # Fit the object spectrum:
                if bkgmodel in ('both', 'object'):
                    objfit = fit_1D(data,
                                    function='legendre',
                                    axis=dispaxis,
                                    order=spectral_order,
                                    weights=weights,
                                    **fit_1D_params).evaluate()
                else:
                    objfit = np.zeros_like(data)
                if debug:
                    ext.OBJFIT = objfit.copy()

                background += objfit

                # If fitting both models, subtracting objfit from the data
                # ensures sky background isn't fitted twice:
                skyfit_input = data - objfit

                # Fit sky lines:
                if bkgmodel in('both', 'skyline'):
                    skyfit = fit_1D(skyfit_input,
                                    function='legendre',
                                    axis=1 - dispaxis,
                                    order=spatial_order,
                                    weights=weights,
                                    **fit_1D_params).evaluate()
                else:
                    skyfit = np.zeros_like(data)
                if debug:
                    ext.SKYFIT = skyfit

                background += skyfit

                # Run astroscrappy's detect_cosmics. We use the variance array
                # because it takes into account the different read noises if
                # the data has been tiled
                crmask, _ = detect_cosmics(ext.data,
                                           inmask=mask,
                                           inbkg=background,
                                           invar=ext.variance,
                                           gain=ext.gain(),
                                           satlevel=ext.saturation_level(),
                                           **params)

                # Set the cosmic_ray flags, and create the mask if needed
                if ext.mask is None:
                    ext.mask = np.where(crmask, DQ.cosmic_ray, DQ.good)
                else:
                    ext.mask[crmask] = DQ.cosmic_ray

                if debug:
                    plot_cosmics(ext, objfit, skyfit, crmask)

                plot_cosmics(ext, objfit, skyfit, crmask, axes=axes[:, i])

                # Free up memory.
                skyfit, objfit, skyfit_input = None, None, None

            # Save the figure
            figy, figx = ext.data.shape
            fig.set_size_inches(figx*3/300, figy*5/300)
            figname, _ = os.path.splitext(ad.orig_filename)
            figname = figname + '_flagCosmicRays.pdf'
            # This context manager prevents two harmless RuntimeWarnings from
            # image normalization if bkgmodel != 'both' (due to empty panels)
            # which we don't want to worry users with.
            with np.errstate(divide='ignore', invalid='ignore'):
                fig.savefig(figname, bbox_inches='tight', dpi=300)
            plt.close(fig)

            # Set flags in the original (un-tiled) ad
            if ad_tiled is not ad:
                xbin, ybin = ad.detector_x_bin(), ad.detector_y_bin()
                for ext_tiled, indices in zip(ad_tiled, array_info.extensions):
                    tiled_arrsec = ext_tiled.array_section()
                    for i in indices:
                        ext = ad[i]
                        arrsec = ext.array_section()
                        slice_ = (slice((arrsec.y1 - tiled_arrsec.y1) // ybin,
                                        (arrsec.y2 - tiled_arrsec.y1) // ybin),
                                  slice((arrsec.x1 - tiled_arrsec.x1) // xbin,
                                        (arrsec.x2 - tiled_arrsec.x1) // xbin))

                        ext.mask = ext_tiled.mask[slice_]

                        if debug:
                            ext.OBJFIT = ext_tiled.OBJFIT[slice_]
                            ext.SKYFIT = ext_tiled.SKYFIT[slice_]

            # convert back to electron if needed
            if not is_in_adu:
                for ext in ad:
                    ext.multiply(ext.gain())

            ad.update_filename(suffix=suffix, strip=True)

        return adinputs

    def fluxCalibrate(self, adinputs=None, **params):
        """
        Performs flux calibration multiplying the input signal by the
        sensitivity function obtained from
        :meth:`~geminidr.core.primitives_spect.Spec.calculateSensitivity`.

        Parameters
        ----------
        adinputs : list of :class:`~astrodata.AstroData`
            1D or 2D Spectra of targets that need to be flux-calibrated.
            2D spectra are expected to be distortion corrected and its
            dispersion axis should be along rows.

        suffix :  str
            Suffix to be added to output files (default: _fluxCalibrated).

        standard: str or AstroData
            Standard star spectrum containing one extension or the same number
            of extensions as the input spectra. Each extension must have a
            `.SENSFUNC` table containing information about the overall
            sensitivity. Right now, if this is not provided, it will raise a
            NotImplementedError since it needs implementation.

        units : str, optional
            Units for output spectrum (default: W m-2 nm-1).

        Returns
        -------
        list of :class:`~astrodata.AstroData`
            The same input list is used as output but each object now has
            its pixel values in physical units.
        """
        log = self.log
        log.debug(gt.log_message("primitive", self.myself(), "starting"))
        timestamp_key = self.timestamp_keys[self.myself()]
        sfx = params["suffix"]
        std = params["standard"]
        final_units = params["units"]
        do_cal = params["do_cal"]

        # Expectation is that the SENSFUNC table will be in units
        # like (electron/s) / (W/m^2)
        flux_units = u.Unit("W m-2")

        if do_cal == 'skip':
            log.warning("Flux calibration has been turned off.")
            return adinputs

        # Get a suitable specphot standard (with sensitivity function)
        if std is None:
            std_list = self.caldb.get_processed_standard(adinputs)
        else:
            std_list = (std, None)

        # Provide a standard AD object for every science frame, and an origin
        for ad, std, origin in zip(*gt.make_lists(adinputs, *std_list,
                                    force_ad=(1,))):
            if ad.phu.get(timestamp_key):
                log.warning(f"{ad.filename}: already processed by "
                            "fluxCalibrate. Continuing.")
                continue

            if std is None:
                if 'sq' in self.mode and do_cal != 'force':
                    raise OSError('No processed standard listed for {}'.
                                  format(ad.filename))
                else:
                    log.warning(f"{ad.filename}: no standard was specified. "
                                "Continuing.")
                    continue

            origin_str = f" (obtained from {origin})" if origin else ""
            log.stdinfo(f"{ad.filename}: using the standard {std.filename}"
                        f"{origin_str}")
            len_std, len_ad = len(std), len(ad)
            if len_std not in (1, len_ad):
                log.warning(f"{ad.filename} has {len_ad} extensions but "
                            f"{std.filename} has {len_std} extensions so "
                            "cannot flux calibrate.")
                continue

            if not all(hasattr(ext, "SENSFUNC") for ext in std):
                log.warning("SENSFUNC table missing from one or more extensions"
                            f" of {std.filename} so cannot flux calibrate")
                continue

            # Since 2D flux calibration just uses the wavelength info for the
            # middle row/column, non-distortion-corrected data will have the
            # wrong wavelength solution in other columns/rows
            if (any(len(ext.shape) == 2 for ext in ad) and
                    not self.timestamp_keys['distortionCorrect'] in ad.phu):
                log.warning(f"{ad.filename} has not been distortion corrected")

            telescope = ad.telescope()
            exptime = ad.exposure_time()
            try:
                std_site = std.phu["EXTCURVE"]
            except KeyError:
                try:
                    delta_airmass = ad.airmass() - std.airmass()
                except TypeError:  # if either airmass() returns None
                    log.warning("Cannot determine airmass of target "
                                f"{ad.filename} and/or standard {std.filename}"
                                ". Not performing airmass correction.")
                    delta_airmass = None
                else:
                    log.stdinfo(f"{ad.filename}: Correcting for difference of "
                                f"{delta_airmass:5.3f} airmasses")
            else:
                telescope = ad.telescope()
                sci_site = extinct.telescope_sites.get(telescope)
                if sci_site != std_site:
                    raise ValueError(f"Site of target observation {ad.filename}"
                                     f" ({sci_site}) does not match site used "
                                     f"to correct standard {std.filename} "
                                     f"({std_site}).")
                delta_airmass = ad.airmass()
                if delta_airmass is None:
                    log.warning(f"Cannot determine airmass of {ad.filename}."
                                " Not performing airmass correction.")
                else:
                    log.stdinfo(f"{ad.filename}: Correcting for airmass of "
                                f"{delta_airmass:5.3f}")


            for index, ext in enumerate(ad):
                ext_std = std[min(index, len_std-1)]
                extname = f"{ad.filename} extension {ext.id}"

                # Create the correct callable function (we may want to
                # abstract this in the future)
                sensfunc = am.table_to_model(ext_std.SENSFUNC)
                std_wave_unit = sensfunc.meta["xunit"]
                std_flux_unit = sensfunc.meta["yunit"]

                # Try to confirm the science image has the correct units
                std_physical_unit = (std_flux_unit.physical_unit if
                                     isinstance(std_flux_unit, u.LogUnit)
                                     else std_flux_unit)
                try:
                    sci_flux_unit = u.Unit(ext.hdr.get('BUNIT'))
                except:
                    sci_flux_unit = None
                if not (std_physical_unit is None or sci_flux_unit is None):
                    unit = sci_flux_unit * std_physical_unit / flux_units
                    if unit.is_equivalent(u.s):
                        log.fullinfo("Dividing {} by exposure time of {} s".
                                     format(extname, exptime))
                        ext /= exptime
                        sci_flux_unit /= u.s
                    elif not unit.is_equivalent(u.dimensionless_unscaled):
                        log.warning(f"{extname} has incompatible units ('"
                                    f"{sci_flux_unit}' and '{std_physical_unit}'"
                                    "). Cannot flux calibrate")
                        continue
                else:
                    log.warning("Cannot determine units of data and/or SENSFUNC "
                                f"table for {extname}, so cannot flux calibrate.")
                    continue

                # Get wavelengths of all pixels
                ndim = len(ext.shape)
                dispaxis = 0 if ndim == 1 else 2 - ext.dispersion_axis()

                # Get wavelengths and pixel sizes of all the pixels along the
                # dispersion axis by calculating wavelengths in the middles and
                # edges of all pixels.
                all_coords = [0.5*(length - 1) for length in ext.shape]
                all_coords[dispaxis] = np.arange(-0.5, ext.shape[dispaxis], 0.5)
                all_waves = ext.wcs(*all_coords[::-1], with_units=True)
                if ndim > 1:
                    all_waves = all_waves[0]

                waves = all_waves[1::2]
                pixel_sizes = abs(np.diff(all_waves[::2]))

                # Reconstruct the spline and evaluate it at every wavelength
                sens_factor = sensfunc(waves.to(std_wave_unit).value) * std_flux_unit
                try:  # conversion from magnitude/logarithmic units
                    sens_factor = sens_factor.physical
                except AttributeError:
                    pass

                # Apply airmass correction. If none is needed/possible, we
                # don't need to try to do this
                if delta_airmass:
                    try:
                        extinction_correction = extinct.extinction(
                            waves, telescope=telescope)
                    except KeyError:
                        log.warning(f"Telescope {telescope} not recognized. "
                                    "Not making an airmass correction.")
                    else:
                        sens_factor *= 10**(0.4 * delta_airmass * extinction_correction)

                final_sens_factor = (sci_flux_unit * sens_factor / pixel_sizes).to(
                    final_units, equivalencies=u.spectral_density(waves)).value

                if ndim == 2 and dispaxis == 0:
                    ext *= final_sens_factor[:, np.newaxis]
                else:
                    ext *= final_sens_factor
                ext.hdr['BUNIT'] = final_units

            # Timestamp and update the filename
            gt.mark_history(ad, primname=self.myself(), keyword=timestamp_key)
            ad.update_filename(suffix=sfx, strip=True)

        return adinputs

    def linearizeSpectra(self, adinputs=None, **params):
        """
        Transforms 1D spectra so that the relationship between the pixel
        location and wavelength is linear. This primitive calls
        resampleToCommonFrame to do the actual resampling.

        Parameters
        ----------
        adinputs : list of :class:`~astrodata.AstroData`
            Wavelength calibrated 1D spectra.

        suffix : str
            Suffix to be added to output files.
        w1 : float
            Wavelength of first pixel (nm). See Notes below.
        w2 : float
            Wavelength of last pixel (nm). See Notes below.
        dw : float
            Dispersion (nm/pixel). See Notes below.
        npix : int
            Number of pixels in output spectrum. See Notes below.
        conserve : bool
            Conserve flux (rather than interpolate)?
        order : int
            order of interpolation during the resampling

        Notes
        -----
        Exactly 0 or 3 of (w1, w2, dw, npix) must be specified.

        Returns
        -------
        list of :class:`~astrodata.AstroData`
            Linearized 1D spectra.
        """
        log = self.log
        log.debug(gt.log_message("primitive", self.myself(), "starting"))
        timestamp_key = self.timestamp_keys[self.myself()]
        sfx = params["suffix"]
        w1 = params["w1"]
        w2 = params["w2"]
        dw = params["dw"]
        npix = params["npix"]
        conserve = params["conserve"]
        order = params["order"]

        # There are either 1 or 4 Nones, due to validation
        nones = [w1, w2, dw, npix].count(None)
        if nones == 1:
            # Work out the missing variable from the others
            if npix is None:
                npix = int(np.ceil((w2 - w1) / dw)) + 1
                w2 = w1 + (npix - 1) * dw
            elif w1 is None:
                w1 = w2 - (npix - 1) * dw
            elif w2 is None:
                w2 = w1 + (npix - 1) * dw
            else:
                dw = (w2 - w1) / (npix - 1)

        # We send the ADs through one-by-one so there's no attempt to
        # align them in the spatial direction
        adoutputs = []
        for ad in adinputs:
            ad_out = self.resampleToCommonFrame([ad], suffix=sfx, w1=w1, w2=w2, npix=npix,
                                                conserve=conserve, order=order,
                                                trim_spectral=False)[0]
            gt.mark_history(ad_out, primname=self.myself(), keyword=timestamp_key)
            adoutputs.append(ad_out)

        return adoutputs


    def maskBeyondSlit(self, adinputs=None, **params):
        """
        This primitive masks unilluminated regions defined by a mask definition
        file (MDF).

        Parameters
        ----------
        adinputs : list of :class:`~astrodata.AstroData`
            Spectra with unilluminated regions.

        Returns
        -------
        list of :class:`~astrodata.AstroData`
            Spectra with regions outside the illuminated region masked.

        """
        # Set up log
        log = self.log
        log.debug(gt.log_message("primitive", self.myself(), "starting"))

        # Parse parameters
        debug = params['debug']

        for ad in adinputs:
            log.fullinfo(f"Masking unilluminated regions in {ad.filename}")

            for ext in ad:

                # If there's no SLITEDGE table from determineSlitEdge, we can't
                # create a mask, so just pass.
                try:
                    slittab = ext.SLITEDGE
                except AttributeError:
                    log.warning(f"No SLITEDGE table found for {ad.filename} - "
                                "no masking was performed.")
                    continue

                dispaxis = 2 - ext.dispersion_axis()
                # Create pairs of slit edge models by zipping consecutive pairs
                # of entries from the table.
                pairs = [(m, n) for m, n in zip(islice(slittab, 0, None, 2),
                                                islice(slittab, 1, None, 2))]

                if len(pairs) == 1:  # longslit data

                    model1 = am.table_to_model(pairs[0][0])
                    model2 = am.table_to_model(pairs[0][1])

                    height = ext.data.shape[0 - dispaxis]
                    width = ext.data.shape[1 - dispaxis]

                    # Create a NumPy mesh grid to hold the mask.
                    x, y = np.mgrid[0:width, 0:height]
                    y1 = model1(y)
                    y2 = model2(y)

                    # Mask outside the two edges of the (single) longslit.
                    mask = (x < y1) | (x > y2)
                    ext.mask |= mask.T * DQ.unilluminated

                    if debug:
                        # Show a plot of the DQ plane after applying the mask
                        plt.subplot(111)
                        plt.imshow(ext.mask, origin='lower', cmap='gray')
                        plt.show()

        return adinputs


    def normalizeFlat(self, adinputs=None, **params):
        """
        This primitive normalizes a spectroscopic flatfield, by fitting
        a cubic spline along the dispersion direction of an averaged
        combination of rows/columns (by default, in the center of the
        spatial direction). Each row/column is then divided by this spline.

        For multi-extension AstroData objects of MOS or XD, each extension
        is treated separately. For other multi-extension data,
        mosaicDetectors() is called to produce a single extension, and the
        spline fitting is performed with variable scaling parameters for
        each detector (identified within the mosaic from groups of DQ.no_data
        pixels). The spline fit is calculated in the mosaicked frame but it
        is evaluated for each pixel in each unmosaicked detector, so that
        the resultant flatfield always has the same format (i.e., number of
        extensions and their shape) as the input frame.

        Parameters
        ----------
        suffix : str/None
            suffix to be added to output files
        center : int/None
            central row/column for 1D extraction (None => use middle)
        nsum : int
            number of rows/columns around center to combine
        function : str
            type of function to fit (splineN or polynomial types)
        order : int
            Order of the spline fit to be performed
        lsigma : float/None
            lower rejection limit in standard deviations
        hsigma : float/None
            upper rejection limit in standard deviations
        niter : int
            maximum number of rejection iterations
        grow : float/False
            growth radius for rejected pixels
        interactive : bool
            set to activate an interactive preview to fine tune the input parameters
        """
        log = self.log
        log.debug(gt.log_message("primitive", self.myself(), "starting"))
        timestamp_key = self.timestamp_keys[self.myself()]
        sfx = params["suffix"]
        interactive_reduce = params["interactive"]

        fit1d_params = fit_1D.translate_params(params)

        for ad in adinputs:
            # Don't mosaic if the multiple extensions are because the
            # data are MOS or cross-dispersed
            if len(ad) > 1 and not ({'MOS', 'XD'} & ad.tags):
                # Store original gWCS because we're modifying it
                orig_wcs = [ext.wcs for ext in ad]
                geotable = import_module('.geometry_conf', self.inst_lookups)
                transform.add_mosaic_wcs(ad, geotable)
                admos = transform.resample_from_wcs(ad, "mosaic", attributes=None,
                                                    order=3, process_objcat=False)
                mosaicked = True
            else:
                admos = ad
                mosaicked = False

            # This will loop over MOS slits or XD orders
            def reconstruct_points(ui_params):
                masked_data_arr = list()
                waves_arr = list()
                weights_arr = list()
                for ext in admos:
                    dispaxis = 2 - ext.dispersion_axis()  # python sense
                    direction = "row" if dispaxis == 1 else "column"

                    data, mask, variance, extract_slice = tracing.average_along_slit(
                        ext, center=ui_params.center, nsum=ui_params.nsum)
                    log.stdinfo("Extracting 1D spectrum from {}s {} to {}".
                                format(direction, extract_slice.start + 1, extract_slice.stop))
                    mask |= (DQ.no_data * (variance == 0))  # Ignore var=0 points
                    slices = _ezclump((mask & (DQ.no_data | DQ.unilluminated)) == 0)

                    masked_data = np.ma.masked_array(data, mask=mask)
                    weights = np.sqrt(np.where(variance > 0, 1. / variance, 0.))
                    center = (extract_slice.start + extract_slice.stop) // 2
                    waves = ext.wcs(range(len(masked_data)),
                                    np.full_like(masked_data, center))[0]

                    # We're only going to do CCD-to-CCD normalization if we've
                    # done the mosaicking in this primitive; if not, we assume
                    # the user has already taken care of it (if it's required).
                    nslices = len(slices)
                    if nslices > 1 and mosaicked:
                        coeffs = np.ones((nslices - 1,))
                        boundaries = list(slice_.stop for slice_ in slices[:-1])
                        result = optimize.minimize(QESpline, coeffs, args=(waves, masked_data,
                                                                           weights, boundaries,
                                                                           20),
                                                   tol=1e-7, method='Nelder-Mead')
                        if not result.success:
                            log.warning(f"Problem with spline fitting: {result.message}")

                        # Rescale coefficients so centre-left CCD is unscaled
                        coeffs = np.insert(result.x, 0, [1])
                        coeffs /= coeffs[len(coeffs) // 2]
                        for coeff, slice_ in zip(coeffs, slices):
                            masked_data[slice_] *= coeff
                            weights[slice_] /= coeff
                        log.stdinfo("QE scaling factors: " +
                                    " ".join("{:6.4f}".format(coeff) for coeff in coeffs))
                    masked_data_arr.append(masked_data)
                    waves_arr.append(waves)
                    weights_arr.append(weights)
                return { "y": masked_data_arr, "x": waves_arr,
                         "weights": weights_arr }

            config = self.params[self.myself()]
            config.update(**params)
            uiparams = UIParameters(config, reinit_params=["center", "nsum"])

            # let's updaet teh max center to something reasonable
            dispaxis = 2 - ad[0].dispersion_axis()
            npix = ad[0].shape[1 - dispaxis]
            uiparams.fields['center'].max = npix
            uiparams.fields['nsum'].max = npix

            data = reconstruct_points(uiparams)
            masked_data_arr = data["y"]
            waves_arr = data["x"]
            weights_arr = data["weights"]

            fit1d_arr = list()

            if interactive_reduce:
                all_domains = list()
                all_fp_init = list()
                for ext, waves in zip(admos, waves_arr):
                    pixels = np.arange(ext.shape[1])

                    dispaxis = 2 - ext.dispersion_axis()
                    all_domains.append([min(waves), max(waves)])
                    all_fp_init.append(fit_1D.translate_params(params))

                config = self.params[self.myself()]
                config.update(**params)

                if ad.filename:
                    filename_info = ad.filename
                else:
                    filename_info = ''

                visualizer = fit1d.Fit1DVisualizer(reconstruct_points,
                                                   all_fp_init,
                                                   tab_name_fmt="CCD {}",
                                                   xlabel='x (pixels)', ylabel='counts',
                                                   domains=all_domains,
                                                   title="Normalize Flat",
                                                   primitive_name="normalizeFlat",
                                                   filename_info=filename_info,
                                                   enable_user_masking=False,
                                                   enable_regions=True,
                                                   help_text=NORMALIZE_FLAT_HELP_TEXT,
                                                   recalc_inputs_above=False,
                                                   # modal_message="Recalculating",
                                                   ui_params=uiparams)
                geminidr.interactive.server.interactive_fitter(visualizer)
                fit1d_arr = visualizer.results()
            else:
                for ext, masked_data, waves, weights in zip(admos, masked_data_arr, waves_arr, weights_arr):
                    fitted_data = fit_1D(masked_data, points=waves, weights=weights,
                                         **fit1d_params)
                    fit1d_arr.append(fitted_data)

            for ext, fitted_data in zip(admos, fit1d_arr):
                if not mosaicked:
                    flat_data = np.tile(fitted_data.evaluate(), (ext.shape[1-dispaxis], 1))
                    ext.divide(at.transpose_if_needed(flat_data, transpose=(dispaxis==0))[0])

            # If we've mosaicked, there's only one extension
            # We forward transform the input pixels, take the transformed
            # coordinate along the dispersion direction, and evaluate the
            # spline there.
            if mosaicked:
                #origin = admos.nddata[0].meta.pop('transform')['origin']
                #origin_shift = reduce(Model.__and__, [models.Shift(-s) for s in origin[::-1]])
                for ext, wcs in zip(ad, orig_wcs):
                    ypix, xpix = np.mgrid[:ext.shape[0], :ext.shape[1]]
                    waves = wcs(xpix, ypix)[0]
                    flat_data = np.array([fit1d.evaluate(w) for w in waves])
                    #t = ext.wcs.get_transform(ext.wcs.input_frame, "mosaic") | origin_shift
                    #geomap = transform.GeoMap(t, ext.shape, inverse=True)
                    #flat_data = fit1d.evaluate(geomap.coords[dispaxis])
                    ext.divide(flat_data)
                    ext.wcs = wcs

            # Timestamp and update the filename
            gt.mark_history(ad, primname=self.myself(), keyword=timestamp_key)
            ad.update_filename(suffix=sfx, strip=True)

        return adinputs

    def resampleToCommonFrame(self, adinputs=None, **params):
        """
        Resample 1D or 2D spectra on a common frame, and optionally transform
        them so that the relationship between them and their respective
        wavelength calibration is linear.

        Parameters
        ----------
        adinputs : list of :class:`~astrodata.AstroData`
            Wavelength calibrated 1D or 2D spectra.
        suffix : str
            Suffix to be added to output files.
        w1 : float
            Wavelength of first pixel (nm). See Notes below.
        w2 : float
            Wavelength of last pixel (nm). See Notes below.
        dw : float
            Dispersion (nm/pixel). See Notes below.
        npix : int
            Number of pixels in output spectrum. See Notes below.
        conserve : bool
            Conserve flux (rather than interpolate)?
        order : int
            order of interpolation during the resampling
        trim_spatial : bool
            Output data will cover the intersection (rather than union) of
            the inputs' spatial coverage?
        trim_spectral: bool
            Output data will cover the intersection (rather than union) of
            the inputs' wavelength coverage?
        force_linear : bool
            Force a linear output wavelength solution?

        Notes
        -----
        If ``w1`` or ``w2`` are not specified, they are computed from the
        individual spectra: if ``trim_data`` is True, this is the intersection
        of the spectra ranges, otherwise this is the union of all ranges,

        If ``dw`` or ``npix`` are specified, the spectra are linearized.

        Returns
        -------
        list of :class:`~astrodata.AstroData`
            Linearized 1D spectra.
        """
        log = self.log
        log.debug(gt.log_message("primitive", self.myself(), "starting"))
        timestamp_key = self.timestamp_keys[self.myself()]
        suffix = params["suffix"]
        w1 = params["w1"]
        w2 = params["w2"]
        dw = params["dw"]
        npix = params["npix"]
        conserve = params["conserve"]
        trim_spatial = params["trim_spatial"]
        trim_spectral = params["trim_spectral"]
        force_linear = params["force_linear"]

        # Check that all ad objects are either 1D or 2D
        ndim = {len(ext.shape) for ad in adinputs for ext in ad}
        if len(ndim) == 0:
            log.warning('Input list empty. Doing nothing.')
            return adinputs
        elif len(ndim) != 1:
            raise ValueError('inputs must have the same dimension')
        ndim = ndim.pop()

        # For the 2D case check that all ad objects have only 1 extension
        if ndim > 1:
            adjust_key = self.timestamp_keys['adjustWCSToReference']
            if len(adinputs) > 1 and not all(adjust_key in ad.phu
                                             for ad in adinputs):
                log.warning("2D spectral images should be processed by "
                            "adjustWCSToReference if accurate spatial "
                            "alignment is required.")
            if not all(len(ad) == 1 for ad in adinputs):
                raise ValueError('inputs must have only 1 extension')
            dispaxis = {ad[0].dispersion_axis() for ad in adinputs}
            if len(dispaxis) > 1:  # this shouldn't happen!
                raise ValueError('Not all inputs have the same dispersion axis')
            dispaxis_wcs = dispaxis.pop() - 1  # for gWCS axes
            dispaxis = ndim - 1 - dispaxis_wcs  # python sense
            # Store these values for later!
            refad = adinputs[0]
            ref_coords = (refad.central_wavelength(asNanometers=True),
                          refad.target_ra(), refad.target_dec())
            ref_pixels = [np.asarray(ad[0].wcs.invert(*ref_coords)[::-1])
                          for ad in adinputs]
            # Locations in frame of reference AD. The spectral axis is
            # unimportant here.
            all_corners = [(np.array(at.get_corners(ad[0].shape)) -
                            r + ref_pixels[0]).T.astype(int)
                           for ad, r in zip(adinputs, ref_pixels)]

        # If only one variable is missing we compute it from the others
        nparams = 4 - [w1, w2, dw, npix].count(None)
        if nparams == 3:
            if npix is None:
                npix = int(np.ceil((w2 - w1) / dw)) + 1
                w2 = w1 + (npix - 1) * dw
            elif w1 is None:
                w1 = w2 - (npix - 1) * dw
            elif w2 is None:
                w2 = w1 + (npix - 1) * dw
            else:
                dw = (w2 - w1) / (npix - 1)

        # Gather information from all the spectra (Chebyshev1D model,
        # w1, w2, dw, npix), and compute the final bounds (w1out, w2out)
        # if there are not provided
        info = []
        w1out, w2out, dwout, npixout = w1, w2, dw, npix
        for ad in adinputs:
            adinfo = []
            for ext in ad:
                try:
                    model_info = _extract_model_info(ext)
                except ValueError:
                    raise ValueError("Cannot determine wavelength solution "
                                     f"for {ad.filename} extension {ext.id}.")
                adinfo.append(model_info)

                if w1 is None:
                    if w1out is None:
                        w1out = model_info['w1']
                    elif trim_spectral:
                        w1out = max(w1out, model_info['w1'])
                    else:
                        w1out = min(w1out, model_info['w1'])

                if w2 is None:
                    if w2out is None:
                        w2out = model_info['w2']
                    elif trim_spectral:
                        w2out = min(w2out, model_info['w2'])
                    else:
                        w2out = max(w2out, model_info['w2'])
            info.append(adinfo)

        if trim_spectral:
            if w1 is None:
                w1out = info[0][0]['w1']
            if w2 is None:
                w2out = info[0][0]['w2']
            if w1 is None or w2 is None:
                log.fullinfo("Trimming data to size of reference spectra")

        # linearize spectra only if the grid parameters are specified
        linearize = force_linear or npix is not None or dw is not None
        if linearize:
            if npixout is None and dwout is None:
                # if both are missing, use the reference spectrum
                dwout = info[0][0]['dw']

            if npixout is None:
                npixout = int(np.ceil((w2out - w1out) / dwout)) + 1
            elif dwout is None:
                dwout = (w2out - w1out) / (npixout - 1)

        if linearize:
            new_wave_model = models.Scale(dwout) | models.Shift(w1out)
        else:
            # compute the inverse model needed to go to the reference
            # spectrum grid. Due to imperfections in the Chebyshev inverse
            # we check whether the wavelength limits are the same as the
            # reference spectrum.
            wave_model_ref = info[0][0]['wave_model'].copy()
            wave_model_ref.name = None
            limits = wave_model_ref.inverse([w1out, w2out])
            if info[0][0]['w1'] == w1out:
                limits[0] = round(limits[0])
            if info[0][0]['w2'] == w2out:
                limits[1] = round(limits[1])
            pixel_shift = int(np.ceil(limits.min()))
            new_wave_model = models.Shift(pixel_shift) | wave_model_ref
            if info[0][0]['w2'] == w2out:
                npixout = info[0][0]['npix']
            else:
               npixout = int(np.floor(new_wave_model.inverse([w1out, w2out]).max()) + 1)
            dwout = (w2out - w1out) / (npixout - 1)

        new_wave_model.name = 'WAVE'
        if ndim == 1:
            new_wcs_model = new_wave_model
        else:
            new_wcs_model = refad[0].wcs.forward_transform.replace_submodel('WAVE', new_wave_model)

        # Now let's think about the spatial direction
        if ndim > 1:
            if trim_spatial:
                if ndim == 2:
                    mins = [min(ac[dispaxis_wcs]) for ac in all_corners]
                    maxs = [max(ac[dispaxis_wcs]) for ac in all_corners]
                    origin = [max(mins)] * 2
                    output_shape = [min(maxs) - max(mins) + 1] * 2
                else:  # TODO: revisit!
                    # for cubes, treat the imaging plane like the Image version
                    # and trim to the reference, not the intersection
                    origin = [0] * ndim
                    output_shape = list(refad[0].shape)
            else:
                origin = np.concatenate(all_corners, axis=1).min(axis=1)
                output_shape = list(np.concatenate(all_corners, axis=1).max(axis=1) - origin + 1)
            output_shape[dispaxis] = npixout
            origin[dispaxis] = 0
        else:
            origin = (0,)
            output_shape = (npixout,)

        adoutputs = []
        for i, ad in enumerate(adinputs):
            flux_calibrated = self.timestamp_keys["fluxCalibrate"] in ad.phu

            for iext, ext in enumerate(ad):
                wave_model = info[i][iext]['wave_model']
                extn = f"{ad.filename} extension {ext.id}"
                wave_resample = wave_model | new_wave_model.inverse
                # TODO: This shouldn't really be needed, but it is
                wave_resample.inverse = new_wave_model | wave_model.inverse

                # Avoid performing a Cheb and its imperfect inverse
                if not linearize and new_wave_model[1:] == wave_model:
                    wave_resample = models.Shift(-pixel_shift)

                if ndim == 1:
                    dispaxis = 0
                    resampling_model = wave_resample
                else:
                    spatial_offset = reduce(
                        Model.__and__, [models.Shift(r0 - ref_pixels[i][j])
                                        for j, r0 in enumerate(ref_pixels[0]) if j != dispaxis])
                    if dispaxis == 0:
                        resampling_model = spatial_offset & wave_resample
                    else:
                        resampling_model = wave_resample & spatial_offset

                this_conserve = conserve_or_interpolate(ext, user_conserve=conserve,
                                        flux_calibrated=flux_calibrated, log=log)

                if i == 0 and not linearize:
                    log.fullinfo(f"{ad.filename}: No interpolation")
                msg = "Resampling"
                if linearize:
                    msg += " and linearizing"
                log.stdinfo(f"{msg} {extn}: w1={w1out:.3f} w2={w2out:.3f} "
                            f"dw={dwout:.3f} npix={npixout}")

                # If we resample to a coarser pixel scale, we may
                # interpolate over features. We avoid this by subsampling
                # back to the original pixel scale (approximately).
                input_dw = info[i][iext]['dw']
                subsample = int(np.ceil(abs(dwout / input_dw) - 0.1))
                attributes = [attr for attr in ('data', 'mask', 'variance')
                              if getattr(ext, attr) is not None]

                resampled_frame = copy(ext.wcs.input_frame)
                resampled_frame.name = 'resampled'
                ext.wcs = gWCS([(ext.wcs.input_frame, resampling_model),
                                (resampled_frame, new_wcs_model),
                                (ext.wcs.output_frame, None)])

                new_ext = transform.resample_from_wcs(
                    ext, 'resampled', subsample=subsample,
                    attributes=attributes, conserve=this_conserve,
                    origin=origin, output_shape=output_shape)
                if iext == 0:
                    ad_out = new_ext
                else:
                    ad_out.append(new_ext[0])

                # We attempt to modify the APERTURE table (if it exists) so
                # that it's still relevant. This involved applying a shift
                # and redefining the domain to the pixel range that corresponds
                # to the same wavelength range as before. This is still not
                # perfect though, since the location of a specific wavelength
                # within the domain (the normalized coordinate) will have
                # changed slightly. The solution to this is to INITIALLY define
                # the APERTURE model as a function of wavelength, not pixel.
                # Currently this is accurate to <0.1 pixel for GMOS.
                # TODO? Define APERTURE as a function of wavelength, not pixel.
                if ndim == 2 and hasattr(ext, 'APERTURE'):
                    offset = spatial_offset.offset.value
                    log.fullinfo("Shifting aperture locations by "
                                 f"{offset:.2f} pixels")
                    apmodels = [am.table_to_model(row) for row in ext.APERTURE]
                    for model in apmodels:
                        model.c0 += offset
                        model.domain = wave_resample(model.domain)
                    ad_out[-1].APERTURE = make_aperture_table(
                        apmodels, existing_table=ext.APERTURE)

            # Timestamp and update the filename
            gt.mark_history(ad_out, primname=self.myself(), keyword=timestamp_key)
            ad_out.update_filename(suffix=suffix, strip=True)
            adoutputs.append(ad_out)

        return adoutputs

    def skyCorrectFromSlit(self, adinputs=None, **params):
        """
        Performs row-by-row/column-by-column sky subtraction of 2D spectra.

        For that, it fits the sky contribution along each row/column
        perpendicular to the dispersion axis and builds a mask of rejected
        pixels during the fitting process. It also adds any apertures defined
        in the APERTURE table to this mask if it exists.

        This primitive should be called on data free of distortion.

        Parameters
        ----------
        adinputs : list of :class:`~astrodata.AstroData`
            2D science spectra loaded as :class:`~astrodata.AstroData` objects.
        suffix : str or None
            Suffix to be added to output files.
        regions : str or None
            Sample region(s) to fit along rows/columns parallel to the slit,
            as a comma-separated list of pixel ranges. Any pixels outside these
            ranges (and/or included in the source aperture table) will be
            ignored when fitting each row or column.
        function : {'splineN', 'legendre', 'chebyshev', 'polynomial'}, optional
            Type of function/model to be used for fitting rows or columns
            perpendicular to the dispersion axis (default 'spline3', a cubic
            spline). For spline fits, N may be 1-5 (linear to quintic).
        order : int or None
            Order of fit to each row/column. For spline fits, this
            is the number of spline pieces; if `None`, as many pieces will be
            used as are required to get chi^2=1, otherwise the specified number
            will be reduced in proportion to the ratio of good pixels to total
            pixels in each row/column. If there are fewer than 4 good pixels in
            a given row/column, the fit will be performed using every pixel.
            For polynomial fitting functions, ``order`` is the polynomial degree
        lsigma, hsigma : float
            Lower and upper pixel rejection limits for fitting, in standard
            deviations from the fit
        niter : int
            Maximum number of fitting iterations
        grow : float or False, optional
            Masking growth radius (in pixels) for each statistically-rejected pixel
        aperture_growth : float
            Masking growth radius (in pixels) for each aperture
        debug_plot : bool
            Show diagnostic plots?
        interactive : bool
            Show interactive interface?

        Returns
        -------
        adinputs : list of :class:`~astrodata.AstroData`
            Sky subtractd 2D spectral images.

        See Also
        --------
        :meth:`~geminidr.core.primitives_spect.Spect.determineDistortion`,
        :meth:`~geminidr.core.primitives_spect.Spect.distortionCorrect`,
        :meth:`~geminidr.core.primitives_spect.Spect.findApertures`,
        """
        log = self.log
        log.debug(gt.log_message("primitive", self.myself(), "starting"))
        timestamp_key = self.timestamp_keys[self.myself()]
        sfx = params["suffix"]
        debug_plot = params["debug_plot"]
        fit1d_params = fit_1D.translate_params(params)
        interactive = params["interactive"]

        def calc_sky_coords(ad: AstroData, apgrow=0, interactive_mode=False):
            """
            Calculate the sky coordinates for the extensions in the given
            AstroData object.

            This is useful for both feeding the data inputs calculation
            for the interactive interface and for the final loop over
            AstoData objects to do the fit (for both interactive and
            non-interactive).

            Parameters
            ----------
            ad : :class:`~astrodata.AstroData`
                AstroData to generate coordinates for
            apgrow : float
                Aperture avoidance distance (pixels)
            interactive_mode : bool
                If True, collates aperture data mask separately to be used by UI

            Returns
            -------
            :class:`~astrodata.AstroData`, :class:`~numpy.ndarray`, :class:`~numpy.ndarray`
                extension, sky mask, sky weights yielded for each extension in the `ad`
            """
            for csc_ext in ad:
                csc_axis = csc_ext.dispersion_axis() - 1  # python sense

                # We want to mask pixels in apertures in addition to the mask.
                # Should we also leave DQ.cosmic_ray (because sky lines can get
                # flagged as CRs) and/or DQ.overlap unmasked here?
                csc_sky_mask = (np.zeros_like(csc_ext.data, dtype=bool)
                                if csc_ext.mask is None else
                                (csc_ext.mask & DQ.not_signal).astype(bool))

                # for interactive mode, we aggregate an aperture mask separately
                # for the UI
                csc_aperture_mask = (np.zeros_like(csc_ext.data, dtype=bool))

                # If there's an aperture table, go through it row by row,
                # masking the pixels
                try:
                    aptable = csc_ext.APERTURE
                except AttributeError:
                    pass
                else:
                    for row in aptable:
                        trace_model = am.table_to_model(row)
                        aperture = tracing.Aperture(trace_model,
                                                    aper_lower=row['aper_lower'],
                                                    aper_upper=row['aper_upper'])
                        aperture_mask = aperture.aperture_mask(csc_ext, grow=apgrow)
                        csc_aperture_mask |= aperture_mask

                if csc_ext.variance is None:
                    csc_sky_weights = None
                else:
                    csc_sky_weights = np.sqrt(at.divide0(1., csc_ext.variance))
                    # Handle columns were all the weights are zero
                    zeros = np.sum(csc_sky_weights, axis=csc_axis) == 0
                    if csc_axis == 0:
                        csc_sky_weights[:, zeros] = 1
                    else:
                        csc_sky_weights[zeros] = 1

                # Unmask rows/columns that are all DQ.no_data (e.g., GMOS
                # chip gaps) to avoid a zillion warnings about insufficient
                # unmasked points.
                if csc_ext.mask is not None:
                    no_data = (np.bitwise_and.reduce(csc_ext.mask, axis=csc_axis) &
                               DQ.no_data).astype(bool)
                    if csc_axis == 0:
                        csc_sky_mask ^= no_data
                    else:
                        csc_sky_mask ^= no_data[:, None]

                csc_ext.data, csc_sky_mask, csc_sky_weights = \
                    transpose_if_needed(csc_ext.data, csc_sky_mask, csc_sky_weights, transpose=csc_axis != 0)
                if interactive_mode:
                    csc_aperture_mask = \
                        transpose_if_needed(csc_aperture_mask, transpose=csc_axis != 0)[0]
                    yield csc_ext, csc_sky_mask, csc_sky_weights, csc_aperture_mask
                else:
                    yield csc_ext, csc_sky_mask | csc_aperture_mask, csc_sky_weights

        def recalc_fn(ad: AstroData, ui_parms: UIParameters):
            """
            Used by the interactive code to generate all the inputs for the tabs
            per extension.

            This relies on the ``calc_sky_coords`` call to iterate on a set of
            extensions and their calculated sky_mask and sky_weights.  It then
            creates the sky masked array and pixel coordinates to return for
            the interactive code.  This function is suitable for use as the
            data source for the fit1d interactive code.

            Parameters
            ----------
            ad : :class:`~astrodata.core.AstroData`
                AstroData instance to work on
            ui_parms : :class:`~geminidr.interactive.interactive.UIParameters`
                configuration for the primitive, including extra controls

            Returns
            -------
            :class:`~numpy.ndarray`, :class:`~numpy.ma.MaskedArray`, :class:`~numpy.ndarray`
                Yields a list of tupes with the pixel, sky, sky_weights

            See Also
            --------
            :meth:`~geminidr.core.primitives_spect.Spect.skyCorrectFromSlit.calc_sky_coords`
            """
            # pylint: disable=unused-argument
            c = max(0, ui_parms.values['col'] - 1)
            apgrow = ui_parms.values['aperture_growth']
            # TODO alternatively, save these 3 arrays for faster recalc
            # here I am rerunning all the above calculations whenever a col select is made
            data = {"x": [], "y": [], "weights": [], "aperture_mask": []}
            for rc_ext, rc_sky_mask, rc_sky_weights, rc_aper_mask in \
                    calc_sky_coords(ad, apgrow=apgrow, interactive_mode=True):
                # TODO: FIX THIS TO PAY ATTENTION TO ORIENTATION!!!!!
                if rc_ext.dispersion_axis() == 1:
                    data["weights"].append(None if rc_sky_weights is None else rc_sky_weights[:, c])
                    data["aperture_mask"].append(rc_aper_mask[:, c])
                    rc_sky = np.ma.masked_array(rc_ext.data[:, c], mask=rc_sky_mask[:, c])
                else:
                    data["weights"].append(None if rc_sky_weights is None else rc_sky_weights[c])
                    data["aperture_mask"].append(rc_aper_mask[c])
                    rc_sky = np.ma.masked_array(rc_ext.data[c], mask=rc_sky_mask[c])
                data["x"].append(np.arange(rc_sky.size))
                data["y"].append(rc_sky)
            return data

        final_parms = list()
        apgrow = None  # for saving selected aperture_grow values, if interactive

        if interactive:
            apgrow = list()
            # build config for interactive
            config = self.params[self.myself()]
            config.update(**params)

            # Create a 'col' parameter to add to the UI so the user can select the column they
            # want to fit.
            # We pass a default column at the 1/3 mark, since dead center is flat
            axis = adinputs[0].dispersion_axis()[0] - 1  # python sense
            ncols = adinputs[0].shape[0][1 if axis == 0 else 0]
            reinit_params = ["col", "aperture_growth"]
            reinit_extras = {"col": RangeField(doc="Column of data", dtype=int, default=int(ncols / 2),
                                               min=1, max=ncols)}

            # Build the set of input shapes and count the total extensions while we are at it
            for ad in adinputs:
                all_shapes = []
                count = 0
                for ext in ad:
                    axis = ext.dispersion_axis() - 1  # python sense
                    count = count+1
                    all_shapes.append((0, ext.shape[axis]))  # extracting single line for interactive

                # Get filename to display in visualizer
                filename_info = getattr(ad, 'filename', '')

                # get the fit parameters
                fit1d_params = fit_1D.translate_params(params)
                ui_params = UIParameters(config, reinit_params=reinit_params, extras=reinit_extras)
                visualizer = fit1d.Fit1DVisualizer(lambda ui_params: recalc_fn(ad, ui_params),
                                                   fitting_parameters=[fit1d_params]*count,
                                                   tab_name_fmt="Slit {}",
                                                   xlabel='Row',
                                                   ylabel='Signal',
                                                   domains=all_shapes,
                                                   title="Sky Correct From Slit",
                                                   primitive_name="skyCorrectFromSlit",
                                                   filename_info=filename_info,
                                                   help_text=SKY_CORRECT_FROM_SLIT_HELP_TEXT,
                                                   plot_ratios=False,
                                                   enable_user_masking=False,
                                                   recalc_inputs_above=True,
                                                   ui_params=ui_params)
                geminidr.interactive.server.interactive_fitter(visualizer)

                # Pull out the final parameters to use as inputs doing the real fit
                fit_results = visualizer.results()
                final_parms_exts = list()
                apgrow.append(ui_params.values['aperture_growth'])
                for fit in fit_results:
                    final_parms_exts.append(fit.extract_params())
                final_parms.append(final_parms_exts)
        else:
            # making fit params into an array even though it all matches
            # so we can share the same final code with the interactive,
            # where a user may have tweaked per extension inputs
            for ad in adinputs:
                final_parms.append([fit1d_params] * len(ad))

        for idx, ad in enumerate(adinputs):  # idx for indexing the fit1d params per ext
            if self.timestamp_keys['distortionCorrect'] not in ad.phu:
                log.warning(f"{ad.filename} has not been distortion corrected."
                            " Sky subtraction is likely to be poor.")
            eidx = 0
            if apgrow:
                # get value set in the interactive tool
                apg = apgrow[idx]
            else:
                # get value for aperture growth from config
                apg = params["aperture_growth"]
            for ext, sky_mask, sky_weights in calc_sky_coords(ad, apgrow=apg):
                axis = 0  # Note: transposed already
                sky = np.ma.masked_array(ext.data, mask=sky_mask)
                sky_model = fit_1D(sky, weights=sky_weights, **final_parms[idx][eidx],
                                   axis=axis, plot=debug_plot).evaluate()
                ext.data -= sky_model
                eidx = eidx + 1

            # Timestamp and update the filename
            gt.mark_history(ad, primname=self.myself(), keyword=timestamp_key)
            ad.update_filename(suffix=sfx, strip=True)

        return adinputs

    def traceApertures(self, adinputs=None, **params):
        """
        Traces apertures listed in the `.APERTURE` table along the dispersion
        direction, and estimates the optimal extraction aperture size from the
        spatial profile of each source.

        This primitive is now designed to run on tiled and mosaicked data so
        normal long-slit spectra will be in a single extension. We keep the loop
        over extensions to allow the possibility of expanding it to cases where
        we have multiple extensions (e.g. Multi-Object Spectroscopy).

        Parameters
        ----------
        adinputs : list of :class:`~astrodata.AstroData`
            Science data as 2D spectral images with a `.APERTURE` table attached
            to one or more of its extensions.
        debug: bool, optional
            draw aperture traces on image display window? Default: False
        interactive: bool, optional
            Run primitive interactively? Default: False
        max_missed : int, optional
            Maximum number of interactions without finding line before line is
            considered lost forever. Default: 5
        max_shift : float, optional
            Maximum perpendicular shift (in pixels) from pixel to pixel.
            Default: 0.05
        nsum : int, optional
            Number of rows/columns to combine at each step. Default: 10
        order : int, optional
            Fitting order along spectrum. Default: 2
        step : int, optional
            Step size for sampling along dispersion direction. Default: 10
        suffix : str, optional
            Suffix to be added to output files. Default: "_aperturesTraced".

        Returns
        -------
        list of :class:`~astrodata.AstroData`
            Science data as 2D spectral images with the `.APERTURE` the updated
            to contain its upper and lower limits.

        See Also
        --------
        :meth:`~geminidr.core.primitives_spect.Spect.findApertures`

        """

        # Setup log
        log = self.log
        log.debug(gt.log_message("primitive", self.myself(), "starting"))
        timestamp_key = self.timestamp_keys[self.myself()]

        # Parse parameters
        debug = params["debug"]
        interactive = params["interactive"]
        max_missed = params["max_missed"]
        max_shift = params["max_shift"]
        nsum = params["nsum"]
        sfx = params["suffix"]
        step = params["step"]

        fit1d_params = fit_1D.translate_params(
            {**params, "function": "chebyshev"})

        # order is pulled out for the non-interactive version
        order = None
        if not interactive:
            # pop "order" seeing we may need to call fit_1D with a
            #  different value for the non-interactive version
            order = fit1d_params.pop("order")

        # Main Loop
        for ad in adinputs:
            for ext in ad:

                # Verify inputs
                try:
                    aptable = ext.APERTURE
                    locations = aptable['c0'].data
                except (AttributeError, KeyError):
                    log.warning("Could not find aperture locations in "
                                f"{ad.filename} extension {ext.id} - continuing")
                    continue

                if debug:
                    self.viewer.display_image(ext, wcs=False)
                    self.viewer.width = 2
                    self.viewer.color = "blue"

                if interactive:
                    # Pass the primitive configuration to the interactive object.
                    _config = self.params[self.myself()]
                    _config.update(**params)

                    title_overrides = {
                        'max_missed': 'Max Missed',
                        'max_shift':  'Max Shifted',
                        'nsum':       'Lines to sum',
                        'step':       'Tracing step',
                    }
                    ui_params = UIParameters(_config,
                                             reinit_params=["max_missed", "max_shift", "nsum", "step"],
                                             title_overrides=title_overrides)
                    aperture_models = interactive_trace_apertures(
                        ext, fit1d_params, ui_params=ui_params)
                else:
                    dispaxis = 2 - ext.dispersion_axis()  # python sense
                    aperture_models = []

                    # For efficiency, we would like to trace all sources
                    #  simultaneously (like we do with arc lines), but we need
                    #  to start somewhere the source is bright enough, and there
                    #  may not be a single location where that is true for all
                    #  sources
                    all_ref_coords = np.array([])
                    for i, loc in enumerate(locations):
                        c0 = int(loc + 0.5)
                        spectrum = ext.data[c0, nsum:-nsum] if dispaxis == 1 else ext.data[nsum:-nsum, c0]
                        if ext.mask is None:
                            start = np.argmax(at.boxcar(spectrum, size=20)) + nsum
                        else:
                            good = ((ext.mask[c0, nsum:-nsum] if dispaxis == 1 else
                                     ext.mask[nsum:-nsum, c0]) & DQ.not_signal) == 0

                            start = nsum + np.arange(spectrum.size)[good][np.argmax(
                                at.boxcar(spectrum[good], size=20))]
                        log.stdinfo(f"{ad.filename}: Starting trace of "
                                    f"aperture {i+1} at pixel {start+1}")

                        # The coordinates are always returned as (x-coords, y-coords)
                        ref_coords, in_coords = tracing.trace_lines(
                            ext, axis=dispaxis, start=start, initial=[loc],
                            rwidth=None, cwidth=5, step=step, nsum=nsum,
                            max_missed=max_missed, initial_tolerance=None,
                            max_shift=max_shift, viewer=self.viewer if debug else None)
                        if ref_coords.size:
                            if all_ref_coords.size:
                                all_ref_coords = np.concatenate((all_ref_coords, ref_coords), axis=1)
                                all_in_coords = np.concatenate((all_in_coords, in_coords), axis=1)
                            else:
                                all_ref_coords = ref_coords
                                all_in_coords = in_coords

                    spectral_coords = np.arange(0, ext.shape[dispaxis], step)

                    for aperture in aptable:
                        location = aperture['c0']
                        # Funky stuff to extract the traced coords associated with
                        # each aperture (there's just a big list of all the coords
                        # from all the apertures) and sort them by coordinate
                        # along the spectrum
                        coords = np.array([list(c1) + list(c2)
                                           for c1, c2 in zip(all_ref_coords.T, all_in_coords.T)
                                           if c1[dispaxis] == location])
                        values = np.array(sorted(coords, key=lambda c: c[1 - dispaxis])).T
                        ref_coords, in_coords = values[:2], values[2:]

                        # log aperture
                        if in_coords.size:
                            min_value = in_coords[1 - dispaxis].min()
                            max_value = in_coords[1 - dispaxis].max()
                            log.debug(f"Aperture at {c0:.1f} traced from {min_value} "
                                      f"to {max_value}")

                        # Find model to transform actual (x,y) locations to the
                        # value of the reference pixel along the dispersion axis
                        try:
                            # pylint: disable=repeated-keyword
                            _fit_1d = fit_1D(
                                in_coords[dispaxis],
                                domain=[0, ext.shape[dispaxis] - 1],
                                order=order,
                                points=in_coords[1 - dispaxis],
                                **fit1d_params)


                        # This hides a multitude of sins, including no points
                        # returned by the trace, or insufficient points to
                        # constrain fit. We call fit1d with dummy points to
                        # ensure we get the same type of result as if it had
                        # been successful.
                        except (IndexError, np.linalg.linalg.LinAlgError):
                            log.warning(
                                f"Unable to trace aperture {aperture['number']}")

                            # pylint: disable=repeated-keyword
                            _fit_1d = fit_1D(
                                np.full_like(spectral_coords, c0),
                                domain=[0, ext.shape[dispaxis] - 1],
                                order=0,
                                points=spectral_coords,
                                **fit1d_params)

                        else:
                            if debug:
                                plot_coords = np.array(
                                    [spectral_coords,
                                     _fit_1d.evaluate(spectral_coords)]).T
                                self.viewer.polygon(plot_coords, closed=False,
                                                    xfirst=(dispaxis == 1), origin=0)

                        aperture_models.append(_fit_1d.model)

                ext.APERTURE = make_aperture_table(aperture_models,
                                                   existing_table=aptable)

            # Timestamp and update the filename
            gt.mark_history(ad, primname=self.myself(), keyword=timestamp_key)
            ad.update_filename(suffix=sfx, strip=True)
        return adinputs

    def write1DSpectra(self, adinputs=None, **params):
        """
        Write 1D spectra to files listing the wavelength and data (and
        optionally variance and mask) in one of a range of possible formats.

        Parameters
        ----------
        adinputs : list of :class:`~astrodata.AstroData`
            Science data as 2D spectral images.
        format : str
            format for writing output files
        header : bool
            write FITS header before data values?
        extension : str
            extension to be used in output filenames
        apertures : str
            comma-separated list of aperture numbers to write
        dq : bool
            write DQ (mask) plane?
        var : bool
            write VAR (variance) plane?
        overwrite : bool
            overwrite existing files?
        xunits: str
            units of the x (wavelength/frequency) column
        yunits: str
            units of the data column

        Returns
        -------
        list of :class:`~astrodata.AstroData`
            The unmodified input files.
        """
        # dict of {format parameter: (Table format, file suffix)}
        log = self.log
        log.debug(gt.log_message("primitive", self.myself(), "starting"))
        fmt = params["format"]
        header = params["header"]
        extension = params["extension"]
        apertures = params["apertures"]
        if apertures:
            these_apertures = [int(x) for x in str(apertures).split(",")]
        write_dq = params["dq"]
        write_var = params["var"]
        overwrite = params["overwrite"]
        xunits = None if params["wave_units"] is None else u.Unit(params["wave_units"])
        yunits = None if params["data_units"] is None else u.Unit(params["data_units"])

        for ad in adinputs:
            aperture_map = dict(zip(range(len(ad)), ad.hdr.get("APERTURE")))
            if apertures is None:
                these_apertures = sorted(list(aperture_map.values()))
            for aperture in these_apertures:
                indices = [k for k, v in aperture_map.items() if v == aperture]
                if len(indices) > 2:
                    log.warning(f"{ad.filename} has more than one aperture "
                                f"numbered {aperture} - continuing")
                    continue
                elif not indices:
                    log.warning(f"{ad.filename} does not have an aperture "
                                f"numbered {aperture} - continuing")
                    continue

                ext = ad[indices.pop()]
                if ext.data.ndim != 1:
                    log.warning(f"{ad.filename} aperture {aperture} is not a "
                                "1D array - continuing")
                    continue

                output_frame = ext.wcs.output_frame
                xdata = (ext.wcs(range(ext.data.size)) *
                         (output_frame.unit[0] or u.nm))
                if xunits is not None and xunits != xdata.unit:
                    xdata = xdata.to(xunits)
                data_unit = u.Unit(ext.hdr.get("BUNIT"))
                ydata = ext.data * data_unit
                equivalencies = u.spectral_density(xdata)
                if yunits is not None:
                    try:
                        ydata = ydata.to(yunits, equivalencies=equivalencies)
                    except u.core.UnitConversionError:
                        try:
                            ydata = (ydata / (ad.exposure_time() * u.s)).to(
                                yunits, equivalencies=equivalencies)
                        except u.core.UnitConversionError:
                            log.warning(f"Cannot convert spectrum in {ad.filename}:"
                                        f"{ext.id} from {ydata.unit} to {yunits}")
                            yunits = data_unit
                else:
                    yunits = data_unit

                t = Table((xdata.value, ydata.value),
                          names=("wavelength", "data"),
                          units=(xdata.unit, ydata.unit))
                t.meta['comments'] = [f"Wavelength in {xdata.unit}, "
                                      f"Data in {ydata.unit}"]
                if write_dq:
                    t.add_column(ext.mask, name="dq")
                if write_var:
                    stddev = np.sqrt(ext.variance) * data_unit
                    try:
                        stddev = stddev.to(yunits, equivalencies=equivalencies)
                    except u.core.UnitConversionError:
                        stddev = (stddev / (ad.exposure_time() * u.s)).to(
                            yunits, equivalencies=equivalencies)
                    var = stddev * stddev
                    t.add_column(var.value, name="variance")
                    t["variance"].unit = var.unit
                    var_col = len(t.colnames)

                filename = (os.path.splitext(ad.filename)[0] +
                            f"_{aperture:03d}.{extension}")
                log.stdinfo(f"Writing {filename}")
                try:
                    if header:
                        with open(filename, "w" if overwrite else "x") as f:
                            for line in (repr(ext.phu) + repr(ext.hdr)).split("\n"):
                                if line != " " * len(line):
                                    f.write(f"# {line.strip()}\n")
                            t.write(f, format=fmt)
                    elif fmt == "fits":
                        # Table.write isn't happy with the unit 'electron'
                        with warnings.catch_warnings():
                            warnings.simplefilter("ignore", category=AstropyUserWarning)
                            thdu = fits.table_to_hdu(t)
                        if "TUNIT2" not in thdu.header:
                            thdu.header["TUNIT2"] = str(data_unit)
                        if write_var and f"TUNIT{var_col}" not in thdu.header:
                            thdu.header[f"TUNIT{var_col}"] = str(data_unit ** 2)
                        hlist = fits.HDUList([fits.PrimaryHDU(), thdu])
                        hlist.writeto(filename, overwrite=overwrite)
                    else:
                        t.write(filename, format=fmt, overwrite=overwrite)
                except OSError:
                    log.warning(f"{filename} already exists - cannot write")

        return adinputs

    def _get_arc_linelist(self, waves=None):
        """
        Returns a list of wavelengths of the arc reference lines used by the
        primitive `determineWavelengthSolution()`, if the user parameter
        `linelist=None` (i.e., the default list is requested).

        Parameters
        ----------
        waves : array / None
            (approx) wavelengths of each pixel in nm. This is required in case
            the linelist depends on resolution or wavelength setting.

        Returns
        -------
        array_like
            arc line wavelengths

        array_like or None
            arc line weights
        """
        lookup_dir = os.path.dirname(import_module('.__init__',
                                                   self.inst_lookups).__file__)
        filename = os.path.join(lookup_dir, 'linelist.dat')
        return wavecal.LineList(filename)


    def _get_slit_edge_estimates(self, ad):
        """Return a list of pairs of slit edges in the given observation.

        This particular implementation works for GNIRS data. Other instruments will
        need special handling.

        Parameters
        ----------
        ad : AstroData instance

        Returns
        -------
        tuple
            A 2-length tuple of lists of expected pixel postions for the left and
            right edges of slits.
        """

        if ad.instrument() == 'F2':
            # TODO: Revisit whether we want to create MDFs for F2 or stick with the
            # LUT here.
            f2_illum_edges = {'1pix': ([17], [1526]),
                              '2pix': ([33], [1506]),
                              '3pix': ([15], [1525]),
                              '4pix': ([21], [1524]),
                              '6pix': ([22], [1532]),
                              '8pix': ([16], [1526])}

            maskname = ad.phu['MASKNAME'].split('-')[0]
            return f2_illum_edges[maskname]

        # arsec/mm for f/16 on an 8m telescope.
        arcsecmm = 1.61144

        exp_edges_l, exp_edges_r = [], []

        # Get values from the MDF attached to the ad object.
        x_ccd = ad.MDF['x_ccd'][0]
        slitsize_mx = ad.MDF['slitsize_mx'][0]

        # Here, 'm' in a variable name means 'in millimeters', 'p' means
        # 'in pixels'. pixel_scale() is in arcsec/pixel. Slit widths are in
        # mm, so we need to convert to pixels.
        slitsize_px = slitsize_mx * arcsecmm / ad.pixel_scale()
        exp_edges_l.append(x_ccd - (slitsize_px / 2.))
        exp_edges_r.append(x_ccd + (slitsize_px / 2.))

        return exp_edges_l, exp_edges_r


    def _get_spectrophotometry(self, filename, in_vacuo=False):
        """
        Reads a file containing spectrophotometric data for a standard star
        and returns these data as a Table(), with unit information. We
        attempt to read a range of files and interpret them, either using
        metadata or guesswork. If there's no metadata, we assume that the
        first column is the wavelength, the second is the brightness data,
        there may then be additional columns with uncertainty information,
        and the width of the bandpass is always the last column.

        We ignore any uncertainty information because, for ground-based data,
        this will be swamped by limitations of the user's data.

        Parameters
        ----------
        filename: str
            name of file containing spectrophotometric data
        in_vacuo: bool/None
            are the wavelengths in the spectrophotometry file in vacuo?

        Returns
        -------
        Table:
            the spectrophotometric data, with columns 'WAVELENGTH_AIR',
            'WAVELENGTH_VACUUM', 'WIDTH', and 'FLUX'

        Raises
        ------
        FileNotFoundError: if file does not exist
        InconsistentTableError: if the file can't be read as ASCII
        """
        log = self.log
        try:
            tbl = Table.read(filename)
        except IORegistryError:
            # Force ASCII
            tbl = Table.read(filename, format='ascii')

        # Create table, interpreting column names (or lack thereof)
        spec_table = Table()
        colnames = ('WAVELENGTH', 'WIDTH', 'MAGNITUDE')
        aliases = (('WAVE', 'LAMBDA', 'col1'),
                   ('FWHM', 'col3'),
                   ('MAG', 'ABMAG', 'FLUX', 'FLAM', 'FNU', 'col2', 'DATA'))

        for colname, alias in zip(colnames, aliases):
            for name in (colname,) + alias:
                if name in tbl.colnames:
                    spec_table[colname] = tbl[name]
                    orig_colname = name
                    break
            else:
                log.warning("Cannot find a column to convert to '{}' in "
                            "{}".format(colname.lower(), filename))

        # Now handle units
        for col in spec_table.itercols():
            try:
                unit = col.unit
            except AttributeError:
                unit = None
            if isinstance(unit, u.UnrecognizedUnit):
                # Try chopping off the trailing 's'
                try:
                    unit = u.Unit(re.sub(r's$', '', col.unit.name.lower()))
                except:
                    unit = None
            if unit is None:
                # No unit defined, make a guess
                if col.name == 'WAVELENGTH':
                    unit = u.AA if max(col.data) > 5000 else u.nm
                elif col.name == 'WIDTH':
                    unit = spec_table['WAVELENGTH'].unit
                else:
                    if orig_colname == 'FNU':
                        unit = u.Unit("erg cm-2 s-1 Hz-1")
                    elif orig_colname in ('FLAM', 'FLUX') or np.median(col.data) < 1:
                        unit = u.Unit("erg cm-2 s-1 AA-1")
                    else:
                        unit = u.mag
            col.unit = unit

            # We've created a column called "MAGNITUDE" but it might be a flux
            if col.name == 'MAGNITUDE':
                try:
                    unit.to(u.W / u.m ** 3, equivalencies=u.spectral_density(1. * u.m))
                except:
                    pass
                else:
                    col.name = 'FLUX'

        wavecol = spec_table["WAVELENGTH"].quantity
        if in_vacuo is None:
            in_vacuo = min(wavecol) < 300 * u.nm

        if in_vacuo:
            spec_table["WAVELENGTH_VACUUM"] = spec_table["WAVELENGTH"]
            spec_table["WAVELENGTH_AIR"] = vac_to_air(wavecol)
        else:
            spec_table["WAVELENGTH_AIR"] = spec_table["WAVELENGTH"]
            spec_table["WAVELENGTH_VACUUM"] = air_to_vac(wavecol)
        del spec_table["WAVELENGTH"]

        # If we don't have a flux column, create one
        if not 'FLUX' in spec_table.colnames:
            # Use ".data" here to avoid "mag" being in the unit
            spec_table['FLUX'] = (10 ** (-0.4 * (spec_table['MAGNITUDE'].data + 48.6))
                                  * u.Unit("erg cm-2 s-1") / u.Hz)
        return spec_table


# -----------------------------------------------------------------------------

def _extract_model_info(ext):
    if len(ext.shape) == 1:
        dispaxis = 0
        wave_model = ext.wcs.forward_transform
    else:
        dispaxis = 2 - ext.dispersion_axis()
        wave_model = am.get_named_submodel(ext.wcs.forward_transform, 'WAVE')
    npix = ext.shape[dispaxis]
    limits = wave_model([0, npix])
    w1, w2 = min(limits), max(limits)
    dw = (w2 - w1) / (npix - 1)
    return {'wave_model': wave_model, 'w1': w1, 'w2': w2,
            'npix': npix, 'dw': dw}


def conserve_or_interpolate(ext, user_conserve=None, flux_calibrated=False,
                            log=None):
    """
    This helper function decides whether the data should undergo flux
    conservation (or data interpolation) based on its units and whether it
    has been flux calibrated, and compares this to what the user has asked
    for. It logs any concerns and returns what it considers to be the best
    decision.

    Parameters
    ----------
    ext : AstroData slice
        extension of interest
    user_conserve : bool/None
        user parameter for conservation of flux
    flux_calibrated : bool
        has this AstroData object gone through the fluxCalibrate primitive?
    log : logger

    Returns
    -------
    bool : whether or not to conserve the flux
    """
    ext_str = f"{ext.filename} extension {ext.id}"
    ext_unit = ext.hdr["BUNIT"]
    if ext_unit in (None, ""):
        if user_conserve is None:
            this_conserve = not flux_calibrated
            log.stdinfo(f"{ext_str} has no units but "
                        f"{'has' if flux_calibrated else 'has not'} been flux"
                        f" calibrated so setting conserve={this_conserve}")
        else:
            this_conserve = user_conserve
            if this_conserve == flux_calibrated:
                log.warning(f"{ext_str} {'has' if flux_calibrated else 'has not'}"
                            f"been flux calibrated but conserve={user_conserve}")
        return this_conserve

    ext_unit = u.Unit(ext_unit)
    # Test for units like flux density
    units_imply_conserve = True
    for unit1 in ("W", "photon", "electron", "adu"):
        for unit2 in ("m2", ""):
            try:
                ext_unit.to(u.Unit(f"{unit1} / ({unit2} nm)"),
                            equivalencies=u.spectral_density(1. * u.m))
            except u.UnitConversionError:
                pass
            else:
                units_imply_conserve = False
                break

    if flux_calibrated and units_imply_conserve:
        log.warning(f"Possible unit mismatch for {ext_str}. File has been "
                    f"flux calibrated but units are {ext_unit}")
    if user_conserve is None:
        this_conserve = units_imply_conserve
        log.stdinfo(f"Setting conserve={this_conserve} for {ext_str} since "
                    f"units are {ext_unit}")
    else:
        if user_conserve != units_imply_conserve:
            log.warning(f"conserve is set to {user_conserve} but the "
                        f"units of {ext_str} are {ext_unit}")
        this_conserve = user_conserve  # but do what we're told
    return this_conserve


def make_aperture_table(apmodels, existing_table=None, limits=None):
    """
    Create a new APERTURE table from a list of aperture trace models. These
    can either be updated models to apply to an existing table, or a new
    table (in which case the limits must be provided).

    Parameters
    ----------
    apmodels: list of Chebyshev1D models
        the models defining the apertures
    existing_table: Table/None
        an existing Table (if updating apertures)
    limits: list of 2-tuples/None
        aperture limits (if creating a new table)

    Returns
    -------
    Table: the new APERTURE table
    """
    all_tables = []
    length = len(limits if existing_table is None else existing_table)
    if len(apmodels) != length:
        raise ValueError(f"Mismatch between apmodels length ({len(apmodels)})"
                         f" and iterator length ({length})")

    iterator = iter(limits if existing_table is None else existing_table)
    for apmodel, item in zip(apmodels, iterator):
        aptable = am.model_to_table(apmodel)
        if existing_table is None:
            aptable["aper_lower"] = item[0]
            aptable["aper_upper"] = item[1]
        else:
            aptable["aper_lower"] = item["aper_lower"]
            aptable["aper_upper"] = item["aper_upper"]
        all_tables.append(aptable)

    # If the traces have different orders, there will be missing
    # values that vstack will mask, so we have to set those to zero
    new_aptable = vstack(all_tables, metadata_conflicts="silent")
    if existing_table is None:
        new_aptable["number"] = np.arange(len(new_aptable), dtype=np.int32) + 1
    else:
        new_aptable["number"] = existing_table["number"]
    colnames = new_aptable.colnames
    new_col_order = (["number"] + sorted(c for c in colnames
                                         if c.startswith("c")) +
                     ["aper_lower", "aper_upper"])
    for col in colnames:
        if isinstance(new_aptable[col], MaskedColumn):
            new_aptable[col] = new_aptable[col].filled(fill_value=0)
    return new_aptable[new_col_order]



def QESpline(coeffs, waves, data, weights, boundaries, order):
    """
    Fits a cubic spline to data, allowing scaling renormalizations of
    contiguous subsets of the data.

    Parameters
    ----------
    coeffs : array_like
        Scaling factors for CCDs 2+.
    waves : array
        Wavelengths
    data : masked_array
        Data to be fit.
    weights: array
        Fitting weights (inverse standard deviations).
    boundaries: tuple
        The last pixel coordinate on each CCD.
    order: int
        Order of spline to fit.

    Returns
    -------
    float
        Normalized chi^2 of the spline fit.
    """
    scaling = np.ones_like(data, dtype=np.float64)
    for coeff, boundary in zip(coeffs, boundaries):
        scaling[boundary:] = coeff
    scaled_data = scaling * data
    scaled_weights = 1. / scaling if weights is None else (weights / scaling).astype(np.float64)
    spline = am.UnivariateSplineWithOutlierRemoval(waves, scaled_data,
                                                   order=order, w=scaled_weights, niter=1, grow=0)
    result = np.ma.masked_where(spline.mask, np.square((spline.data - scaled_data) *
                                                       scaled_weights)).sum() / (~spline.mask).sum()
    return result


def resample_spec_table(spec_table, resample_interval):
    # If we need to do this, we probably have ground-based
    # spectrophotometry, so interpolate in WAVELENGTH_AIR
    waves = spec_table["WAVELENGTH_AIR"].to(u.nm).value
    new_waves_air = np.arange(min(waves), max(waves + 0.001),
                              resample_interval)
    new_waves_vac = air_to_vac(new_waves_air * u.nm)
    new_fluxes = np.interp(new_waves_air, waves,
                           spec_table["FLUX"]) * spec_table["FLUX"].unit
    width_unit = spec_table["WIDTH"].unit
    new_width = (resample_interval * u.nm).to(width_unit).value
    new_widths = np.array([spec_table["WIDTH"][np.argmin(abs(waves-w))]
                           if np.any(abs(waves-w)<1e-6) else new_width
                           for w in new_waves_air]) * width_unit
    t = Table([new_waves_air * u.nm, new_waves_vac, new_fluxes, new_widths],
              names=["WAVELENGTH_AIR", "WAVELENGTH_VAC", "FLUX", "WIDTH"])
    return t


def plot_arc_fit(data, peaks, arc_lines, arc_weights, model, title):
    fig, ax = plt.subplots()
    plt.rcParams.update({'font.size': 12})
    weights = np.full_like(arc_lines, 3) if arc_weights is None else arc_weights
    for line, wt in zip(arc_lines, weights):
        ax.plot([line, line], [0, 1], color='{}'.format(0.07 * (9 - wt)))
    for peak in model(peaks):
        ax.plot([peak, peak], [0, 1], 'r:')
    ax.plot(model(np.arange(len(data))), 0.98 * data / np.max(data), 'b-')
    limits = model([0, len(data)])
    ax.set_xlim(min(limits), max(limits))
    ax.set_ylim(0, 1)
    ax.set_xlabel("Wavelength (nm)")
    ax.set_ylabel("Relative intensity")
    ax.set_title(title)


def plot_cosmics(ext, objfit, skyfit, crmask, axes=None):
    from astropy.visualization import ZScaleInterval, imshow_norm

    if axes is None:
        fig, axes = plt.subplots(1, 5, figsize=(15, 5*2),
                                 sharex=True,
                                 sharey=True,
                                 tight_layout=True)
    imgs = (ext.data, objfit, skyfit,
            ext.data - (objfit + skyfit), crmask)
    titles = ('data', 'object fit', 'sky fit', 'residual', 'crmask')
    mask = ext.mask & (DQ.max ^ DQ.cosmic_ray)

    for ax, data, title in zip(axes, imgs, titles):
        if title != 'crmask':
            cmap = 'Greys_r'
            interval = ZScaleInterval()
            data = np.ma.array(data, mask=mask)
        else:
            cmap = 'Greys'
            interval = None

        cmap = copy(plt.get_cmap(cmap))
        cmap.set_bad('r')
        imshow_norm(data, ax=ax, origin='lower', interval=interval, cmap=cmap)
        ax.set_title(title)

    if axes is None:
        plt.show()
        plt.close(fig)<|MERGE_RESOLUTION|>--- conflicted
+++ resolved
@@ -10,12 +10,8 @@
 import os
 import re
 import warnings
-<<<<<<< HEAD
-from copy import copy
-=======
 from contextlib import suppress
 from copy import copy, deepcopy
->>>>>>> e878ec35
 from functools import partial, reduce
 from importlib import import_module
 

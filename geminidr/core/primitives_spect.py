--- conflicted
+++ resolved
@@ -17,16 +17,8 @@
 from astropy.stats import sigma_clip
 from astropy.table import Table
 from astropy.wcs import WCS
-<<<<<<< HEAD
-from astropy import units as u
-
 from gwcs.coordinate_frames import Frame2D
 from gwcs.wcs import WCS as gWCS
-
-from specutils import SpectralRegion
-
-=======
->>>>>>> a86c3412
 from matplotlib import pyplot as plt
 from numpy.ma.extras import _ezclump
 from scipy import spatial, optimize
@@ -502,7 +494,6 @@
                     if debug:
                         self.viewer.polygon(mapped_coords, closed=False, xfirst=True, origin=0)
 
-<<<<<<< HEAD
                 # The data may not be a mosaic for instruments other than GMOS
                 # but that's the logical step we're at:
                 in_frame = Frame2D(name="det_mosaic", axes_names=("x", "y"),
@@ -512,18 +503,6 @@
 
                 ext.nddata.wcs = gWCS([(in_frame, model),
                                        (ref_frame, None)])
-=======
-                columns = []
-                for m in (m_final, m_inverse):
-                    model_dict = astromodels.chebyshev_to_dict(m)
-                    columns.append(list(model_dict.keys()))
-                    columns.append(list(model_dict.values()))
-                # If we're genuinely worried about the two models, they might
-                # have different orders and we might need to pad one
-                ext.FITCOORD = Table(columns, names=("name", "coefficients",
-                                                     "inv_name", "inv_coefficients"))
-                # ext.COORDS = Table([*in_coords] + [*ref_coords], names=('xin','yin','xref','yref'))
->>>>>>> a86c3412
 
             # Timestamp and update the filename
             gt.mark_history(ad, primname=self.myself(), keyword=timestamp_key)

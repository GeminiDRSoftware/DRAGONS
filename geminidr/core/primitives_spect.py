--- conflicted
+++ resolved
@@ -430,15 +430,7 @@
                 fitter = fit_1D(zpt.value, points=wave.value,
                                weights=1./zpt_err.value, **fit1d_params,
                                plot=debug_plot)
-<<<<<<< HEAD
-                sensfunc = fitter.to_tables()[0]
-                # Add units to spline fit because the table is suitably designed
-                if "knots" in sensfunc.colnames:
-                    sensfunc["knots"].unit = wave.unit
-                    sensfunc["coefficients"].unit = zpt.unit
-=======
-                sensfunc = fit1d.to_tables(xunit=wave.unit, yunit=zpt.unit)[0]
->>>>>>> 37381b05
+                sensfunc = fitter.to_tables(xunit=wave.unit, yunit=zpt.unit)[0]
                 ext.SENSFUNC = sensfunc
                 calculated = True
 

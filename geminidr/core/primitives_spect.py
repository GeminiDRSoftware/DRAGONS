# Copyright(c) 2016-2020 Association of Universities for Research in Astronomy, Inc.
#
#
#                                                                  gemini_python
#
#                                                             primtives_spect.py
# ------------------------------------------------------------------------------
import os
import re
import warnings
from copy import copy
from functools import partial, reduce
from importlib import import_module

import matplotlib
import numpy as np
from astropy import units as u
from astropy.io.ascii.core import InconsistentTableError
<<<<<<< HEAD
from astropy.io.registry import IORegistryError
from astropy.io import fits
from astropy.utils.exceptions import AstropyUserWarning
from astropy.modeling import Model, fitting, models
from astropy.stats import sigma_clip
from astropy.table import Table, vstack, MaskedColumn
=======
from astropy.io import fits
from astropy.modeling import models, fitting, Model
from astropy.stats import sigma_clip
from astropy.table import Table
from astropy.utils.exceptions import AstropyUserWarning
>>>>>>> 10b4bc51
from gwcs import coordinate_frames as cf
from gwcs.wcs import WCS as gWCS
from matplotlib import pyplot as plt
from numpy.ma.extras import _ezclump
from scipy import optimize
from specutils import SpectralRegion
from specutils.utils.wcs_utils import air_to_vac, vac_to_air
<<<<<<< HEAD

import astrodata
import geminidr.interactive.server
from astrodata import AstroData
=======
from functools import reduce
from itertools import product as cart_product
from bisect import bisect
from copy import copy

import astrodata
from astrodata import NDAstroData
from astrodata.provenance import add_provenance
>>>>>>> 10b4bc51
from geminidr import PrimitivesBASE
from geminidr.gemini.lookups import DQ_definitions as DQ
from geminidr.gemini.lookups import extinction_data as extinct
from geminidr.interactive.fit import fit1d
from geminidr.interactive.fit.aperture import interactive_find_source_apertures
from geminidr.interactive.fit.tracing import interactive_trace_apertures
from geminidr.interactive.fit.wavecal import WavelengthSolutionVisualizer
from gempy.gemini import gemini_tools as gt
from gempy.library import astromodels as am
from gempy.library import astrotools as at
from gempy.library import tracing, transform, wavecal
from gempy.library.astrotools import array_from_list, transpose_if_needed
from gempy.library.config import RangeField, Config
from gempy.library.fitting import fit_1D
from gempy.library.spectral import Spek1D
from recipe_system.utils.decorators import parameter_override
<<<<<<< HEAD

=======
from recipe_system.utils.md5 import md5sum
>>>>>>> 10b4bc51
from . import parameters_spect
from ..interactive.fit.help import CALCULATE_SENSITIVITY_HELP_TEXT, SKY_CORRECT_FROM_SLIT_HELP_TEXT
from ..interactive.interactive import UIParameters

matplotlib.rcParams.update({'figure.max_open_warning': 0})

# ------------------------------------------------------------------------------


# noinspection SpellCheckingInspection
@parameter_override
class Spect(PrimitivesBASE):
    """
    This is the class containing all of the pre-processing primitives
    for the `Spect` level of the type hierarchy tree.
    """
    tagset = {"GEMINI", "SPECT"}

    def __init__(self, adinputs, **kwargs):
        super().__init__(adinputs, **kwargs)
        self._param_update(parameters_spect)

    def adjustWCSToReference(self, adinputs=None, **params):
        """
        Compute offsets along the slit by cross-correlation, or use offset
        from the headers (QOFFSET). The computed offset is stored in the
        SLITOFF keyword.

        Parameters
        ----------
        adinputs : list of :class:`~astrodata.AstroData`
            Wavelength calibrated 1D or 2D spectra.
        suffix : str
            Suffix to be added to output files
        method : str ['correlation' | 'offsets']
            Method to use to compute offsets. 'correlation' uses a
            correlation of the slit profiles (the 2d images stacked
            on the dispersion axis), 'offsets' uses the QOFFSET keyword.
        tolerance : float
            Maximum distance from the header offset, for the correlation
            method (arcsec). If the correlation computed offset is too
            different from the header offset, then the latter is used.

        """
        log = self.log
        log.debug(gt.log_message("primitive", self.myself(), "starting"))
        timestamp_key = self.timestamp_keys[self.myself()]
        methods = (params["method"], params["fallback"])
        tolerance = params["tolerance"]

        if len(adinputs) <= 1:
            log.warning("No correction will be performed, since at least two "
                        "input images are required")
            return adinputs

        if not all(len(ad) == 1 for ad in adinputs):
            raise OSError("All input images must have only one extension")

        if {len(ad[0].shape) for ad in adinputs} != {2}:
            raise OSError("All inputs must be two dimensional")

        # Use first image in list as reference
        refad = adinputs[0]
        ref_sky_model = am.get_named_submodel(refad[0].wcs.forward_transform, 'SKY').copy()
        ref_sky_model.name = None
        log.stdinfo(f"Reference image: {refad.filename}")
        refad.phu['SLITOFF'] = 0
        if any('sources' in m for m in methods):
            ref_profile = tracing.stack_slit(refad[0])
        if 'sources_wcs' in methods:
            world_coords = (refad[0].central_wavelength(asNanometers=True),
                            refad.target_ra(), refad.target_dec())
            ref_coords = refad[0].wcs.backward_transform(*world_coords)

        # The reference doesn't go through the loop so update it now
        gt.mark_history(adinputs[0], primname=self.myself(), keyword=timestamp_key)
        adinputs[0].update_filename(suffix=params["suffix"], strip=True)

        for ad in adinputs[1:]:
            for method in methods:
                if method is None:
                    break

                adjust = False
                dispaxis = 2 - ad[0].dispersion_axis()  # python sense

                # Calculate offset determined by header (WCS or offsets)
                if method == 'sources_wcs':
                    coords = ad[0].wcs.backward_transform(*world_coords)
                    hdr_offset = ref_coords[dispaxis] - coords[dispaxis]
                elif dispaxis == 1:
                    hdr_offset = refad.detector_y_offset() - ad.detector_y_offset()
                else:
                    hdr_offset = refad.detector_x_offset() - ad.detector_x_offset()

                # Cross-correlate to find real offset and compare. Only look
                # for a peak in the range defined by "tolerance".
                if 'sources' in method:
                    profile = tracing.stack_slit(ad[0])
                    corr = np.correlate(ref_profile, profile, mode='full')
                    expected_peak = corr.size // 2 + hdr_offset
                    peaks, snrs = tracing.find_peaks(corr, np.arange(3,20),
                                                     reject_bad=False, pinpoint_index=0)
                    if peaks.size:
                        if tolerance is None:
                            found_peak = peaks[snrs.argmax()]
                        else:
                            # Go down the peaks in order of decreasing SNR
                            # until we find one within "tolerance"
                            found_peak = None
                            for peak, snr in sorted(zip(peaks, snrs),
                                                    key=lambda pair: pair[1],
                                                    reverse=True):
                                if (abs(peak - expected_peak) <=
                                        tolerance / ad.pixel_scale()):
                                    found_peak = peak
                                    break
                        if found_peak:
                            # found_peak = tracing.pinpoint_peaks(corr, None, found_peak)[0]
                            offset = found_peak - ref_profile.shape[0] + 1
                            adjust = True
                        else:
                            log.warning("No cross-correlation peak found for "
                                        f"{ad.filename} within tolerance")
                    else:
                        log.warning(f"{ad.filename}: Cross-correlation failed")

                elif method == 'offsets':
                    offset = hdr_offset
                    adjust = True

                if adjust:
                    wcs = ad[0].wcs
                    frames = wcs.available_frames
                    for input_frame, output_frame in zip(frames[:-1], frames[1:]):
                        t = wcs.get_transform(input_frame, output_frame)
                        try:
                            sky_model = am.get_named_submodel(t, 'SKY')
                        except IndexError:
                            pass
                        else:
                            new_sky_model = models.Shift(offset) | ref_sky_model
                            new_sky_model.name = 'SKY'
                            ad[0].wcs.set_transform(input_frame, output_frame,
                                                    t.replace_submodel('SKY', new_sky_model))
                            break
                    else:
                        raise OSError("Cannot find 'SKY' model in WCS for "
                                      f"{ad.filename}")

                    log.stdinfo("Offset for image {} : {:.2f} pixels"
                                .format(ad.filename, offset))
                    ad.phu['SLITOFF'] = offset
                    break

            if not adjust:
                no_offset_msg = f"Cannot determine offset for {ad.filename}"
                if 'sq' in self.mode:
                    raise OSError(no_offset_msg)
                else:
                    log.warning(no_offset_msg)
            else:
                # Timestamp and update filename
                gt.mark_history(ad, primname=self.myself(), keyword=timestamp_key)
                ad.update_filename(suffix=params["suffix"], strip=True)

        return adinputs

    def calculateSensitivity(self, adinputs=None, **params):
        """
        Calculates the overall sensitivity of the observation system
        (instrument, telescope, detector, etc) for each wavelength using
        spectrophotometric data. It is obtained using the ratio
        between the observed data and the reference look-up data.

        For that, it looks for reference data using the stripped and lower
        case name of the observed object inside :mod:`geminidr.gemini.lookups`,
        :mod:`geminidr.core.lookups` and inside the instrument lookup module.

        The reference data is fit using a Spline in order to match the input
        data sampling.

        See Also
        --------
        - :class:`~gempy.library.astromodels.UnivariateSplineWithOutlierRemoval`

        Parameters
        ----------
        adinputs : list of :class:`~astrodata.AstroData`
            1D spectra of spectrophotometric standard stars

        suffix :  str, optional
            Suffix to be added to output files (default: _sensitivityCalculated).

        filename: str or None, optional
            Location of spectrophotometric data file. If it is None, uses
            look up data based on the object name stored in OBJECT header key
            (default).

        function : str
            type of function to fit (splineN or polynomial types)

        order : int
            Order of the spline fit to be performed

        lsigma, hsigma : float/None
            lower and upper rejection limit in standard deviations

        niter : int
            maximum number of rejection iterations

        bandpass : float, optional
            default bandpass width (in nm) to use if not present in the
            spectrophotometric data table (default: 5.)

        interactive: bool, optional
            Run the interactive UI for selecting the fit parameters

        individual : bool - TODO - Not in calculateSensitivityConfig
            Calculate sensitivity for each AD spectrum individually?

        Returns
        -------
        list of :class:`~astrodata.AstroData`
            The same input list is used as output but each object now has a
            `.SENSFUNC` table appended to each of its extensions. This table
            provides details of the fit which describes the sensitivity as
            a function of wavelength.
        """
        log = self.log
        log.debug(gt.log_message("primitive", self.myself(), "starting"))
        timestamp_key = self.timestamp_keys[self.myself()]
        sfx = params["suffix"]
        datafile = params["filename"]
        in_vacuo = params["in_vacuo"]
<<<<<<< HEAD
=======
        order = params["order"]
>>>>>>> 10b4bc51
        bandpass = params["bandpass"]
        airmass0 = params["debug_airmass0"]
        debug_plot = params["debug_plot"]
        interactive = params["interactive"]
        fit1d_params = fit_1D.translate_params(params)

        # We're going to look in the generic (gemini) module as well as the
        # instrument module, so define that
        module = self.inst_lookups.split('.')
        module[-2] = 'gemini'
        gemini_lookups = '.'.join(module)

        for ad in adinputs:
            if datafile is None:
                filename = '{}.dat'.format(ad.object().lower().replace(' ', ''))
                for module in (self.inst_lookups, gemini_lookups, 'geminidr.core.lookups'):
                    try:
                        path = import_module('.', module).__path__[0]
                    except (ImportError, ModuleNotFoundError):
                        continue
                    full_path = os.path.join(path, 'spectrophotometric_standards', filename)
                    try:
                        spec_table = self._get_spectrophotometry(
                            full_path, in_vacuo=in_vacuo)
                    except (FileNotFoundError, InconsistentTableError):
                        pass
                    else:
                        break
                else:
                    log.warning("Cannot read spectrophotometric data table. "
                                "Unable to determine sensitivity for {}".
                                format(ad.filename))
                    continue
            else:
                try:
                    spec_table = self._get_spectrophotometry(
                        datafile, in_vacuo=in_vacuo)
                except FileNotFoundError:
                    log.warning(f"Cannot find spectrophotometric data table {datafile}."
                                f" Unable to determine sensitivity for {ad.filename}")
                    continue
                except InconsistentTableError:
                    log.warning(f"Cannot read spectrophotometric data table {datafile}."
                                f" Unable to determine sensitivity for {ad.filename}")
                    continue

            exptime = ad.exposure_time()
            if 'WIDTH' not in spec_table.colnames:
                log.warning(f"Using default bandpass of {bandpass} nm")
                spec_table['WIDTH'] = bandpass * u.nm

            # Do some checks now to avoid failing on every extension
            if airmass0:
                telescope = ad.telescope()
                site = extinct.telescope_sites.get(telescope)
                if site is None:
                    log.warning(f"{ad.filename}: Cannot determine site of "
                                f"telescope '{telescope}' so cannot apply "
                                "correction to zero airmass.")
                else:
                    airmass = ad.airmass()
                    if airmass is None:
                        log.warning(f"{ad.filename}: Cannot determine airmass"
                                    " of observation so cannot apply "
                                    "correction to zero airmass.")
                    else:
                        log.stdinfo(f"{ad.filename}: Correcting from airmass "
                                    f"{airmass} to zero airmass using curve "
                                    f"for site '{site}'.")
                        ad.phu["EXTCURVE"] = (
                            site, self.keyword_comments["EXTCURVE"])

<<<<<<< HEAD
            def _get_fit1d_input_data(ext, exptime, spec_table):
                spectrum = Spek1D(ext) / (exptime * u.s)
                wave, zpt, zpt_err = [], [], []

                extid = f"{ext.filename}:{ext.id}"
                if "AWAV" in ext.wcs.output_frame.axes_names:
                    wavecol_name = "WAVELENGTH_AIR"
                    log.debug(f"{extid} is calibrated to air wavelengths")
                elif "WAVE" in ext.wcs.output_frame.axes_names:
                    wavecol_name = "WAVELENGTH_VACUUM"
                    log.debug(f"{extid} is calibrated to vacuum wavelengths")
                else:
                    raise ValueError("Cannot interpret wavelength scale "
                                     f"for {extid}")

                # Compute values that are counts / (exptime * flux_density * bandpass)
                for w0, dw, fluxdens in zip(spec_table[wavecol_name].quantity,
                                            spec_table['WIDTH'].quantity, spec_table['FLUX'].quantity):
=======
            # We can only calculate the sensitivity for one extension in
            # non-XD data, so keep track of this in case it's not the first one
            calculated = False
            for ext in ad:
                if len(ext.shape) != 1:
                    log.warning("{}:{} is not a 1D spectrum".
                                format(ad.filename, ext.hdr['EXTVER']))
                    continue

                if calculated and 'XD' not in ad.tags:
                    log.warning("Found additional 1D extensions in non-XD data."
                                " Ignoring.")
                    break

                extid = f"{ext.filename} EXTVER {ext.hdr['EXTVER']}"
                if "AWAV" in ext.wcs.output_frame.axes_names:
                    wavecol_name = "WAVELENGTH_AIR"
                    log.debug(f"{extid} is calibrated to air wavelengths")
                elif "WAVE" in ext.wcs.output_frame.axes_names:
                    wavecol_name = "WAVELENGTH_VACUUM"
                    log.debug(f"{extid} is calibrated to vacuum wavelengths")
                else:
                    raise ValueError("Cannot interpret wavelength scale "
                                     f"for {extid}")

                spectrum = Spek1D(ext) / (exptime * u.s)
                wave, zpt, zpt_err = [], [], []

                # Compute values in counts / (exptime * flux_density * bandpass)
                for w0, dw, fluxdens in zip(spec_table[wavecol_name].quantity,
                                            spec_table['WIDTH'].quantity,
                                            spec_table['FLUX'].quantity):
>>>>>>> 10b4bc51
                    region = SpectralRegion(w0 - 0.5 * dw, w0 + 0.5 * dw)
                    data, mask, variance = spectrum.signal(
                        region, interpolate=DQ.bad_pixel)
                    if mask == 0 and fluxdens > 0:
                        # Regardless of whether FLUX column is f_nu or f_lambda
                        flux = fluxdens.to(u.Unit('erg cm-2 s-1 nm-1'),
                                           equivalencies=u.spectral_density(w0)) * dw.to(u.nm)
                        if data > 0:
                            wave.append(w0)
                            # This is (counts/s) / (erg/cm^2/s), in magnitudes (like IRAF)
                            zpt.append(u.Magnitude(flux / data))
                            if variance is not None:
                                zpt_err.append(np.log(1 + np.sqrt(variance) / data))
                wave = at.array_from_list(wave, unit=u.nm)
                zpt = at.array_from_list(zpt)
                weights = 1. / array_from_list(zpt_err) if zpt_err else None

                # Correct for atmospheric extinction. This correction makes
                # the real data brighter, so makes the zpt magnitude more +ve
                # (since "data" is in the denominator)
                if airmass0 and site is not None and airmass is not None:
                    zpt += u.Magnitude(airmass *
                                       extinct.extinction(wave, site=site))

<<<<<<< HEAD
                return wave, zpt, weights

            # We can only calculate the sensitivity for one extension in
            # non-XD data, so keep track of this in case it's not the first one
            calculated = False
            xunits = yunits = None
            all_exts = list()
            for ext in ad:
                if len(ext.shape) != 1:
                    log.warning(f"{ad.filename} extension {ext.id} is not a "
                                "1D spectrum")
                    continue

                if calculated and 'XD' not in ad.tags:
                    log.warning("Found additional 1D extensions in non-XD data."
                                " Ignoring.")
                    break

                waves, zpt, weights = _get_fit1d_input_data(ext, exptime, spec_table)
                if xunits is None:
                    xunits = waves.unit
                elif xunits != waves.unit:
                    log.warning(f"Unit mismatch between {xunits} and {waves.unit}")
                    continue
                if yunits is None:
                    yunits = zpt.unit
                elif xunits != zpt.unit:
                    log.warning(f"Unit mismatch between {yunits} and {zpt.unit}")
                    continue
                all_exts.append((ext, waves, zpt, weights))
=======
                spline = astromodels.UnivariateSplineWithOutlierRemoval(
                    wave.value, zpt.value, w=weights, order=order)
                knots, coeffs, degree = spline.tck
                sensfunc = Table([knots * wave.unit, coeffs * zpt.unit],
                                 names=('knots', 'coefficients'),
                                 meta={'header': fits.Header()})
                sensfunc.meta['header']['ORDER'] = (3, 'Order of spline fit')
                ext.SENSFUNC = sensfunc
>>>>>>> 10b4bc51
                calculated = True

            if interactive:
                all_domains = [(0, x[0].shape[0]) for x in all_exts]
                all_waves = [x[1].value for x in all_exts]
                all_zpt = [x[2].value for x in all_exts]
                all_weights = [x[3].value for x in all_exts]
                all_fp_init = []
                for i in range(len(all_exts)):
                    all_fp_init.append(fit_1D.translate_params(params))

                # build config for interactive
                config = self.params[self.myself()]
                config.update(**params)

                # Get filename to display in visualizer
                filename_info = getattr(ad, 'filename', '')

                uiparams = UIParameters(config)
                visualizer = fit1d.Fit1DVisualizer({"x": all_waves, "y": all_zpt, "weights": all_weights},
                                                   fitting_parameters=all_fp_init,
                                                   tab_name_fmt="CCD {}",
                                                   xlabel=f'Wavelength ({xunits})',
                                                   ylabel=f'Sensitivity ({yunits})',
                                                   domains=all_domains,
                                                   title="Calculate Sensitivity",
                                                   primitive_name="calculateSensitivity",
                                                   filename_info=filename_info,
                                                   help_text=CALCULATE_SENSITIVITY_HELP_TEXT,
                                                   ui_params=uiparams)
                geminidr.interactive.server.interactive_fitter(visualizer)

                all_m_final = visualizer.results()
                for (ext, _, _, _), fit in zip(all_exts, all_m_final):
                    ext.SENSFUNC = am.model_to_table(fit.model, xunit=xunits,
                                                     yunit=yunits)
            else:
                for (ext, waves, zpt, weights) in all_exts:
                    fit_1d = fit_1D(zpt.value, points=waves.value,
                                    weights=weights, **fit1d_params,
                                    plot=debug_plot)
                    ext.SENSFUNC = am.model_to_table(fit_1d.model, xunit=waves.unit,
                                                     yunit=zpt.unit)

            # Timestamp and update the filename
            gt.mark_history(ad, primname=self.myself(), keyword=timestamp_key)
            ad.update_filename(suffix=sfx, strip=True)

        return adinputs

    def determineDistortion(self, adinputs=None, **params):
        """
        Maps the distortion on a detector by tracing lines perpendicular to the
        dispersion direction. Then it fits a 2D Chebyshev polynomial to the
        fitted coordinates in the dispersion direction. The distortion map does
        not change the coordinates in the spatial direction.

        The Chebyshev2D model is stored as part of a gWCS object in each
        `nddata.wcs` attribute, which gets mapped to a FITS table extension
        named `WCS` on disk.


        Parameters
        ----------
        adinputs : list of :class:`~astrodata.AstroData`
            Arc data as 2D spectral images with the distortion and wavelength
            solutions encoded in the WCS.

        suffix :  str
            Suffix to be added to output files.

        spatial_order : int
            Order of fit in spatial direction.

        spectral_order : int
            Order of fit in spectral direction.

        id_only : bool
            Trace using only those lines identified for wavelength calibration?

        min_snr : float
            Minimum signal-to-noise ratio for identifying lines (if
            id_only=False).

        nsum : int
            Number of rows/columns to sum at each step.

        step : int
            Size of step in pixels when tracing.

        max_shift : float
            Maximum orthogonal shift (per pixel) for line-tracing (unbinned).

        max_missed : int
            Maximum number of steps to miss before a line is lost.

        debug: bool
            plot arc line traces on image display window?

        Returns
        -------
        list of :class:`~astrodata.AstroData`
            The same input list is used as output but each object now has the
            appropriate `nddata.wcs` defined for each of its extensions. This
            provides details of the 2D Chebyshev fit which maps the distortion.
        """
        log = self.log
        log.debug(gt.log_message("primitive", self.myself(), "starting"))
        timestamp_key = self.timestamp_keys[self.myself()]
        sfx = params["suffix"]
        spatial_order = params["spatial_order"]
        spectral_order = params["spectral_order"]
        id_only = params["id_only"]
        fwidth = params["fwidth"]
        min_snr = params["min_snr"]
        nsum = params["nsum"]
        step = params["step"]
        max_shift = params["max_shift"]
        max_missed = params["max_missed"]
        debug = params["debug"]

        orders = (spectral_order, spatial_order)

        for ad in adinputs:
            xbin, ybin = ad.detector_x_bin(), ad.detector_y_bin()
            for ext in ad:
                if debug:
                    self.viewer.display_image(ext, wcs=False)
                    self.viewer.width = 2

                dispaxis = 2 - ext.dispersion_axis()  # python sense
                direction = "row" if dispaxis == 1 else "column"

                # Here's a lot of input-checking
                extname = f'{ad.filename} extension {ext.id}'
                start = ext.shape[1 - dispaxis] // 2
                initial_peaks = None
                try:
                    wavecal = ext.WAVECAL
                except AttributeError:
                    log.warning("Cannot find a WAVECAL table on {} - "
                                "identifying lines in middle {}".
                                format(extname, direction))
                else:
                    try:
                        index = list(wavecal['name']).index(direction)
                    except ValueError:
                        log.warning("Cannot find starting {} in WAVECAL "
                                    "table on {} - identifying lines in "
                                    "middle {}. Wavelength calibration may "
                                    "not be correct.".format(direction, extname,
                                                             direction))
                    else:
                        start = int(wavecal['coefficients'][index])
                    if id_only:
                        try:
                            # Peak locations in pixels are 1-indexed
                            initial_peaks = (ext.WAVECAL['peaks'] - 1)
                        except KeyError:
                            log.warning("Cannot find peak locations in {} "
                                        "- identifying lines in middle {}".
                                        format(extname, direction))
                    if fwidth is None:
                        try:
                            index = list(wavecal['name']).index('fwidth')
                        except ValueError:
                            pass
                        else:
                            fwidth = float(wavecal['coefficients'][index])

                # This is identical to the code in determineWavelengthSolution()
                if fwidth is None:
<<<<<<< HEAD
                    data, _, _, _ = tracing.average_along_slit(ext, center=None, nsum=nsum)
                    fwidth = tracing.estimate_peak_width(data, boxcar_size=30)
=======
                    data, _, _, _ = _average_along_slit(ext, center=None, nsum=nsum)
                    fwidth = tracing.estimate_peak_width(data - boxcar(data, size=30))
>>>>>>> 10b4bc51
                    log.stdinfo(f"Estimated feature width: {fwidth:.2f} pixels")

                if initial_peaks is None:
                    data, mask, variance, extract_slice = tracing.average_along_slit(ext, center=None, nsum=nsum)
                    log.stdinfo("Finding peaks by extracting {}s {} to {}".
                                format(direction, extract_slice.start + 1, extract_slice.stop))

                    # Find peaks; convert width FWHM to sigma
                    widths = 0.42466 * fwidth * np.arange(0.75, 1.26, 0.05)  # TODO!
                    initial_peaks, _ = tracing.find_peaks(data, widths, mask=mask & DQ.not_signal,
                                                          variance=variance, min_snr=min_snr)
                    log.stdinfo(f"Found {len(initial_peaks)} peaks")

                # The coordinates are always returned as (x-coords, y-coords)
                rwidth = 0.42466 * fwidth
                ref_coords, in_coords = tracing.trace_lines(ext, axis=1 - dispaxis,
                                                            start=start, initial=initial_peaks,
                                                            rwidth=rwidth, cwidth=max(int(fwidth), 5), step=step,
                                                            nsum=nsum, max_missed=max_missed,
                                                            max_shift=max_shift * ybin / xbin,
                                                            viewer=self.viewer if debug else None)

                ## These coordinates need to be in the reference frame of a
                ## full-frame unbinned image, so modify the coordinates by
                ## the detector section
                # x1, x2, y1, y2 = ext.detector_section()
                # ref_coords = np.array([ref_coords[0] * xbin + x1,
                #                       ref_coords[1] * ybin + y1])
                # in_coords = np.array([in_coords[0] * xbin + x1,
                #                      in_coords[1] * ybin + y1])

                # The model is computed entirely in the pixel coordinate frame
                # of the data, so it could be used as a gWCS object
                m_init = models.Chebyshev2D(x_degree=orders[1 - dispaxis],
                                            y_degree=orders[dispaxis],
                                            x_domain=[0, ext.shape[1]],
                                            y_domain=[0, ext.shape[0]])
                # x_domain = [x1, x1 + ext.shape[1] * xbin - 1],
                # y_domain = [y1, y1 + ext.shape[0] * ybin - 1])
                # Find model to transform actual (x,y) locations to the
                # value of the reference pixel along the dispersion axis
                fit_it = fitting.FittingWithOutlierRemoval(fitting.LinearLSQFitter(),
                                                           sigma_clip, sigma=3)
                m_final, _ = fit_it(m_init, *in_coords, ref_coords[1 - dispaxis])
                m_inverse, masked = fit_it(m_init, *ref_coords, in_coords[1 - dispaxis])

                # TODO: Some logging about quality of fit
                # print(np.min(diff), np.max(diff), np.std(diff))

                if dispaxis == 1:
                    model = models.Mapping((0, 1, 1)) | (m_final & models.Identity(1))
                    model.inverse = models.Mapping((0, 1, 1)) | (m_inverse & models.Identity(1))
                else:
                    model = models.Mapping((0, 0, 1)) | (models.Identity(1) & m_final)
                    model.inverse = models.Mapping((0, 0, 1)) | (models.Identity(1) & m_inverse)

                self.viewer.color = "blue"
                spatial_coords = np.linspace(ref_coords[dispaxis].min(), ref_coords[dispaxis].max(),
                                             ext.shape[1 - dispaxis] // (step * 10))
                spectral_coords = np.unique(ref_coords[1 - dispaxis])
                for coord in spectral_coords:
                    if dispaxis == 1:
                        xref = [coord] * len(spatial_coords)
                        yref = spatial_coords
                    else:
                        xref = spatial_coords
                        yref = [coord] * len(spatial_coords)
                    mapped_coords = np.array(model.inverse(xref, yref)).T
                    if debug:
                        self.viewer.polygon(mapped_coords, closed=False, xfirst=True, origin=0)

                # This is all we need for the new FITCOORD table
                ext.FITCOORD = vstack([am.model_to_table(m_final),
                                       am.model_to_table(m_inverse)],
                                      metadata_conflicts="silent")

                # Put this model before the first step if there's an existing WCS
                if ext.wcs is None:
                    ext.wcs = gWCS([(cf.Frame2D(name="pixels"), model),
                                    (cf.Frame2D(name="world"), None)])
                else:
                    # TODO: use insert_frame here
                    ext.wcs = gWCS([(ext.wcs.input_frame, model),
                                    (cf.Frame2D(name="distortion_corrected"), ext.wcs.pipeline[0][1])]
                                   + ext.wcs.pipeline[1:])

            # Timestamp and update the filename
            gt.mark_history(ad, primname=self.myself(), keyword=timestamp_key)
            ad.update_filename(suffix=sfx, strip=True)

        return adinputs

    def distortionCorrect(self, adinputs=None, **params):
        """
        Corrects optical distortion in science frames using a `processed_arc`
        with attached distortion map (a Chebyshev2D model).

        If the input image requires mosaicking, then this is done as part of
        the resampling, to ensure one, rather than two, interpolations.

        Parameters
        ----------
        adinputs : list of :class:`~astrodata.AstroData`
            2D spectral images.
        suffix : str
            Suffix to be added to output files.
        arc : :class:`~astrodata.AstroData` or str or None
            Arc(s) containing distortion map.
        order : int (0 - 5)
            Order of interpolation when resampling.
        subsample : int
            Pixel subsampling factor.

        Returns
        -------
        list of :class:`~astrodata.AstroData`
            Modified input objects with distortion correct applied.
        """
        log = self.log
        log.debug(gt.log_message("primitive", self.myself(), "starting"))
        timestamp_key = self.timestamp_keys[self.myself()]

        sfx = params["suffix"]
        arc = params["arc"]
        order = params["order"]
        subsample = params["subsample"]
        do_cal = params["do_cal"]

        if do_cal == 'skip':
            log.warning('Distortion correction has been turned off.')
            return adinputs

        # Get a suitable arc frame (with distortion map) for every science AD
        if arc is None:
            arc_list = self.caldb.get_processed_arc(adinputs)
        else:
            arc_list = (arc, None)

        adoutputs = []
        # Provide an arc AD object for every science frame, and an origin
        for ad, arc, origin in zip(*gt.make_lists(adinputs, *arc_list,
                                                  force_ad=(1,))):
            # We don't check for a timestamp since it's not unreasonable
            # to do multiple distortion corrections on a single AD object

            len_ad = len(ad)
            if arc is None:
                if 'sq' not in self.mode and do_cal != 'force':
                    # TODO: Think about this when we have MOS/XD/IFU
                    if len(ad) == 1:
                        log.warning(f"{ad.filename}: no arc was specified. "
                                    "Continuing.")
                        adoutputs.append(ad)
                    else:
                        log.warning(f"{ad.filename}: no arc was specified. "
                                    "Image will be mosaicked.")
                        adoutputs.extend(self.mosaicDetectors([ad]))
                    continue

            origin_str = f" (obtained from {origin})" if origin else ""
            log.stdinfo(f"{ad.filename}: using the arc {arc.filename}"
                        f"{origin_str}")
            len_arc = len(arc)
            if len_arc not in (1, len_ad):
                log.warning(f"{ad.filename} has {len_ad} extensions but "
                            f"{arc.filename} had {len_arc} extensions so "
                            "cannot correct the distortion.")
                adoutputs.append(ad)
                continue

            xbin, ybin = ad.detector_x_bin(), ad.detector_y_bin()
            if arc.detector_x_bin() != xbin or arc.detector_y_bin() != ybin:
                log.warning("Science frame and arc have different binnings.")
                adoutputs.append(ad)
                continue

            # Read all the arc's distortion maps. Do this now so we only have
            # one block of reading and verifying them
            distortion_models, wave_models, wave_frames = [], [], []
            for ext in arc:
                wcs = ext.nddata.wcs

                # Any failures must be handled in the outer loop processing
                # ADs, so just set the found transforms to empty and present
                # the warning at the end
                try:
                    if 'distortion_corrected' in wcs.available_frames:
                        pipeline = wcs.pipeline
                    else:
                        distortion_models = []
                        break
                except AttributeError:
                    distortion_models = []
                    break

                # We could just pass the forward transform of the WCS, which
                # already has its inverse attached, but the code currently
                # relies on a no-op forward model to size the output correctly:
                m_distcorr = models.Identity(2)
                input_frame = wcs.input_frame
                m_distcorr.inverse = wcs.get_transform(
                    input_frame, 'distortion_corrected').inverse
                distortion_models.append(m_distcorr)

                try:
                    wave_model = am.get_named_submodel(wcs.forward_transform,
                                                       'WAVE')
                except IndexError:
                    wave_models.append(None)
                    wave_frames.append(None)
                else:
                    wave_models.append(wave_model)
                    wave_frames.extend([frame for frame in wcs.output_frame.frames
                                        if isinstance(frame, cf.SpectralFrame)])

            if not distortion_models:
                log.warning("Could not find a 'distortion_corrected' frame "
                            f"in arc {arc.filename} extension {ext.id} - "
                            "continuing")
                continue

            # Determine whether we're producing a single-extension AD
            # or keeping the number of extensions as-is
            if len_arc == 1:
                arc_detsec = arc.detector_section()[0]
                ad_detsec = ad.detector_section()
                if len_ad > 1:
                    # We need to apply the mosaicking geometry, and add the
                    # same distortion correction to each input extension.
                    geotable = import_module('.geometry_conf', self.inst_lookups)
                    transform.add_mosaic_wcs(ad, geotable)
                    for ext in ad:
                        # TODO: use insert_frame() method
                        new_pipeline = []
                        for item in ext.wcs.pipeline:
                            if item[0].name == 'mosaic':
                                new_pipeline.extend([(item[0], m_distcorr),
                                                     (cf.Frame2D(name='distortion_corrected'), item[1])])
                            else:
                                new_pipeline.append(item)
                        ext.wcs = gWCS(new_pipeline)

                    # We need to consider the different pixel frames of the
                    # science and arc. The input->mosaic transform of the
                    # science maps to the default pixel space, but the arc
                    # will have had an origin shift before the distortion
                    # correction was calculated.
                    shifts = [c2 - c1 for c1, c2 in zip(np.array(ad_detsec).min(axis=0),
                                                        arc_detsec)]
                    xoff1, yoff1 = shifts[0] / xbin, shifts[2] / ybin  # x1, y1
                    if xoff1 or yoff1:
                        log.debug(f"Found a shift of ({xoff1},{yoff1}) "
                                  f"pixels between {ad.filename} and the "
                                  f"calibration {arc.filename}")
                    shifts = [c2 - c1 for c1, c2 in zip(np.array(ad_detsec).max(axis=0),
                                                        arc_detsec)]
                    xoff2, yoff2 = shifts[1] / xbin, shifts[3] / ybin  # x2, y2
                    nzeros = [xoff1, xoff2, yoff1, yoff2].count(0)
                    if nzeros < 2:
                        raise ValueError("I don't know how to process the "
                                         f"offsets between {ad.filename} "
                                         f"and {arc.filename}")

                    arc_ext_shapes = [(ext.shape[0] - yoff1 + yoff2,
                                       ext.shape[1] - xoff1 + xoff2) for ext in ad]
                    arc_corners = np.concatenate([transform.get_output_corners(
                        ext.wcs.get_transform(ext.wcs.input_frame, 'mosaic'),
                        input_shape=arc_shape, origin=(yoff1, xoff1))
                        for ext, arc_shape in zip(ad, arc_ext_shapes)], axis=1)
                    arc_origin = tuple(np.ceil(min(corners)) for corners in arc_corners)

                    # So this is what was applied to the ARC to get the
                    # mosaic frame to its pixel frame, in which the distortion
                    # correction model was calculated. Convert coordinates
                    # from python order to Model order.
                    origin_shift = reduce(Model.__and__, [models.Shift(-origin)
                                          for origin in arc_origin[::-1]])

                    for ext in ad:
                        ext.wcs.insert_transform('mosaic', origin_shift, after=True)
                        #ext.wcs.insert_transform('distortion_corrected',
                        #                         origin_shift.inverse, after=False)

                    # ARC and AD aren't the same size
                    if nzeros < 4:
                        ad_corners = np.concatenate([transform.get_output_corners(
                            ext.wcs.get_transform(ext.wcs.input_frame, 'mosaic'),
                            input_shape=ext.shape) for ext in ad], axis=1)
                        ad_origin = tuple(np.ceil(min(corners)) for corners in ad_corners)

                        # But a full-frame ARC and subregion AD may have different
                        # origin shifts. We only care about the one in the
                        # wavelength direction, since we need the AD to be on the
                        # same pixel basis before applying the new wave_model
                        offsets = tuple(o_ad - o_arc
                                        for o_ad, o_arc in zip(ad_origin, arc_origin))[::-1]
                        # len(arc)=1 so we only have one wave_model, but need to
                        # update the entry in the list, which gets used later
                        if wave_model is not None:
                            offset = offsets[ext.dispersion_axis()-1]
                            if offset != 0:
                                wave_model.name = None
                                wave_models[0] = models.Shift(offset) | wave_model
                                wave_models[0].name = 'WAVE'

                else:
                    # Single-extension AD, with single Transform
                    ad_detsec = ad.detector_section()[0]
                    if ad_detsec != arc_detsec:
                        if self.timestamp_keys['mosaicDetectors'] in ad.phu:
                            log.warning("Cannot distortionCorrect mosaicked "
                                        "data unless calibration has the "
                                        "same ROI. Continuing.")
                            adoutputs.append(ad)
                            continue
                        # No mosaicking, so we can just do a shift
                        m_shift = (models.Shift((ad_detsec.x1 - arc_detsec.x1) / xbin) &
                                   models.Shift((ad_detsec.y1 - arc_detsec.y1) / ybin))
                        m_distcorr = m_shift | m_distcorr
                    # TODO: use insert_frame method
                    new_pipeline = [(ad[0].wcs.input_frame, m_distcorr),
                                    (cf.Frame2D(name='distortion_corrected'), ad[0].wcs.pipeline[0][1])]
                    new_pipeline.extend(ad[0].wcs.pipeline[1:])
                    ad[0].wcs = gWCS(new_pipeline)

                ad_out = transform.resample_from_wcs(ad, 'distortion_corrected',
                                                     order=order, subsample=subsample,
                                                     parallel=False)

                if wave_model is None:
                    log.warning(f"{arc.filename} has no wavelength solution")

            else:
                log.warning("Distortion correction with multiple-extension "
                            "arcs has not been tested.")
                for i, (ext, ext_arc, dist_model) in enumerate(zip(ad, arc, distortion_models)):
                    # Shift science so its pixel coords match the arc's before
                    # applying the distortion correction
                    shifts = [c1 - c2 for c1, c2 in zip(ext.detector_section(),
                                                        ext_arc.detector_section())]
                    dist_model = (models.Shift(shifts[0] / xbin) &
                                  models.Shift(shifts[1] / ybin)) | dist_model
                    # TODO: use insert_frame method
                    new_pipeline = [(ext.wcs.input_frame, dist_model),
                                    (cf.Frame2D(name='distortion_corrected'), ext.wcs.pipeline[0][1])]
                    new_pipeline.extend(ext.wcs.pipeline[1:])
                    ext.wcs = gWCS(new_pipeline)
                    if i == 0:
                        ad_out = transform.resample_from_wcs(ext, order=order,
                                                             subsample=subsample,
                                                             parallel=False)
                    else:
                        ad_out.append(transform.resample_from_wcs(ext, order=order,
                                                                  subsample=subsample,
                                                                  parallel=False))
                    if wave_model is None:
                        log.warning(f"{arc.filename} extension {ext.id} has "
                                    "no wavelength solution")

            for i, (ext, wave_model, wave_frame) in enumerate(
                    zip(ad_out, wave_models, wave_frames)):
                # TODO: remove this; for debugging purposes only
                if arc is not None and hasattr(arc[i], "WAVECAL"):
                    ad_out[i].WAVECAL = arc[i].WAVECAL
                sky_model = am.get_named_submodel(ext.wcs.forward_transform, 'SKY')
                if ext.dispersion_axis() == 1:
                    t = wave_model & sky_model
                else:
                    t = sky_model & wave_model
                # We need to create a new output frame with a copy of the
                # ARC's SpectralFrame in case there's a change from air->vac
                # or vice versa
                new_output_frame = cf.CompositeFrame(
                    [copy(wave_frame) if isinstance(frame, cf.SpectralFrame) else
                     frame for frame in ext.wcs.output_frame.frames])
                ext.wcs = gWCS([(ext.wcs.input_frame, t),
                                (new_output_frame, None)])
            # Timestamp and update the filename
            gt.mark_history(ad_out, primname=self.myself(), keyword=timestamp_key)
            ad_out.update_filename(suffix=sfx, strip=True)
            adoutputs.append(ad_out)
            if arc.path:
                add_provenance(ad_out, arc.filename, md5sum(arc.path) or "", self.myself())

        return adoutputs

    def determineWavelengthSolution(self, adinputs=None, **params):
        """
        Determines the wavelength solution for an ARC and updates the wcs
        with this solution. In addition, the solution and pixel/wavelength
        matches are stored as an attached `WAVECAL` :class:`~astropy.table.Table`.

        2D input images are converted to 1D by collapsing a slice of the image
        along the dispersion direction, and peaks are identified. These are then
        matched to an arc line list, using piecewise-fitting of (usually)
        linear functions to match peaks to arc lines, using the
        :class:`~gempy.library.matching.KDTreeFitter`.

        The `.WAVECAL` table contains four columns:
            ["name", "coefficients", "peaks", "wavelengths"]

        The `name` and the `coefficients` columns contain information to
        re-create an Chebyshev1D object, plus additional information about
        the way the spectrum was collapsed. The `peaks` column contains the
        (1-indexed) position of the lines that were matched to the catalogue,
        and the `wavelengths` column contains the matched wavelengths.

        Parameters
        ----------
        adinputs : list of :class:`~astrodata.AstroData`
             Mosaicked Arc data as 2D spectral images or 1D spectra.

        suffix : str/None
            Suffix to be added to output files

        order : int
            Order of Chebyshev fitting function.

        center : None or int
            Central row/column for 1D extraction (None => use middle).

        nsum : int, optional
            Number of rows/columns to average.

        min_snr : float
            Minimum S/N ratio in line peak to be used in fitting.

        weighting : {'natural', 'relative', 'none'}
            How to weight the detected peaks.

        fwidth : float/None
            Expected width of arc lines in pixels. It tells how far the
            KDTreeFitter should look for when matching detected peaks with
            reference arcs lines. If None, `fwidth` is determined using
            `tracing.estimate_peak_width`.

        min_sep : float
            Minimum separation (in pixels) for peaks to be considered distinct

        central_wavelength : float/None
            central wavelength in nm (if None, use the WCS or descriptor)

        dispersion : float/None
            dispersion in nm/pixel (if None, use the WCS or descriptor)

        linelist : str/None
            Name of file containing arc lines. If None, then a default look-up
            table will be used.

        alternative_centers : bool
            Identify alternative central wavelengths and try to fit them?

        nbright : int (or may not exist in certain class methods)
            Number of brightest lines to cull before fitting

        interactive : bool
            Use the interactive tool?

        debug : bool
            Enable plots for debugging.

        Returns
        -------
        list of :class:`~astrodata.AstroData`
            Updated objects with a `.WAVECAL` attribute and improved wcs for
            each slice

        See Also
        --------
        :class:`~geminidr.core.primitives_visualize.Visualize.mosaicDetectors`,
        :class:`~gempy.library.matching.KDTreeFitter`,
        """
        log = self.log
        log.debug(gt.log_message("primitive", self.myself(), "starting"))
        timestamp_key = self.timestamp_keys[self.myself()]
        sfx = params["suffix"]
        arc_file = params["linelist"]
<<<<<<< HEAD
        interactive = params["interactive"]
=======
        in_vacuo = params["in_vacuo"]
        nbright = params.get("nbright", 0)
        alt_centers = params["alternative_centers"]
        debug = params["debug"]
>>>>>>> 10b4bc51

        # TODO: This decision would prevent MOS data being reduced so need
        # to think a bit more about what we're going to do. Maybe make
        # central_wavelength() return a one-per-ext list? Or have the GMOS
        # determineWavelengthSolution() recipe check the input has been
        # mosaicked before calling super()?
        #
        # Top-level decision for this to only work on single-extension ADs
        # if not all(len(ad)==1 for ad in adinputs):
        #    raise ValueError("Not all inputs are single-extension AD objects")
<<<<<<< HEAD
        linelist = None
        if arc_file is not None:
            try:
                linelist = wavecal.LineList(arc_file)
            except OSError:
                log.warning(f"Cannot read file {arc_file} - "
                            "using default linelist")
            else:
                log.stdinfo(f"Read arc line list {arc_file}")
=======

        for ad in adinputs:
            log.info("Determining wavelength solution for {}".format(ad.filename))
            for ext in ad:
                if len(ad) > 1:
                    log.info("Determining solution for EXTVER {}".format(ext.hdr['EXTVER']))

                # Create 1D spectrum for calibration
                if ext.data.ndim > 1:
                    dispaxis = 2 - ext.dispersion_axis()  # python sense
                    direction = "row" if dispaxis == 1 else "column"
                    data, mask, variance, extract_slice = _average_along_slit(ext, center=center, nsum=nsum)
                    log.stdinfo("Extracting 1D spectrum from {}s {} to {}".
                                format(direction, extract_slice.start + 1, extract_slice.stop))
                    middle = 0.5 * (extract_slice.start + extract_slice.stop - 1)
                    ny, nx = ext.shape
                    pix_coords = ((0, nx-1), middle) if dispaxis == 1 else (middle, (0, ny-1))

                else:
                    data = ext.data
                    mask = ext.mask
                    variance = ext.variance
                    pix_coords = ((0, ext.size-1),)
>>>>>>> 10b4bc51

        # Pass the primitive configuration to the interactive object.
        config = copy(self.params[self.myself()])
        config.update(**params)

<<<<<<< HEAD
        for ad in adinputs:
            log.stdinfo(f"Determining wavelength solution for {ad.filename}")

            uiparams = UIParameters(
                config, reinit_params=["center", "nsum", "min_snr", "min_sep",
                                       "fwidth", "central_wavelength", "dispersion",
                                       "in_vacuo"])
            uiparams.fields["center"].max = min(
                ext.shape[ext.dispersion_axis() - 1] for ext in ad)

            if interactive:
                all_fp_init = [fit_1D.translate_params(
                    {**params, "function": "chebyshev"})] * len(ad)
                # This feels like I shouldn't have to do it here
                domains = []
                for ext in ad:
                    axis = 0 if ext.data.ndim == 1 else 2 - ext.dispersion_axis()
                    domains.append([0, ext.shape[axis] - 1])
                reconstruct_points = partial(wavecal.create_interactive_inputs, ad, p=self,
                            linelist=linelist, bad_bits=DQ.not_signal)
                visualizer = WavelengthSolutionVisualizer(
                    reconstruct_points, all_fp_init,
                    modal_message="Re-extracting 1D spectra",
                    tab_name_fmt="Slit {}",
                    xlabel="Fitted wavelength (nm)", ylabel="Non-linear component (nm)",
                    domains=domains,
                    title="Wavelength Solution",
                    primitive_name=self.myself(),
                    filename_info=ad.filename,
                    enable_regions=False, plot_ratios=False, plot_height=350,
                    ui_params=uiparams)
                geminidr.interactive.server.interactive_fitter(visualizer)
                for ext, fit1d, image, other in zip(ad, visualizer.results(),
                                                    visualizer.image, visualizer.meta):
                    fit1d.image = image
                    wavecal.update_wcs_with_solution(ext, fit1d, other, config)
            else:
                for ext in ad:
                    if len(ad) > 1:
                        log.stdinfo(f"Determining solution for extension {ext.id}")
=======
                # Get the initial wavelength solution
                try:
                    if ext.data.ndim > 1:
                        w1, w2 = ext.wcs(*pix_coords)[0]
                    else:
                        w1, w2 = ext.wcs(*pix_coords)
                except (TypeError, AttributeError):
                    c0 = ext.central_wavelength(asNanometers=True)
                    c1 = 0.5 * ext.dispersion(asNanometers=True) * (len(data) - 1)
                else:
                    c0 = 0.5 * (w1 + w2)
                    c1 = 0.5 * (w2 - w1)
                if cenwave is not None:
                    c0 = cenwave
                if dw0 is not None:
                    c1 = 0.5 * dw0 * (len(data) - 1)
                else:
                    dw0 = (w2 - w1) / (len(data) - 1)
                log.stdinfo("Using central wavelength {:.1f} nm and dispersion "
                            "{:.3f} nm/pixel".format(c0, dw0))

                if fwidth is None:
                    fwidth = tracing.estimate_peak_width(
                        data - boxcar(data, size=30), mask=mask)
                    log.stdinfo(f"Estimated feature width: {fwidth:.2f} pixels")

                # Don't read linelist if it's the one we already have
                # (For user-supplied, we read it at the start, so don't do this at all)
                if arc_file is not None:
                    try:  # don't read the linelist if we've already read it!
                        arc_lines
                    except NameError:
                        try:
                            arc_lines, arc_weights = self._read_and_convert_linelist(
                                arc_file, w2=c0+abs(c1), in_vacuo=in_vacuo)
                        except OSError:
                            log.warning("Cannot read file {} - using default linelist".format(arc_file))
                            arc_file = None
                        else:
                            log.stdinfo(f"Read arc line list {arc_file}")

                if arc_file is None:
                    arc_lines, arc_weights = self._get_arc_linelist(
                        ext, w1=c0-abs(c1), w2=c0+abs(c1), dw=dw0,
                        in_vacuo=in_vacuo)

                # Find peaks; convert width FWHM to sigma
                widths = 0.42466 * fwidth * np.arange(0.75, 1.26, 0.05)  # TODO!
                peaks, peak_snrs = tracing.find_peaks(data, widths, mask=mask & DQ.not_signal,
                                                      variance=variance, min_snr=min_snr,
                                                      min_sep=min_sep, reject_bad=False)
                fit_this_peak = peak_snrs > min_snr
                fit_this_peak[np.argsort(peak_snrs)[len(peaks) - nbright:]] = False
                peaks = peaks[fit_this_peak]
                peak_snrs = peak_snrs[fit_this_peak]
                log.stdinfo(f"{ad.filename}: found {len(peaks)} peaks and "
                            f"{len(arc_lines)} arc lines")

                # Compute all the different types of weightings so we can
                # change between them as needs require
                weights = {'none': np.ones((len(peaks),)),
                           'natural': np.sqrt(peak_snrs)}
                # The "relative" weights compares each line strength to
                # those of the lines close to it
                tree = spatial.cKDTree(np.array([peaks]).T)
                # Find lines within 10% of the array size
                indices = tree.query(np.array([peaks]).T, k=10,
                                     distance_upper_bound=0.1 * len(data))[1]
                snrs = np.array(list(peak_snrs) + [np.nan])[indices]
                # Normalize weights by the median of these lines
                weights['relative'] = peak_snrs / np.nanmedian(snrs, axis=1)

                kdsigma = fwidth * abs(dw0)
                if cenwave is None:
                    if alt_centers:
                        centers = find_possible_central_wavelengths(data, arc_lines, peaks, c0, c1,
                                                                    2.5*kdsigma, weights=weights['natural'])
                        if len(centers) > 1:
                            log.warning("Alternative central wavelength(s) found "+str(centers))
                    else:
                        centers = [c0]
                else:
                    centers = [cenwave]

                data_max = data.max()
                k = 1 if fwidth * abs(dw0) < 3 else 2

                all_fits = []
                acceptable_fit = False
                for min_lines_per_fit, fac, w0 in cart_product(min_lines, [0.5, 0.4, 0.6], centers):
                    pix_shift = (fac - 0.5) * (len(data) - 1)
                    pixel_start = fac * (len(data) - 1)
                    wave_start = w0 + pix_shift * dw0
                    matches = self._perform_piecewise_fit(data, peaks, arc_lines, pixel_start,
                                                          wave_start, dw0, kdsigma,
                                                          min_lines_per_fit=min_lines_per_fit,
                                                          order=order, k=k, debug=debug)

                    # We perform a regular least-squares fit to all the matches
                    # we've made. This allows a high polynomial order to be
                    # used without the risk of it going off the rails
                    if set(matches) != {-1}:
                        m_init = models.Chebyshev1D(degree=order, c0=c0, c1=c1,
                                                    domain=[0, len(data) - 1])
                        fit_it = fitting.LinearLSQFitter()
                        matched = np.where(matches > -1)
                        matched_peaks = peaks[matched]
                        matched_arc_lines = arc_lines[matches[matched]]
                        m_final = fit_it(m_init, matched_peaks, matched_arc_lines)

                        # We're close to the correct solution, perform a KDFit
                        m_init = m_final.copy()
                        fit_it = matching.KDTreeFitter(sigma=2*abs(dw0), maxsig=5, k=k, method='Nelder-Mead')
                        m_final = fit_it(m_init, peaks, arc_lines, in_weights=weights[weighting],
                                         ref_weights=arc_weights, matches=matches)
                        log.stdinfo('{} {}'.format(repr(m_final), fit_it.statistic))

                        # And then recalculate the matches
                        match_radius = 4 * fwidth * abs(m_final.c1) / (len(data) - 1)  # 2*fwidth pixels
                        try:
                            m = matching.Chebyshev1DMatchBox.create_from_kdfit(peaks, arc_lines,
                                                                               model=m_final, match_radius=match_radius,
                                                                               sigma_clip=3)
                        except ValueError:
                            log.warning("Line-matching failed")
                            continue
                        log.stdinfo('{} {} {} {}'.format(ad.filename, repr(m.forward), len(m), m.rms_output))

                        for loop in range(debug + 1):
                            plt.ioff()
                            fig, ax = plt.subplots()
                            ax.plot(data, 'b-')
                            ax.set_ylim(0, data_max * 1.05)
                            if dw0 > 0:
                                ax.set_xlim(-1, len(data))
                            else:
                                ax.set_xlim(len(data), -1)
                            for p in peaks:
                                ax.plot([p, p], [0, 2 * data_max], 'r:')
                            for p, w in zip(m.input_coords, m.output_coords):
                                j = int(p + 0.5)
                                ax.plot([p, p], [data[j], data[j] + 0.02 * data_max], 'k-')
                                ax.text(p, data[j] + 0.03 * data_max, str('{:.5f}'.format(w)),
                                        horizontalalignment='center', rotation=90, fontdict={'size': 8})
                            if loop > 0:
                                plt.show()
                            else:
                                fig.set_size_inches(17, 11)
                                plt.savefig(ad.filename.replace('.fits', '.pdf'), bbox_inches='tight', dpi=600)
                                plt.close()  # KL, necessary otherwise it pops up in the next unrelated plt.show
                            plt.ion()

                        all_fits.append(m)
                        if m.rms_output < 0.2 * fwidth * abs(dw0) and len(m) > order + 2:
                            acceptable_fit = True
                            break
>>>>>>> 10b4bc51

                    input_data, fit1d, acceptable_fit = wavecal.get_automated_fit(
                        ext, uiparams, p=self, linelist=linelist, bad_bits=DQ.not_signal)
                    if not acceptable_fit:
                        log.warning("No acceptable wavelength solution found "
                                    f"for {ext.id}")

<<<<<<< HEAD
                    wavecal.update_wcs_with_solution(ext, fit1d, input_data, config)
                    wavecal.save_fit_as_pdf(input_data["spectrum"], fit1d.points[~fit1d.mask],
                                            fit1d.image[~fit1d.mask], ad.filename)
=======
                if debug:
                    m.display_fit(show=False)
                    plt.savefig(ad.filename.replace('.fits', '.jpg'))

                m_final = m.forward
                rms = m.rms_output
                nmatched = len(m)
                log.stdinfo(m_final)
                log.stdinfo(f"Matched {nmatched}/{len(peaks)} lines with "
                            f"rms = {rms:.3f} nm.")

                max_rms = 0.2 * rms / abs(dw0)  # in pixels
                max_dev = 3 * max_rms
                m_inverse = astromodels.make_inverse_chebyshev1d(m_final, rms=max_rms,
                                                                 max_deviation=max_dev)
                inv_rms = np.std(m_inverse(m_final(m.input_coords)) - m.input_coords)
                log.stdinfo(f"Inverse model has rms = {inv_rms:.3f} pixels.")
                m_final.name = "WAVE"
                m_final.inverse = m_inverse

                m.sort()
                # Add 1 to pixel coordinates so they're 1-indexed
                incoords = np.float32(m.input_coords) + 1
                outcoords = np.float32(m.output_coords)
                model_dict = astromodels.chebyshev_to_dict(m_final)
                model_dict.update({'rms': rms, 'fwidth': fwidth})
                # Add information about where the extraction took place
                if ext.data.ndim > 1:
                    model_dict[direction] = 0.5 * (extract_slice.start +
                                                   extract_slice.stop - 1)
                    model_dict['nsum'] = nsum

                # Ensure all columns have the same length
                pad_rows = nmatched - len(model_dict)
                if pad_rows < 0:  # Really shouldn't be the case
                    incoords = list(incoords) + [0] * (-pad_rows)
                    outcoords = list(outcoords) + [0] * (-pad_rows)
                    pad_rows = 0

                fit_table = Table([list(model_dict.keys()) + [''] * pad_rows,
                                   list(model_dict.values()) + [0] * pad_rows,
                                   incoords, outcoords],
                                  names=("name", "coefficients", "peaks", "wavelengths"))
                fit_table.meta['comments'] = ['coefficients are based on 0-indexing',
                                              'peaks column is 1-indexed']
                ext.WAVECAL = fit_table

                spectral_frame = (ext.wcs.output_frame if ext.data.ndim == 1
                                  else ext.wcs.output_frame.frames[0])
                axis_name = "WAVE" if in_vacuo else "AWAV"
                new_spectral_frame = cf.SpectralFrame(
                    axes_order=spectral_frame.axes_order,
                    unit=spectral_frame.unit, axes_names=(axis_name,),
                    name=astrodata.wcs.frame_mapping[axis_name].description)

                if ext.data.ndim == 1:
                    ext.wcs.set_transform(ext.wcs.input_frame,
                                          new_spectral_frame, m_final)
                else:
                    # Write out a simplified WCS model so it's easier to
                    # extract what we need later
                    spatial_frame = cf.CoordinateFrame(naxes=1, axes_type="SPATIAL",
                                                       axes_order=(1,), unit=u.pix,
                                                       name="SPATIAL")
                    output_frame = cf.CompositeFrame(
                        [new_spectral_frame, spatial_frame], name='world')
                    try:
                        slit_model = ext.wcs.forward_transform[f'crpix{dispaxis + 1}']
                    except IndexError:
                        slit_model = models.Identity(1)
                    slit_model.name = 'SKY'
                    if dispaxis == 1:
                        transform = m_final & slit_model
                    else:
                        transform = slit_model & m_final
                    ext.wcs = gWCS([(ext.wcs.input_frame, transform),
                                    (output_frame, None)])
>>>>>>> 10b4bc51

            # Timestamp and update the filename
            gt.mark_history(ad, primname=self.myself(), keyword=timestamp_key)
            ad.update_filename(suffix=sfx, strip=True)

        return adinputs

    def extractSpectra(self, adinputs=None, **params):
        """
        Extracts one or more 1D spectra from a 2D spectral image, according to
        the contents of the `.APERTURE` table.

        If the `skyCorrectFromSlit()` primitive has not been performed, then a
        1D sky spectrum is constructed from a nearby region of the image, and
        subtracted from the source spectrum.

        Each 1D spectrum is stored as a separate extension in a new AstroData
        object with the wcs copied from the parent.

        These new AD objects are placed in a separate stream from the
        parent 2D images, which are returned in the default stream.

        Parameters
        ----------
        adinputs : list of :class:`~astrodata.AstroData`
            2D spectral images with a `.APERTURE` table.
        suffix : str
            Suffix to be added to output files.
        method : {'standard', 'weighted', 'optimal'}
            Extraction method.
        width : float or None
            Width of extraction aperture in pixels.
        grow : float
            Avoidance region around each source aperture if a sky aperture
            is required. Default: 10.
        subtract_sky : bool
            Extract and subtract sky spectra from object spectra if the 2D
            spectral image has not been sky subtracted?
        debug: bool
            draw apertures on image display window?

        Returns
        -------
        list of :class:`~astrodata.AstroData`
            Extracted spectra as 1D data.
        """
        log = self.log
        log.debug(gt.log_message("primitive", self.myself(), "starting"))
        timestamp_key = self.timestamp_keys[self.myself()]
        sfx = params["suffix"]
        method = params["method"]
        width = params["width"]
        grow = params["grow"]
        subtract_sky = params["subtract_sky"]
        debug = params["debug"]

        colors = ("green", "blue", "red", "yellow", "cyan", "magenta")
        offset_step = 2

        ad_extracted = []
        # This is just cut-and-paste code from determineWavelengthSolution()
        for ad in adinputs:
            ad_spec = astrodata.create(ad.phu)
            ad_spec.filename = ad.filename
            ad_spec.orig_filename = ad.orig_filename
            skysub_needed = (subtract_sky and
                             self.timestamp_keys['skyCorrectFromSlit'] not in ad.phu)
            if skysub_needed:
                log.stdinfo(f"Sky subtraction has not been performed on {ad.filename}"
                            " - extracting sky from separate apertures")

            kw_to_delete = [ad._keyword_for(desc)
                            for desc in ("detector_section", "array_section")]
            kw_datasec = ad._keyword_for("data_section")

            for ext in ad:
                extname = f"{ad.filename} extension {ext.id}"
                if debug:
                    self.viewer.display_image(ext, wcs=False)
                if len(ext.shape) == 1:
                    log.warning(f"{extname} is already one-dimensional")
                    continue

                try:
                    aptable = ext.APERTURE
                except AttributeError:
                    log.warning(f"{extname} has no APERTURE table. Cannot "
                                "extract spectra.")
                    continue

                num_spec = len(aptable)
                if num_spec == 0:
                    log.warning(f"{ad.filename} has an empty APERTURE table. "
                                "Cannot extract spectra.")
                    continue

                try:
                    wave_model = am.get_named_submodel(ext.wcs.forward_transform, 'WAVE')
                except (AttributeError, IndexError):
                    log.warning(f"Cannot find wavelength solution for {extname}")
                    wave_model = None
                else:
                    axes_names = tuple(frame.axes_names[0]
                                       for frame in ext.wcs.output_frame.frames
                                       if isinstance(frame, cf.SpectralFrame))
                    if len(axes_names) != 1:
                        log.warning("Problem with identifying spectral axis "
                                    f"for {extname}")

<<<<<<< HEAD
                log.stdinfo(f"Extracting {num_spec} spectra from {extname}")
=======
                log.stdinfo("Extracting {} spectra from {}".format(num_spec,
                                                                   extname))
>>>>>>> 10b4bc51
                dispaxis = 2 - ext.dispersion_axis()  # python sense
                direction = "row" if dispaxis == 1 else "column"

                # We loop twice so we can construct the aperture mask if needed
                apertures = []
                for row in aptable:
                    trace_model = am.table_to_model(row)
                    aperture = tracing.Aperture(trace_model,
                                                aper_lower=row['aper_lower'],
                                                aper_upper=row['aper_upper'])
                    if width is not None:
                        aperture.width = width
                    apertures.append(aperture)

                if skysub_needed:
                    apmask = np.logical_or.reduce([ap.aperture_mask(ext, width=width, grow=grow)
                                                   for ap in apertures])

                for apnum, aperture in enumerate(apertures, start=1):
                    log.stdinfo(f"    Extracting spectrum from aperture {apnum}")
                    self.viewer.width = 2
                    self.viewer.color = colors[(apnum-1) % len(colors)]
                    ndd_spec = aperture.extract(ext, width=width,
                                                method=method, viewer=self.viewer if debug else None)

                    # This whole (rather large) section is an attempt to ensure
                    # that sky apertures don't overlap with source apertures
                    if skysub_needed:
                        self.viewer.width = 1
                        # We're going to try to create half-size apertures
                        # equidistant from the source aperture on both sides
                        sky_width = 0.5 * aperture.width
                        sky_spectra = []

                        min_, max_ = aperture.limits()
                        for direction in (-1, 1):
                            offset = (direction * (0.5 * sky_width + grow) +
                                      (aperture.aper_upper if direction > 0 else aperture.aper_lower))
                            ok = False
                            while not ok:
                                if ((min_ + offset - 0.5 * sky_width < -0.5) or
                                        (max_ + offset + 0.5 * sky_width > ext.shape[1 - dispaxis] - 0.5)):
                                    break

                                sky_trace_model = aperture.model | models.Shift(offset)
                                sky_aperture = tracing.Aperture(sky_trace_model)
                                sky_spec = sky_aperture.extract(apmask, width=sky_width, dispaxis=dispaxis)
                                if np.sum(sky_spec.data) == 0:
                                    sky_spectra.append(sky_aperture.extract(ext, width=sky_width,
                                                                            viewer=self.viewer if debug else None))
                                    ok = True
                                offset += direction * offset_step

                        if sky_spectra:
                            # If only one, add it to itself (since it's half-width)
                            sky_spec = sky_spectra[0].add(sky_spectra[-1])
                            ad_spec.append(ndd_spec.subtract(sky_spec, handle_meta='first_found',
                                                             handle_mask=np.bitwise_or))
                        else:
                            log.warning("Difficulty finding sky aperture. No sky"
                                        f" subtraction for aperture {apnum}")
                            ad_spec.append(ndd_spec)
                    else:
                        ad_spec.append(ndd_spec)

                    # Create a new gWCS and add header keywords with the
                    # extraction location. All extracted spectra will have the
                    # same gWCS but that could change.
                    ext_spec = ad_spec[-1]
                    if wave_model is not None:
                        in_frame = cf.CoordinateFrame(naxes=1, axes_type=['SPATIAL'],
                                                      axes_order=(0,), unit=u.pix,
                                                      axes_names=('x',), name='pixels')
                        out_frame = cf.SpectralFrame(unit=u.nm, name='world',
                                                     axes_names=axes_names)
                        ext_spec.wcs = gWCS([(in_frame, wave_model),
                                             (out_frame, None)])
                    ext_spec.hdr[ad._keyword_for('aperture_number')] = apnum
                    center = aperture.model.c0.value
                    ext_spec.hdr['XTRACTED'] = (center, "Spectrum extracted "
                                                        "from {} {}".format(direction, int(center + 0.5)))
                    ext_spec.hdr['XTRACTLO'] = (aperture._last_extraction[0],
                                                'Aperture lower limit')
                    ext_spec.hdr['XTRACTHI'] = (aperture._last_extraction[1],
                                                'Aperture upper limit')

                    # Delete unnecessary keywords
                    for kw in kw_to_delete:
                        if kw in ext_spec.hdr:
                            del ext_spec.hdr[kw]

                    ext_spec.hdr[kw_datasec] = f"[1:{ext_spec.data.size}]"

            # Don't output a file with no extracted spectra
            if len(ad_spec) > 0:
                try:
                    del ad_spec.hdr['RADECSYS']
                except KeyError:
                    pass
                gt.mark_history(ad_spec, primname=self.myself(), keyword=timestamp_key)
                ad_spec.update_filename(suffix=sfx, strip=True)
                ad_extracted.append(ad_spec)

        # Only return extracted spectra
        return ad_extracted

    def findApertures(self, adinputs=None, **params):
        """
        Finds sources in 2D spectral images and store them in an APERTURE table
        for each extension. Each table will, then, be used in later primitives
        to perform aperture extraction.

        The primitive operates by first collapsing the 2D spectral image in
        the spatial direction to identify sky lines as regions of high
        pixel-to-pixel variance, and the regions between the sky lines which
        consist of at least `min_sky_region` pixels are selected. These are
        then collapsed in the dispersion direction to produce a 1D spatial
        profile, from which sources are identified using a peak-finding
        algorithm.

        The widths of the apertures are determined by calculating a threshold
        level relative to the peak, or an integrated flux relative to the total
        between the minima on either side and determining where a smoothed
        version of the source profile reaches this threshold.

        Parameters
        ----------
        adinputs : list of :class:`~astrodata.AstroData`
            Science data as 2D spectral images.
        suffix : str
            Suffix to be added to output files.
        max_apertures : int
            Maximum number of apertures expected to be found.
        percentile : float (0 - 100) / None
            percentile to use when collapsing along the dispersion direction
            to obtain a slit profile / None => take mean
        section : str
            comma-separated list of colon-separated pixel coordinate pairs
            indicating the region(s) over which the spectral signal should be
            used. The first and last values can be blank, indicating to
            continue to the end of the data
        min_sky_region : int
            minimum number of contiguous pixels between sky lines
            for a region to be added to the spectrum before collapsing to 1D.
        use_snr : bool
            Convert data to SNR per pixel before collapsing and peak-finding?
        threshold : float (0 - 1)
            parameter describing either the height above background (relative
            to peak) or the integral under the spectrum (relative to the
            integral to the next minimum) at which to define the edges of
            the aperture.
        sizing_method : str ("peak" or "integral")
            which method to use
        interactive : bool
            Show interactive controls for fine tuning source aperture detection

        Returns
        -------
        list of :class:`~astrodata.AstroData`
            The 2D spectral images with APERTURE tables attached

        See Also
        --------
        :meth:`~geminidr.core.primitives_spect.Spect.determineDistortion`,
        :meth:`~geminidr.cofe.primitives_spect.Spect.distortionCorrect`
        """
        log = self.log
        log.debug(gt.log_message("primitive", self.myself(), "starting"))
        timestamp_key = self.timestamp_keys[self.myself()]
        suffix = params["suffix"]
        interactive = params["interactive"]

        aper_params = {key: params[key] for key in (
            'max_apertures', 'min_sky_region', 'percentile',
            'section', 'sizing_method', 'threshold', 'use_snr')}

        for ad in adinputs:
            if self.timestamp_keys['distortionCorrect'] not in ad.phu:
                log.warning(f"{ad.filename} has not been distortion corrected")

            for ext in ad:
                log.stdinfo(f"Searching for sources in {ad.filename} "
                            f"extension {ext.id}")

                dispaxis = 2 - ext.dispersion_axis()  # python sense
                npix = ext.shape[dispaxis]

                # data, mask, variance are all arrays in the GMOS orientation
                # with spectra dispersed horizontally
<<<<<<< HEAD
                if dispaxis == 0:
                    ext = ext.transpose()

                aper_params['direction'] = "column" if dispaxis == 0 else "row"

                if interactive:
                    locations, all_limits = interactive_find_source_apertures(
                        ext, **aper_params)
                else:
                    locations, all_limits, _, _ = tracing.find_apertures(
                        ext, **aper_params)

                if locations is None or len(locations) == 0:
=======
                data, mask, variance = _transpose_if_needed(ext.data, ext.mask,
                                                            ext.variance, transpose=dispaxis == 0)
                direction = "column" if dispaxis == 0 else "row"

                # Collapse image along spatial direction to find noisy regions
                # (caused by sky lines, regardless of whether image has been
                # sky-subtracted or not)
                data1d, mask1d, var1d = NDStacker.mean(data, mask=mask,
                                                       variance=variance)
                ndd = NDAstroData(var1d, mask=mask1d)
                mean, sigma, _ = gt.measure_bg_from_image(ndd, sampling=1)

                # Mask sky-line regions and find clumps of unmasked pixels
                mask1d = (var1d > mean + 3*sigma)
                slices = np.ma.clump_unmasked(np.ma.masked_array(var1d, mask1d))
                sky_regions = [slice_ for slice_ in slices
                               if slice_.stop - slice_.start >= min_sky_pix]

                sky_mask = np.ones_like(mask1d, dtype=bool)
                for reg in sky_regions:
                    sky_mask[reg] = False
                if sec_regions:
                    sec_mask = np.ones_like(mask1d, dtype=bool)
                    for reg in sec_regions:
                        sec_mask[reg] = False
                else:
                    sec_mask = False
                full_mask = (mask > 0) | sky_mask | sec_mask

                this_use_snr = use_snr and (variance is not None)
                signal = (data if not this_use_snr else
                          np.divide(data, np.sqrt(variance),
                                    out=np.zeros_like(data), where=variance>0))
                masked_data = np.where(np.logical_or(full_mask, variance == 0),
                                       np.nan, signal)
                # Need to catch warnings for rows full of NaNs
                with warnings.catch_warnings():
                    warnings.filterwarnings('ignore', message='All-NaN slice')
                    warnings.filterwarnings('ignore', message='Mean of empty slice')
                    if percentile:
                        profile = np.nanpercentile(masked_data, percentile, axis=1)
                    else:
                        profile = np.nanmean(masked_data, axis=1)
                prof_mask = np.bitwise_and.reduce(full_mask, axis=1)

                # TODO: find_peaks might not be best considering we have no
                #   idea whether sources will be extended or not
                widths = np.arange(3, 20)
                # Send variance=1 since "profile" is already the S/N
                peaks_and_snrs = tracing.find_peaks(
                    profile, widths, mask=prof_mask & DQ.not_signal,
                    variance=1.0 if this_use_snr else None, reject_bad=False,
                    min_snr=3, min_frac=0.2, pinpoint_index=0)

                if peaks_and_snrs.size == 0:
                    log.warning("Found no sources")
>>>>>>> 10b4bc51
                    # Delete existing APERTURE table
                    if 'APERTURE' in ext.tables:
                        del ext.APERTURE
                    continue

<<<<<<< HEAD
                # This is a little convoluted because of the simplicity of the
                # initial models, but we want to ensure that the APERTURE
                # table is written in an identical way to other models, and so
                # we should use the model_to_table() function
                all_tables = []
                for i, (loc, limits) in enumerate(zip(locations, all_limits),
                                                  start=1):
                    cheb = models.Chebyshev1D(degree=0, domain=[0, npix - 1],
                                              c0=loc)
                    aptable = am.model_to_table(cheb)
                    lower, upper = limits - loc
                    aptable["number"] = i
                    aptable["aper_lower"] = lower
                    aptable["aper_upper"] = upper
                    all_tables.append(aptable)
=======
                # Reverse-sort by SNR and return only the locations
                locations = np.array(sorted(peaks_and_snrs.T, key=lambda x: x[1],
                                            reverse=True)[:max_apertures]).T[0]

                if np.isnan(profile[prof_mask==0]).any():
                    log.warning("There are unmasked NaNs in the spatial profile")
                all_limits = tracing.get_limits(np.nan_to_num(profile), prof_mask, peaks=locations,
                                                threshold=threshold, method=sizing_method)

                all_model_dicts = []
                for i, (loc, limits) in enumerate(zip(locations, all_limits),
                                                  start=1):
                    cheb = models.Chebyshev1D(degree=0, domain=[0, npix - 1], c0=loc)
                    model_dict = astromodels.chebyshev_to_dict(cheb)
                    lower, upper = limits - loc
                    model_dict['aper_lower'] = lower
                    model_dict['aper_upper'] = upper
                    all_model_dicts.append(model_dict)
>>>>>>> 10b4bc51
                    log.stdinfo(f"Aperture {i} found at {loc:.2f} "
                                f"({lower:.2f}, +{upper:.2f})")
                    if lower > 0 or upper < 0:
                        log.warning("Problem with automated sizing of "
                                    f"aperture {i}")

<<<<<<< HEAD
                aptable = vstack(all_tables, metadata_conflicts="silent")
                # Move "number" to be the first column
                new_order = ["number"] + [c for c in aptable.colnames if c != "number"]
                ext.APERTURE = aptable[new_order]
=======
                aptable = Table([np.arange(len(locations)) + 1], names=['number'])
                for name in model_dict.keys():  # Still defined from above loop
                    aptable[name] = [model_dict.get(name, 0)
                                     for model_dict in all_model_dicts]
                ext.APERTURE = aptable
>>>>>>> 10b4bc51

            # Timestamp and update the filename
            gt.mark_history(ad, primname=self.myself(), keyword=timestamp_key)
            ad.update_filename(suffix=suffix, strip=True)
        return adinputs

    def flagCosmicRays(self, adinputs=None, **params):
        """
        Detect and clean cosmic rays in a 2D wavelength-dispersed image,
        using the well-known LA Cosmic algorithm of van Dokkum (2001)*, as
        implemented in McCully's optimized version for Python, "astroscrappy"+.

        * LA Cosmic: http://www.astro.yale.edu/dokkum/lacosmic
        + astroscrappy: https://github.com/astropy/astroscrappy

        Parameters
        ----------
        suffix : str
            Suffix to be added to output files.

        x_order, y_order : int or None, optional
            Order for fitting and subtracting object continuum and sky line
            models, prior to running the main cosmic ray detection algorithm.
            When None, defaults are used, according to the image size (as in
            the IRAF task gemcrspec). When 0, no fit is done.

        bitmask : int, optional
            Bits in the input data quality `flags` that are to be used to
            exclude bad pixels from cosmic ray detection and cleaning. Default
            65535 (all non-zero bits, up to 16 planes).

        sigclip : float, optional
            Laplacian-to-noise limit for cosmic ray detection. Lower values
            will flag more pixels as cosmic rays. Default: 4.5.

        sigfrac : float, optional
            Fractional detection limit for neighboring pixels. For cosmic ray
            neighbor pixels, a lapacian-to-noise detection limit of
            sigfrac * sigclip will be used. Default: 0.3.

        objlim : float, optional
            Minimum contrast between Laplacian image and the fine structure
            image.  Increase this value if cores of bright stars are flagged
            as cosmic rays. Default: 5.0.

        pssl : float, optional
            Previously subtracted sky level in ADU. We always need to work in
            electrons for cosmic ray detection, so we need to know the sky
            level that has been subtracted so we can add it back in.
            Default: 0.0.

        niter : int, optional
            Number of iterations of the LA Cosmic algorithm to perform.
            Default: 4.

        sepmed : boolean, optional
            Use the separable median filter instead of the full median filter.
            The separable median is not identical to the full median filter,
            but they are approximately the same and the separable median filter
            is significantly faster and still detects cosmic rays well.
            Default: True

        cleantype : {'median', 'medmask', 'meanmask', 'idw'}, optional
            Set which clean algorithm is used:
            'median': An umasked 5x5 median filter
            'medmask': A masked 5x5 median filter
            'meanmask': A masked 5x5 mean filter
            'idw': A masked 5x5 inverse distance weighted interpolation
            Default: "meanmask".

        fsmode : {'median', 'convolve'}, optional
            Method to build the fine structure image:
            'median': Use the median filter in the standard LA Cosmic algorithm
            'convolve': Convolve the image with the psf kernel to calculate the
            fine structure image.
            Default: 'median'.

        psfmodel : {'gauss', 'gaussx', 'gaussy', 'moffat'}, optional
            Model to use to generate the psf kernel if fsmode == 'convolve' and
            psfk is None. The current choices are Gaussian and Moffat profiles.
            'gauss' and 'moffat' produce circular PSF kernels. The 'gaussx' and
            'gaussy' produce Gaussian kernels in the x and y directions
            respectively. Default: "gauss".

        psffwhm : float, optional
            Full Width Half Maximum of the PSF to use to generate the kernel.
            Default: 2.5.

        psfsize : int, optional
            Size of the kernel to calculate. Returned kernel will have size
            psfsize x psfsize. psfsize should be odd. Default: 7.

        psfbeta : float, optional
            Moffat beta parameter. Only used if fsmode=='convolve' and
            psfmodel=='moffat'. Default: 4.765.

        verbose : boolean, optional
            Print to the screen or not. Default: False.

        debug : bool
            Enable plots for debugging and store object and sky fits in the
            ad objects.

        """
        from astroscrappy import detect_cosmics

        log = self.log
        log.debug(gt.log_message("primitive", self.myself(), "starting"))

        bitmask = params.pop('bitmask')
        debug = params.pop('debug')
        suffix = params.pop('suffix')
        x_order_in = params.pop('x_order')
        y_order_in = params.pop('y_order')

        fit_1D_params = dict(
            plot=debug,
            niter=params.pop('bkgfit_niter'),
            sigma_lower=params.pop('bkgfit_lsigma'),
            sigma_upper=params.pop('bkgfit_hsigma'),
        )

        for ad in adinputs:
            is_in_adu = ad[0].is_in_adu()
            if not is_in_adu:
                # astroscrappy takes data in adu
                for ext in ad:
                    ext.divide(ext.gain())

            # tile extensions by CCD to limit the number of edges
            array_info = gt.array_information(ad)
            ad_tiled = self.tileArrays([ad], tile_all=False)[0]

            for ext in ad_tiled:
                dispaxis = 2 - ext.dispersion_axis()

                # Use default orders from gemcrspec (from Bryan):
                ny, nx = ext.shape
                x_order = 9 if x_order_in is None else x_order_in
                y_order = ((2 if ny < 50 else 3 if ny < 80 else 5)
                           if y_order_in is None else y_order_in)

                if ext.mask is not None:
                    data = np.ma.array(ext.data, mask=ext.mask != 0)
                    mask = (ext.mask & bitmask) > 0
                    weights = (ext.mask == 0).astype(int)
                else:
                    data = ext.data
                    mask = None
                    weights = None

                # Fit the object spectrum:
                if x_order > 0:
                    objfit = fit_1D(data,
                                    function='legendre',
                                    axis=dispaxis,
                                    order=x_order,
                                    weights=weights,
                                    **fit_1D_params).evaluate()
                    if debug:
                        ext.OBJFIT = objfit.copy()
                else:
                    objfit = np.zeros(ext.shape)

                input_copy = data - objfit

                # Fit sky lines:
                if y_order > 0:
                    skyfit = fit_1D(input_copy, function='legendre',
                                    axis=1 - dispaxis,
                                    order=y_order,
                                    weights=weights,
                                    **fit_1D_params).evaluate()

                    # keep combined fits for later restoration
                    objfit += skyfit
                    if debug:
                        ext.SKYFIT = skyfit
                    skyfit = None

                input_copy = None

                # Run astroscrappy's detect_cosmics. We use the variance array
                # because it takes into account the different read noises if
                # the data has been tiled
                crmask, _ = detect_cosmics(ext.data,
                                           inmask=mask,
                                           inbkg=objfit,
                                           invar=ext.variance,
                                           gain=ext.gain(),
                                           satlevel=ext.saturation_level(),
                                           **params)

                # Set the cosmic_ray flags, and create the mask if needed
                if ext.mask is None:
                    ext.mask = np.where(crmask, DQ.cosmic_ray, DQ.good)
                else:
                    ext.mask[crmask] = DQ.cosmic_ray

                if debug:
                    plot_cosmics(ext, crmask)

            # Set flags in the original (un-tiled) ad
            if ad_tiled is not ad:
                xbin, ybin = ad.detector_x_bin(), ad.detector_y_bin()
                for ext_tiled, indices in zip(ad_tiled, array_info.extensions):
                    tiled_arrsec = ext_tiled.array_section()
                    for i in indices:
                        ext = ad[i]
                        arrsec = ext.array_section()
                        slice_ = (slice((arrsec.y1 - tiled_arrsec.y1) // ybin,
                                        (arrsec.y2 - tiled_arrsec.y1) // ybin),
                                  slice((arrsec.x1 - tiled_arrsec.x1) // xbin,
                                        (arrsec.x2 - tiled_arrsec.x1) // xbin))

                        ext.mask = ext_tiled.mask[slice_]

                        if debug:
                            ext.OBJFIT = ext_tiled.OBJFIT[slice_]
                            ext.SKYFIT = ext_tiled.SKYFIT[slice_]

            # convert back to electron if needed
            if not is_in_adu:
                for ext in ad:
                    ext.multiply(ext.gain())

            ad.update_filename(suffix=suffix, strip=True)

        return adinputs

    def fluxCalibrate(self, adinputs=None, **params):
        """
        Performs flux calibration multiplying the input signal by the
        sensitivity function obtained from
        :meth:`~geminidr.core.primitives_spect.Spec.calculateSensitivity`.

        Parameters
        ----------
        adinputs : list of :class:`~astrodata.AstroData`
            1D or 2D Spectra of targets that need to be flux-calibrated.
            2D spectra are expected to be distortion corrected and its
            dispersion axis should be along rows.

        suffix :  str
            Suffix to be added to output files (default: _fluxCalibrated).

        standard: str or AstroData
            Standard star spectrum containing one extension or the same number
            of extensions as the input spectra. Each extension must have a
            `.SENSFUNC` table containing information about the overall
            sensitivity. Right now, if this is not provided, it will raise a
            NotImplementedError since it needs implementation.

        units : str, optional
            Units for output spectrum (default: W m-2 nm-1).

        Returns
        -------
        list of :class:`~astrodata.AstroData`
            The same input list is used as output but each object now has
            its pixel values in physical units.
        """
        log = self.log
        log.debug(gt.log_message("primitive", self.myself(), "starting"))
        timestamp_key = self.timestamp_keys[self.myself()]
        sfx = params["suffix"]
        std = params["standard"]
        final_units = params["units"]
        do_cal = params["do_cal"]

        # Expectation is that the SENSFUNC table will be in units
        # like (electron/s) / (W/m^2)
        flux_units = u.Unit("W m-2")

        if do_cal == 'skip':
            log.warning("Flux calibration has been turned off.")
            return adinputs

        # Get a suitable specphot standard (with sensitivity function)
        if std is None:
            std_list = self.caldb.get_processed_standard(adinputs)
        else:
            std_list = (std, None)

        # Provide a standard AD object for every science frame, and an origin
        for ad, std, origin in zip(*gt.make_lists(adinputs, *std_list,
                                    force_ad=(1,))):
            if ad.phu.get(timestamp_key):
                log.warning(f"{ad.filename}: already processed by "
                            "fluxCalibrate. Continuing.")
                continue

            if std is None:
                if 'sq' in self.mode and do_cal != 'force':
                    raise OSError('No processed standard listed for {}'.
                                  format(ad.filename))
                else:
                    log.warning(f"{ad.filename}: no standard was specified. "
                                "Continuing.")
                    continue

            origin_str = f" (obtained from {origin})" if origin else ""
            log.stdinfo(f"{ad.filename}: using the standard {std.filename}"
                        f"{origin_str}")
            len_std, len_ad = len(std), len(ad)
            if len_std not in (1, len_ad):
                log.warning(f"{ad.filename} has {len_ad} extensions but "
                            f"{std.filename} has {len_std} extensions so "
                            "cannot flux calibrate.")
                continue

            if not all(hasattr(ext, "SENSFUNC") for ext in std):
                log.warning("SENSFUNC table missing from one or more extensions"
                            f" of {std.filename} so cannot flux calibrate")
                continue

            # Since 2D flux calibration just uses the wavelength info for the
            # middle row/column, non-distortion-corrected data will have the
            # wrong wavelength solution in other columns/rows
            if (any(len(ext.shape) == 2 for ext in ad) and
                    not self.timestamp_keys['distortionCorrect'] in ad.phu):
                log.warning(f"{ad.filename} has not been distortion corrected")

            telescope = ad.telescope()
            exptime = ad.exposure_time()
            try:
                std_site = std.phu["EXTCURVE"]
            except KeyError:
                try:
                    delta_airmass = ad.airmass() - std.airmass()
                except TypeError:  # if either airmass() returns None
                    log.warning("Cannot determine airmass of target "
                                f"{ad.filename} and/or standard {std.filename}"
                                ". Not performing airmass correction.")
                    delta_airmass = None
                else:
                    log.stdinfo(f"{ad.filename}: Correcting for difference of "
                                f"{delta_airmass:5.3f} airmasses")
            else:
                telescope = ad.telescope()
                sci_site = extinct.telescope_sites.get(telescope)
                if sci_site != std_site:
                    raise ValueError(f"Site of target observation {ad.filename}"
                                     f" ({sci_site}) does not match site used "
                                     f"to correct standard {std.filename} "
                                     f"({std_site}).")
                delta_airmass = ad.airmass()
                if delta_airmass is None:
                    log.warning(f"Cannot determine airmass of {ad.filename}."
                                " Not performing airmass correction.")
                else:
                    log.stdinfo(f"{ad.filename}: Correcting for airmass of "
                                f"{delta_airmass:5.3f}")


            for index, ext in enumerate(ad):
                ext_std = std[min(index, len_std-1)]
                extname = f"{ad.filename} extension {ext.id}"

                # Create the correct callable function (we may want to
                # abstract this in the future)
                sensfunc = am.table_to_model(ext_std.SENSFUNC)
                std_wave_unit = sensfunc.meta["xunit"]
                std_flux_unit = sensfunc.meta["yunit"]

                # Try to confirm the science image has the correct units
                std_physical_unit = (std_flux_unit.physical_unit if
                                     isinstance(std_flux_unit, u.LogUnit)
                                     else std_flux_unit)
                try:
                    sci_flux_unit = u.Unit(ext.hdr.get('BUNIT'))
                except:
                    sci_flux_unit = None
                if not (std_physical_unit is None or sci_flux_unit is None):
                    unit = sci_flux_unit * std_physical_unit / flux_units
                    if unit.is_equivalent(u.s):
                        log.fullinfo("Dividing {} by exposure time of {} s".
                                     format(extname, exptime))
                        ext /= exptime
                        sci_flux_unit /= u.s
                    elif not unit.is_equivalent(u.dimensionless_unscaled):
                        log.warning(f"{extname} has incompatible units ('"
                                    f"{sci_flux_unit}' and '{std_physical_unit}'"
                                    "). Cannot flux calibrate")
                        continue
                else:
                    log.warning("Cannot determine units of data and/or SENSFUNC "
                                f"table for {extname}, so cannot flux calibrate.")
                    continue

                # Get wavelengths of all pixels
                ndim = len(ext.shape)
                dispaxis = 0 if ndim == 1 else 2 - ext.dispersion_axis()

                # Get wavelengths and pixel sizes of all the pixels along the
                # dispersion axis by calculating wavelengths in the middles and
                # edges of all pixels.
                all_coords = [0.5*(length - 1) for length in ext.shape]
                all_coords[dispaxis] = np.arange(-0.5, ext.shape[dispaxis], 0.5)
                all_waves = ext.wcs(*all_coords[::-1], with_units=True)
                if ndim > 1:
                    all_waves = all_waves[0]

                waves = all_waves[1::2]
                pixel_sizes = abs(np.diff(all_waves[::2]))

                # Reconstruct the spline and evaluate it at every wavelength
                sens_factor = sensfunc(waves.to(std_wave_unit).value) * std_flux_unit
                try:  # conversion from magnitude/logarithmic units
                    sens_factor = sens_factor.physical
                except AttributeError:
                    pass

                # Apply airmass correction. If none is needed/possible, we
                # don't need to try to do this
                if delta_airmass:
                    try:
                        extinction_correction = extinct.extinction(
                            waves, telescope=telescope)
                    except KeyError:
                        log.warning(f"Telescope {telescope} not recognized. "
                                    "Not making an airmass correction.")
                    else:
                        sens_factor *= 10**(0.4 * delta_airmass * extinction_correction)

                final_sens_factor = (sci_flux_unit * sens_factor / pixel_sizes).to(
                    final_units, equivalencies=u.spectral_density(waves)).value

                if ndim == 2 and dispaxis == 0:
                    ext *= final_sens_factor[:, np.newaxis]
                else:
                    ext *= final_sens_factor
                ext.hdr['BUNIT'] = final_units

            # Timestamp and update the filename
            gt.mark_history(ad, primname=self.myself(), keyword=timestamp_key)
            ad.update_filename(suffix=sfx, strip=True)

        return adinputs

    def linearizeSpectra(self, adinputs=None, **params):
        """
        Transforms 1D spectra so that the relationship between the pixel
        location and wavelength is linear. This primitive calls
        resampleToCommonFrame to do the actual resampling.

        Parameters
        ----------
        adinputs : list of :class:`~astrodata.AstroData`
            Wavelength calibrated 1D spectra.

        suffix : str
            Suffix to be added to output files.
        w1 : float
            Wavelength of first pixel (nm). See Notes below.
        w2 : float
            Wavelength of last pixel (nm). See Notes below.
        dw : float
            Dispersion (nm/pixel). See Notes below.
        npix : int
            Number of pixels in output spectrum. See Notes below.
        conserve : bool
            Conserve flux (rather than interpolate)?
        order : int
            order of interpolation during the resampling

        Notes
        -----
        Exactly 0 or 3 of (w1, w2, dw, npix) must be specified.

        Returns
        -------
        list of :class:`~astrodata.AstroData`
            Linearized 1D spectra.
        """
        log = self.log
        log.debug(gt.log_message("primitive", self.myself(), "starting"))
        timestamp_key = self.timestamp_keys[self.myself()]
        sfx = params["suffix"]
        w1 = params["w1"]
        w2 = params["w2"]
        dw = params["dw"]
        npix = params["npix"]
        conserve = params["conserve"]
        order = params["order"]

        # There are either 1 or 4 Nones, due to validation
        nones = [w1, w2, dw, npix].count(None)
        if nones == 1:
            # Work out the missing variable from the others
            if npix is None:
                npix = int(np.ceil((w2 - w1) / dw)) + 1
                w2 = w1 + (npix - 1) * dw
            elif w1 is None:
                w1 = w2 - (npix - 1) * dw
            elif w2 is None:
                w2 = w1 + (npix - 1) * dw
            else:
                dw = (w2 - w1) / (npix - 1)

        # We send the ADs through one-by-one so there's no attempt to
        # align them in the spatial direction
        adoutputs = []
        for ad in adinputs:
            ad_out = self.resampleToCommonFrame([ad], suffix=sfx, w1=w1, w2=w2, npix=npix,
                                                conserve=conserve, order=order,
                                                trim_data=False)[0]
            gt.mark_history(ad_out, primname=self.myself(), keyword=timestamp_key)
            adoutputs.append(ad_out)

        return adoutputs

    def normalizeFlat(self, adinputs=None, **params):
        """
        This primitive normalizes a spectroscopic flatfield, by fitting
        a cubic spline along the dispersion direction of an averaged
        combination of rows/columns (by default, in the center of the
        spatial direction). Each row/column is then divided by this spline.

        For multi-extension AstroData objects of MOS or XD, each extension
        is treated separately. For other multi-extension data,
        mosaicDetectors() is called to produce a single extension, and the
        spline fitting is performed with variable scaling parameters for
        each detector (identified within the mosaic from groups of DQ.no_data
        pixels). The spline fit is calculated in the mosaicked frame but it
        is evaluated for each pixel in each unmosaicked detector, so that
        the resultant flatfield always has the same format (i.e., number of
        extensions and their shape) as the input frame.

        Parameters
        ----------
        suffix : str/None
            suffix to be added to output files
        center : int/None
            central row/column for 1D extraction (None => use middle)
        nsum : int
            number of rows/columns around center to combine
        function : str
            type of function to fit (splineN or polynomial types)
        order : int
            Order of the spline fit to be performed
        lsigma : float/None
            lower rejection limit in standard deviations
        hsigma : float/None
            upper rejection limit in standard deviations
        niter : int
            maximum number of rejection iterations
        grow : float/False
            growth radius for rejected pixels
        """
        log = self.log
        log.debug(gt.log_message("primitive", self.myself(), "starting"))
        timestamp_key = self.timestamp_keys[self.myself()]
        sfx = params["suffix"]
        center = params["center"]
        nsum = params["nsum"]
        fit1d_params = fit_1D.translate_params(params)

        for ad in adinputs:
            # Don't mosaic if the multiple extensions are because the
            # data are MOS or cross-dispersed
            if len(ad) > 1 and not ({'MOS', 'XD'} & ad.tags):
                # Store original gWCS because we're modifying it
                orig_wcs = [ext.wcs for ext in ad]
                geotable = import_module('.geometry_conf', self.inst_lookups)
                transform.add_mosaic_wcs(ad, geotable)
                admos = transform.resample_from_wcs(ad, "mosaic", attributes=None,
                                                    order=3, process_objcat=False)
                mosaicked = True
            else:
                admos = ad
                mosaicked = False

            # This will loop over MOS slits or XD orders
            for ext in admos:
                dispaxis = 2 - ext.dispersion_axis()  # python sense
                direction = "row" if dispaxis == 1 else "column"

                data, mask, variance, extract_slice = tracing.average_along_slit(ext, center=center, nsum=nsum)
                log.stdinfo("Extracting 1D spectrum from {}s {} to {}".
                            format(direction, extract_slice.start + 1, extract_slice.stop))
                mask |= (DQ.no_data * (variance == 0))  # Ignore var=0 points
                slices = _ezclump((mask & (DQ.no_data | DQ.unilluminated)) == 0)

                masked_data = np.ma.masked_array(data, mask=mask)
                weights = np.sqrt(np.where(variance > 0, 1. / variance, 0.))
                pixels = np.arange(len(masked_data))

                # We're only going to do CCD-to-CCD normalization if we've
                # done the mosaicking in this primitive; if not, we assume
                # the user has already taken care of it (if it's required).
                nslices = len(slices)
                if nslices > 1 and mosaicked:
                    coeffs = np.ones((nslices - 1,))
                    boundaries = list(slice_.stop for slice_ in slices[:-1])
                    result = optimize.minimize(QESpline, coeffs, args=(pixels, masked_data,
                                                                       weights, boundaries,
                                                                       fit1d_params["order"]),
                                               tol=1e-7, method='Nelder-Mead')
                    if not result.success:
                        log.warning(f"Problem with spline fitting: {result.message}")

                    # Rescale coefficients so centre-left CCD is unscaled
                    coeffs = np.insert(result.x, 0, [1])
                    coeffs /= coeffs[len(coeffs) // 2]
                    for coeff, slice_ in zip(coeffs, slices):
                        masked_data[slice_] *= coeff
                        weights[slice_] /= coeff
                    log.stdinfo("QE scaling factors: " +
                                " ".join("{:6.4f}".format(coeff) for coeff in coeffs))
                fit1d = fit_1D(masked_data, points=None, weights=weights,
                               **fit1d_params)

                if not mosaicked:
                    flat_data = np.tile(fit1d.evaluate(), (ext.shape[1-dispaxis], 1))
                    ext.divide(at.transpose_if_needed(flat_data, transpose=(dispaxis==0))[0])

            # If we've mosaicked, there's only one extension
            # We forward transform the input pixels, take the transformed
            # coordinate along the dispersion direction, and evaluate the
            # spline there.
            if mosaicked:
                origin = admos.nddata[0].meta.pop('transform')['origin']
                origin_shift = reduce(Model.__and__, [models.Shift(-s) for s in origin[::-1]])
                for ext, wcs in zip(ad, orig_wcs):
                    t = ext.wcs.get_transform(ext.wcs.input_frame, "mosaic") | origin_shift
                    geomap = transform.GeoMap(t, ext.shape, inverse=True)
                    flat_data = fit1d.evaluate(geomap.coords[dispaxis])
                    ext.divide(flat_data)
                    ext.wcs = wcs

            # Timestamp and update the filename
            gt.mark_history(ad, primname=self.myself(), keyword=timestamp_key)
            ad.update_filename(suffix=sfx, strip=True)

        return adinputs

    def resampleToCommonFrame(self, adinputs=None, **params):
        """
        Resample 1D or 2D spectra on a common frame, and optionally transform
        them so that the relationship between them and their respective
        wavelength calibration is linear.

        Parameters
        ----------
        adinputs : list of :class:`~astrodata.AstroData`
            Wavelength calibrated 1D or 2D spectra.
        suffix : str
            Suffix to be added to output files.
        w1 : float
            Wavelength of first pixel (nm). See Notes below.
        w2 : float
            Wavelength of last pixel (nm). See Notes below.
        dw : float
            Dispersion (nm/pixel). See Notes below.
        npix : int
            Number of pixels in output spectrum. See Notes below.
        conserve : bool
            Conserve flux (rather than interpolate)?
        order : int
            order of interpolation during the resampling
        trim_data : bool
            Trim spectra to size of reference spectra?
        force_linear : bool
            Force a linear output wavelength solution?

        Notes
        -----
        If ``w1`` or ``w2`` are not specified, they are computed from the
        individual spectra: if ``trim_data`` is True, this is the intersection
        of the spectra ranges, otherwise this is the union of all ranges,

        If ``dw`` or ``npix`` are specified, the spectra are linearized.

        Returns
        -------
        list of :class:`~astrodata.AstroData`
            Linearized 1D spectra.
        """
        log = self.log
        log.debug(gt.log_message("primitive", self.myself(), "starting"))
        timestamp_key = self.timestamp_keys[self.myself()]
        suffix = params["suffix"]
        w1 = params["w1"]
        w2 = params["w2"]
        dw = params["dw"]
        npix = params["npix"]
        conserve = params["conserve"]
        trim_data = params["trim_data"]
        force_linear = params["force_linear"]

        # Check that all ad objects are either 1D or 2D
        ndim = {len(ext.shape) for ad in adinputs for ext in ad}
        if len(ndim) == 0:
            log.warning('Input list empty. Doing nothing.')
            return adinputs
        elif len(ndim) != 1:
            raise ValueError('inputs must have the same dimension')
        ndim = ndim.pop()

        # For the 2D case check that all ad objects have only 1 extension
        if ndim > 1:
            adjust_key = self.timestamp_keys['adjustWCSToReference']
            if len(adinputs) > 1 and not all(adjust_key in ad.phu
                                             for ad in adinputs):
                log.warning("2D spectral images should be processed by "
                            "adjustWCSToReference if accurate spatial "
                            "alignment is required.")
            if not all(len(ad) == 1 for ad in adinputs):
                raise ValueError('inputs must have only 1 extension')
            # Store these values for later!
            refad = adinputs[0]
            ref_coords = (refad.central_wavelength(asNanometers=True),
                          refad.target_ra(), refad.target_dec())
            ref_pixels = refad[0].wcs.backward_transform(*ref_coords)

        # If only one variable is missing we compute it from the others
        nparams = sum(x is not None for x in (w1, w2, dw, npix))
        if nparams == 3:
            if npix is None:
                npix = int(np.ceil((w2 - w1) / dw)) + 1
                w2 = w1 + (npix - 1) * dw
            elif w1 is None:
                w1 = w2 - (npix - 1) * dw
            elif w2 is None:
                w2 = w1 + (npix - 1) * dw
            else:
                dw = (w2 - w1) / (npix - 1)

        # Gather information from all the spectra (Chebyshev1D model,
        # w1, w2, dw, npix), and compute the final bounds (w1out, w2out)
        # if there are not provided
        info = []
        w1out, w2out, dwout, npixout = w1, w2, dw, npix
        for ad in adinputs:
            adinfo = []
            for ext in ad:
                try:
                    model_info = _extract_model_info(ext)
                except ValueError:
                    raise ValueError("Cannot determine wavelength solution "
                                     f"for {ad.filename} extension {ext.id}.")
                adinfo.append(model_info)

                if w1 is None:
                    if w1out is None:
                        w1out = model_info['w1']
                    elif trim_data:
                        w1out = max(w1out, model_info['w1'])
                    else:
                        w1out = min(w1out, model_info['w1'])

                if w2 is None:
                    if w2out is None:
                        w2out = model_info['w2']
                    elif trim_data:
                        w2out = min(w2out, model_info['w2'])
                    else:
                        w2out = max(w2out, model_info['w2'])
            info.append(adinfo)

        if trim_data:
            if w1 is None:
                w1out = info[0][0]['w1']
            if w2 is None:
                w2out = info[0][0]['w2']
            if w1 is None or w2 is None:
                log.fullinfo("Trimming data to size of reference spectra")

        # linearize spectra only if the grid parameters are specified
        linearize = force_linear or npix is not None or dw is not None
        if linearize:
            if npixout is None and dwout is None:
                # if both are missing, use the reference spectrum
                dwout = info[0][0]['dw']

            if npixout is None:
                npixout = int(np.ceil((w2out - w1out) / dwout)) + 1
            elif dwout is None:
                dwout = (w2out - w1out) / (npixout - 1)

        if linearize:
            new_wave_model = models.Scale(dwout) | models.Shift(w1out)
        else:
            # compute the inverse model needed to go to the reference
            # spectrum grid. Due to imperfections in the Chebyshev inverse
            # we check whether the wavelength limits are the same as the
            # reference spectrum.
            wave_model_ref = info[0][0]['wave_model'].copy()
            wave_model_ref.name = None
            limits = wave_model_ref.inverse([w1out, w2out])
            if info[0][0]['w1'] == w1out:
                limits[0] = round(limits[0])
            if info[0][0]['w2'] == w2out:
                limits[1] = round(limits[1])
            pixel_shift = int(np.ceil(limits.min()))
            new_wave_model = models.Shift(pixel_shift) | wave_model_ref
            if info[0][0]['w2'] == w2out:
                npixout = info[0][0]['npix']
            else:
               npixout = int(np.floor(new_wave_model.inverse([w1out, w2out]).max()) + 1)
            dwout = (w2out - w1out) / (npixout - 1)

        new_wave_model.name = 'WAVE'
        if ndim == 1:
            new_wcs_model = new_wave_model
        else:
            new_wcs_model = refad[0].wcs.forward_transform.replace_submodel('WAVE', new_wave_model)

        adoutputs = []
        for i, ad in enumerate(adinputs):
            flux_calibrated = self.timestamp_keys["fluxCalibrate"] in ad.phu

            for iext, ext in enumerate(ad):
                wave_model = info[i][iext]['wave_model']
                extn = f"{ad.filename} extension {ext.id}"
                wave_resample = wave_model | new_wave_model.inverse
                # TODO: This shouldn't really be needed, but it is
                wave_resample.inverse = new_wave_model | wave_model.inverse

                # Avoid performing a Cheb and its imperfect inverse
                if not linearize and new_wave_model[1:] == wave_model:
                    wave_resample = models.Shift(-pixel_shift)

                if ndim == 1:
                    dispaxis = 0
                    resampling_model = wave_resample
                else:
                    pixels = ext.wcs.backward_transform(*ref_coords)
                    dispaxis = 2 - ext.dispersion_axis()  # python sense
                    slit_offset = models.Shift(ref_pixels[dispaxis] - pixels[dispaxis])
                    if dispaxis == 0:
                        resampling_model = slit_offset & wave_resample
                    else:
                        resampling_model = wave_resample & slit_offset

                this_conserve = conserve_or_interpolate(ext, user_conserve=conserve,
                                        flux_calibrated=flux_calibrated, log=log)

                if i == 0 and not linearize:
                    log.fullinfo(f"{ad.filename}: No interpolation")
                msg = "Resampling"
                if linearize:
                    msg += " and linearizing"
                log.stdinfo("{} {}: w1={:.3f} w2={:.3f} dw={:.3f} npix={}"
                            .format(msg, extn, w1out, w2out, dwout, npixout))

                # If we resample to a coarser pixel scale, we may
                # interpolate over features. We avoid this by subsampling
                # back to the original pixel scale (approximately).
                input_dw = info[i][iext]['dw']
                subsample = int(np.ceil(abs(dwout / input_dw) - 0.1))
                attributes = [attr for attr in ('data', 'mask', 'variance')
                              if getattr(ext, attr) is not None]

                ext.wcs = gWCS([(ext.wcs.input_frame, resampling_model),
                                (cf.Frame2D(name='resampled'), new_wcs_model),
                                (ext.wcs.output_frame, None)])

                origin = (0,) * ndim
                output_shape = list(ext.shape)
                output_shape[dispaxis] = npixout
                new_ext = transform.resample_from_wcs(ext, 'resampled', subsample=subsample,
                                                      attributes=attributes, conserve=this_conserve,
                                                      origin=origin, output_shape=output_shape)
                if iext == 0:
                    ad_out = new_ext
                else:
                    ad_out.append(new_ext[0])
                #if ndim == 2:
                #    try:
                #        offset = slit_offset.offset.value
                #        ext.APERTURE['c0'] += offset
                #        log.fullinfo("Shifting aperture locations by {:.2f} "
                #                     "pixels".format(offset))
                #    except AttributeError:
                #        pass

            # Timestamp and update the filename
            gt.mark_history(ad_out, primname=self.myself(), keyword=timestamp_key)
            ad_out.update_filename(suffix=suffix, strip=True)
            adoutputs.append(ad_out)

        return adoutputs

    def skyCorrectFromSlit(self, adinputs=None, **params):
        """
        Performs row-by-row/column-by-column sky subtraction of 2D spectra.

        For that, it fits the sky contribution along each row/column
        perpendicular to the dispersion axis and builds a mask of rejected
        pixels during the fitting process. It also adds any apertures defined
        in the APERTURE table to this mask if it exists.

        This primitive should be called on data free of distortion.

        Parameters
        ----------
        adinputs : list of :class:`~astrodata.AstroData`
            2D science spectra loaded as :class:`~astrodata.AstroData` objects.
        suffix : str or None
            Suffix to be added to output files.
        regions : str or None
            Sample region(s) to fit along rows/columns parallel to the slit,
            as a comma-separated list of pixel ranges. Any pixels outside these
            ranges (and/or included in the source aperture table) will be
            ignored when fitting each row or column.
        function : {'splineN', 'legendre', 'chebyshev', 'polynomial'}, optional
            Type of function/model to be used for fitting rows or columns
            perpendicular to the dispersion axis (default 'spline3', a cubic
            spline). For spline fits, N may be 1-5 (linear to quintic).
        order : int or None
            Order of fit to each row/column. For spline fits, this
            is the number of spline pieces; if `None`, as many pieces will be
            used as are required to get chi^2=1, otherwise the specified number
            will be reduced in proportion to the ratio of good pixels to total
            pixels in each row/column. If there are fewer than 4 good pixels in
            a given row/column, the fit will be performed using every pixel.
            For polynomial fitting functions, ``order`` is the polynomial degree
        lsigma, hsigma : float
            Lower and upper pixel rejection limits for fitting, in standard
            deviations from the fit
        niter : int
            Maximum number of fitting iterations
        grow : float or False, optional
            Masking growth radius (in pixels) for each statistically-rejected pixel
        aperture_growth : float
            Masking growth radius (in pixels) for each aperture
        debug_plot : bool
            Show diagnostic plots?
        interactive : bool
            Show interactive interface?

        Returns
        -------
        adinputs : list of :class:`~astrodata.AstroData`
            Sky subtractd 2D spectral images.

        See Also
        --------
        :meth:`~geminidr.core.primitives_spect.Spect.determineDistortion`,
        :meth:`~geminidr.core.primitives_spect.Spect.distortionCorrect`,
        :meth:`~geminidr.core.primitives_spect.Spect.findApertures`,
        """
        log = self.log
        log.debug(gt.log_message("primitive", self.myself(), "starting"))
        timestamp_key = self.timestamp_keys[self.myself()]
        sfx = params["suffix"]
        debug_plot = params["debug_plot"]
        fit1d_params = fit_1D.translate_params(params)
        interactive = params["interactive"]

        def calc_sky_coords(ad: AstroData, apgrow=0, interactive_mode=False):
            """
            Calculate the sky coordinates for the extensions in the given
            AstroData object.

            This is useful for both feeding the data inputs calculation
            for the interactive interface and for the final loop over
            AstoData objects to do the fit (for both interactive and
            non-interactive).

            Parameters
            ----------
            ad : :class:`~astrodata.AstroData`
                AstroData to generate coordinates for
            apgrow : float
                Aperture avoidance distance (pixels)
            interactive_mode : bool
                If True, collates aperture data mask separately to be used by UI

            Returns
            -------
            :class:`~astrodata.AstroData`, :class:`~numpy.ndarray`, :class:`~numpy.ndarray`
                extension, sky mask, sky weights yielded for each extension in the `ad`
            """
            for csc_ext in ad:
                csc_axis = csc_ext.dispersion_axis() - 1  # python sense

                # We want to mask pixels in apertures in addition to the mask.
                # Should we also leave DQ.cosmic_ray (because sky lines can get
                # flagged as CRs) and/or DQ.overlap unmasked here?
                csc_sky_mask = (np.zeros_like(csc_ext.data, dtype=bool)
                                if csc_ext.mask is None else
                                (csc_ext.mask & DQ.not_signal).astype(bool))

                # for interactive mode, we aggregate an aperture mask separately
                # for the UI
                csc_aperture_mask = (np.zeros_like(csc_ext.data, dtype=bool))

                # If there's an aperture table, go through it row by row,
                # masking the pixels
                try:
                    aptable = csc_ext.APERTURE
                except AttributeError:
                    pass
                else:
                    for row in aptable:
                        trace_model = am.table_to_model(row)
                        aperture = tracing.Aperture(trace_model,
                                                    aper_lower=row['aper_lower'],
                                                    aper_upper=row['aper_upper'])
                        aperture_mask = aperture.aperture_mask(csc_ext, grow=apgrow)
                        csc_aperture_mask |= aperture_mask

                if csc_ext.variance is None:
                    csc_sky_weights = None
                else:
                    csc_sky_weights = np.sqrt(at.divide0(1., csc_ext.variance))
                    # Handle columns were all the weights are zero
                    zeros = np.sum(csc_sky_weights, axis=csc_axis) == 0
                    if csc_axis == 0:
                        csc_sky_weights[:, zeros] = 1
                    else:
                        csc_sky_weights[zeros] = 1

                # Unmask rows/columns that are all DQ.no_data (e.g., GMOS
                # chip gaps) to avoid a zillion warnings about insufficient
                # unmasked points.
                if csc_ext.mask is not None:
                    no_data = (np.bitwise_and.reduce(csc_ext.mask, axis=csc_axis) &
                               DQ.no_data).astype(bool)
                    if csc_axis == 0:
                        csc_sky_mask ^= no_data
                    else:
                        csc_sky_mask ^= no_data[:, None]

                csc_ext.data, csc_sky_mask, csc_sky_weights = \
                    transpose_if_needed(csc_ext.data, csc_sky_mask, csc_sky_weights, transpose=csc_axis != 0)
                if interactive_mode:
                    csc_aperture_mask = \
                        transpose_if_needed(csc_aperture_mask, transpose=csc_axis != 0)[0]
                    yield csc_ext, csc_sky_mask, csc_sky_weights, csc_aperture_mask
                else:
                    yield csc_ext, csc_sky_mask | csc_aperture_mask, csc_sky_weights

        def recalc_fn(ad: AstroData, ui_parms: UIParameters):
            """
            Used by the interactive code to generate all the inputs for the tabs
            per extension.

            This relies on the ``calc_sky_coords`` call to iterate on a set of
            extensions and their calculated sky_mask and sky_weights.  It then
            creates the sky masked array and pixel coordinates to return for
            the interactive code.  This function is suitable for use as the
            data source for the fit1d interactive code.

            Parameters
            ----------
            ad : :class:`~astrodata.core.AstroData`
                AstroData instance to work on
            ui_parms : :class:`~geminidr.interactive.interactive.UIParameters`
                configuration for the primitive, including extra controls

            Returns
            -------
            :class:`~numpy.ndarray`, :class:`~numpy.ma.MaskedArray`, :class:`~numpy.ndarray`
                Yields a list of tupes with the pixel, sky, sky_weights

            See Also
            --------
            :meth:`~geminidr.core.primitives_spect.Spect.skyCorrectFromSlit.calc_sky_coords`
            """
            # pylint: disable=unused-argument
            c = max(0, ui_parms.values['col'] - 1)
            apgrow = ui_parms.values['aperture_growth']
            # TODO alternatively, save these 3 arrays for faster recalc
            # here I am rerunning all the above calculations whenever a col select is made
            data = {"x": [], "y": [], "weights": [], "aperture_mask": []}
            for rc_ext, rc_sky_mask, rc_sky_weights, rc_aper_mask in \
                    calc_sky_coords(ad, apgrow=apgrow, interactive_mode=True):
                # TODO: FIX THIS TO PAY ATTENTION TO ORIENTATION!!!!!
                if rc_ext.dispersion_axis() == 1:
                    data["weights"].append(None if rc_sky_weights is None else rc_sky_weights[:, c])
                    data["aperture_mask"].append(rc_aper_mask[:, c])
                    rc_sky = np.ma.masked_array(rc_ext.data[:, c], mask=rc_sky_mask[:, c])
                else:
                    data["weights"].append(None if rc_sky_weights is None else rc_sky_weights[c])
                    data["aperture_mask"].append(rc_aper_mask[c])
                    rc_sky = np.ma.masked_array(rc_ext.data[c], mask=rc_sky_mask[c])
                data["x"].append(np.arange(rc_sky.size))
                data["y"].append(rc_sky)
            return data

        final_parms = list()
        apgrow = None  # for saving selected aperture_grow values, if interactive

        if interactive:
            apgrow = list()
            # build config for interactive
            config = self.params[self.myself()]
            config.update(**params)

            # Create a 'col' parameter to add to the UI so the user can select the column they
            # want to fit.
            # We pass a default column at the 1/3 mark, since dead center is flat
            axis = adinputs[0].dispersion_axis()[0] - 1  # python sense
            ncols = adinputs[0].shape[0][1 if axis == 0 else 0]
            reinit_params = ["col", "aperture_growth"]
            reinit_extras = {"col": RangeField(doc="Column of data", dtype=int, default=int(ncols / 2),
                                               min=1, max=ncols)}

            # Build the set of input shapes and count the total extensions while we are at it
            for ad in adinputs:
                all_shapes = []
                count = 0
                for ext in ad:
                    axis = ext.dispersion_axis() - 1  # python sense
                    count = count+1
                    all_shapes.append((0, ext.shape[axis]))  # extracting single line for interactive

                # Get filename to display in visualizer
                filename_info = getattr(ad, 'filename', '')

                # get the fit parameters
                fit1d_params = fit_1D.translate_params(params)
                ui_params = UIParameters(config, reinit_params=reinit_params, extras=reinit_extras)
                visualizer = fit1d.Fit1DVisualizer(lambda ui_params: recalc_fn(ad, ui_params),
                                                   fitting_parameters=[fit1d_params]*count,
                                                   tab_name_fmt="Slit {}",
                                                   xlabel='Row',
                                                   ylabel='Signal',
                                                   domains=all_shapes,
                                                   title="Sky Correct From Slit",
                                                   primitive_name="skyCorrectFromSlit",
                                                   filename_info=filename_info,
                                                   help_text=SKY_CORRECT_FROM_SLIT_HELP_TEXT,
                                                   plot_ratios=False,
                                                   enable_user_masking=False,
                                                   recalc_inputs_above=True,
                                                   ui_params=ui_params)
                geminidr.interactive.server.interactive_fitter(visualizer)

                # Pull out the final parameters to use as inputs doing the real fit
                fit_results = visualizer.results()
                final_parms_exts = list()
                apgrow.append(ui_params.values['aperture_growth'])
                for fit in fit_results:
                    final_parms_exts.append(fit.extract_params())
                final_parms.append(final_parms_exts)
        else:
            # making fit params into an array even though it all matches
            # so we can share the same final code with the interactive,
            # where a user may have tweaked per extension inputs
            for ad in adinputs:
                final_parms.append([fit1d_params] * len(ad))

        for idx, ad in enumerate(adinputs):  # idx for indexing the fit1d params per ext
            if self.timestamp_keys['distortionCorrect'] not in ad.phu:
                log.warning(f"{ad.filename} has not been distortion corrected."
                            " Sky subtraction is likely to be poor.")
            eidx = 0
            if apgrow:
                # get value set in the interactive tool
                apg = apgrow[idx]
            else:
                # get value for aperture growth from config
                apg = params["aperture_growth"]
            for ext, sky_mask, sky_weights in calc_sky_coords(ad, apgrow=apg):
                axis = 0  # Note: transposed already
                sky = np.ma.masked_array(ext.data, mask=sky_mask)
                sky_model = fit_1D(sky, weights=sky_weights, **final_parms[idx][eidx],
                                   axis=axis, plot=debug_plot).evaluate()
                ext.data -= sky_model
                eidx = eidx + 1

            # Timestamp and update the filename
            gt.mark_history(ad, primname=self.myself(), keyword=timestamp_key)
            ad.update_filename(suffix=sfx, strip=True)

        return adinputs

    def traceApertures(self, adinputs=None, **params):
        """
        Traces apertures listed in the `.APERTURE` table along the dispersion
        direction, and estimates the optimal extraction aperture size from the
        spatial profile of each source.

        This primitive is now designed to run on tiled and mosaicked data so
        normal long-slit spectra will be in a single extension. We keep the loop
        over extensions to allow the possibility of expanding it to cases where
        we have multiple extensions (e.g. Multi-Object Spectroscopy).

        Parameters
        ----------
        adinputs : list of :class:`~astrodata.AstroData`
            Science data as 2D spectral images with a `.APERTURE` table attached
            to one or more of its extensions.
        debug: bool, optional
            draw aperture traces on image display window? Default: False
        interactive: bool, optional
            Run primitive interactively? Default: False
        max_missed : int, optional
            Maximum number of interactions without finding line before line is
            considered lost forever. Default: 5
        max_shift : float, optional
            Maximum perpendicular shift (in pixels) from pixel to pixel.
            Default: 0.05
        nsum : int, optional
            Number of rows/columns to combine at each step. Default: 10
        order : int, optional
            Fitting order along spectrum. Default: 2
        step : int, optional
            Step size for sampling along dispersion direction. Default: 10
        suffix : str, optional
            Suffix to be added to output files. Default: "_aperturesTraced".

        Returns
        -------
        list of :class:`~astrodata.AstroData`
            Science data as 2D spectral images with the `.APERTURE` the updated
            to contain its upper and lower limits.

        See Also
        --------
        :meth:`~geminidr.core.primitives_spect.Spect.findApertures`

        """

        # Setup log
        log = self.log
        log.debug(gt.log_message("primitive", self.myself(), "starting"))
        timestamp_key = self.timestamp_keys[self.myself()]

        # Parse parameters
        debug = params["debug"]
        interactive = params["interactive"]
        max_missed = params["max_missed"]
        max_shift = params["max_shift"]
        nsum = params["nsum"]
        sfx = params["suffix"]
        step = params["step"]

        fit1d_params = fit_1D.translate_params(
            {**params, "function": "chebyshev"})

        # order is pulled out for the non-interactive version
        order = None
        if not interactive:
            # pop "order" seeing we may need to call fit_1D with a
            #  different value for the non-interactive version
            order = fit1d_params.pop("order")

        # Main Loop
        for ad in adinputs:
            for ext in ad:

                # Verify inputs
                try:
                    aptable = ext.APERTURE
                    locations = aptable['c0'].data
                except (AttributeError, KeyError):
                    log.warning("Could not find aperture locations in "
                                f"{ad.filename} extension {ext.id} - continuing")
                    continue

                if debug:
                    self.viewer.display_image(ext, wcs=False)
                    self.viewer.width = 2
                    self.viewer.color = "blue"

                if interactive:
                    # Pass the primitive configuration to the interactive object.
                    _config = self.params[self.myself()]
                    _config.update(**params)

                    title_overrides = {
                        'max_missed': 'Max Missed',
                        'max_shift':  'Max Shifted',
                        'nsum':       'Lines to sum',
                        'step':       'Tracing step',
                    }
                    ui_params = UIParameters(_config,
                                             reinit_params=["max_missed", "max_shift", "nsum", "step"],
                                             title_overrides=title_overrides)
                    aperture_models = interactive_trace_apertures(
                        ext, fit1d_params, ui_params=ui_params)
                else:
                    dispaxis = 2 - ext.dispersion_axis()  # python sense
                    aperture_models = []

                    # For efficiency, we would like to trace all sources
                    #  simultaneously (like we do with arc lines), but we need
                    #  to start somewhere the source is bright enough, and there
                    #  may not be a single location where that is true for all
                    #  sources
                    for i, loc in enumerate(locations):
                        c0 = int(loc + 0.5)
                        spectrum = ext.data[c0] if dispaxis == 1 else ext.data[:, c0]
                        start = np.argmax(at.boxcar(spectrum, size=20))

                        # The coordinates are always returned as (x-coords, y-coords)
                        ref_coords, in_coords = tracing.trace_lines(ext, axis=dispaxis,
                                                                    start=start, initial=[loc],
                                                                    rwidth=None, cwidth=5, step=step,
                                                                    nsum=nsum, max_missed=max_missed,
                                                                    initial_tolerance=None,
                                                                    max_shift=max_shift,
                                                                    viewer=self.viewer if debug else None)
                        if i:
                            all_ref_coords = np.concatenate((all_ref_coords, ref_coords), axis=1)
                            all_in_coords = np.concatenate((all_in_coords, in_coords), axis=1)
                        else:
                            all_ref_coords = ref_coords
                            all_in_coords = in_coords

                    spectral_coords = np.arange(0, ext.shape[dispaxis], step)

                    for aperture in aptable:
                        location = aperture['c0']
                        # Funky stuff to extract the traced coords associated with
                        # each aperture (there's just a big list of all the coords
                        # from all the apertures) and sort them by coordinate
                        # along the spectrum
                        coords = np.array([list(c1) + list(c2)
                                           for c1, c2 in zip(all_ref_coords.T, all_in_coords.T)
                                           if c1[dispaxis] == location])
                        values = np.array(sorted(coords, key=lambda c: c[1 - dispaxis])).T
                        ref_coords, in_coords = values[:2], values[2:]

                        # log aperture
                        min_value = in_coords[1 - dispaxis].min()
                        max_value = in_coords[1 - dispaxis].max()
                        log.debug(f"Aperture at {c0:.1f} traced from {min_value} "
                                  f"to {max_value}")

                        # Find model to transform actual (x,y) locations to the
                        # value of the reference pixel along the dispersion axis
                        try:
                            # pylint: disable=repeated-keyword
                            _fit_1d = fit_1D(
                                in_coords[dispaxis],
                                domain=[0, ext.shape[dispaxis] - 1],
                                order=order,
                                points=in_coords[1 - dispaxis],
                                **fit1d_params)

<<<<<<< HEAD

=======
                # For efficiency, we would like to trace all sources
                # simultaneously (like we do with arc lines), but we need to
                # start somewhere the source is bright enough, and there may
                # not be a single location where that is true for all sources
                for i, loc in enumerate(locations):
                    c0 = int(loc + 0.5)
                    spectrum = ext.data[c0] if dispaxis == 1 else ext.data[:,c0]
                    start = np.argmax(boxcar(spectrum, size=20))

                    # The coordinates are always returned as (x-coords, y-coords)
                    ref_coords, in_coords = tracing.trace_lines(ext, axis=dispaxis,
                                                                start=start, initial=[loc],
                                                                rwidth=None, cwidth=5, step=step,
                                                                nsum=nsum, max_missed=max_missed,
                                                                initial_tolerance=None,
                                                                max_shift=max_shift,
                                                                viewer=self.viewer if debug else None)
                    if i:
                        all_ref_coords = np.concatenate((all_ref_coords, ref_coords), axis=1)
                        all_in_coords = np.concatenate((all_in_coords, in_coords), axis=1)
                    else:
                        all_ref_coords = ref_coords
                        all_in_coords = in_coords

                self.viewer.color = "blue"
                spectral_coords = np.arange(0, ext.shape[dispaxis], step)
                all_column_names = []
                all_model_dicts = []
                for aperture in aptable:
                    location = aperture['c0']
                    # Funky stuff to extract the traced coords associated with
                    # each aperture (there's just a big list of all the coords
                    # from all the apertures) and sort them by coordinate
                    # along the spectrum
                    coords = np.array([list(c1) + list(c2)
                                       for c1, c2 in zip(all_ref_coords.T, all_in_coords.T)
                                       if c1[dispaxis] == location])
                    values = np.array(sorted(coords, key=lambda c: c[1 - dispaxis])).T
                    ref_coords, in_coords = values[:2], values[2:]
                    min_value = in_coords[1 - dispaxis].min()
                    max_value = in_coords[1 - dispaxis].max()
                    log.debug(f"Aperture at {c0:.1f} traced from {min_value} "
                              f"to {max_value}")

                    # Find model to transform actual (x,y) locations to the
                    # value of the reference pixel along the dispersion axis
                    m_init = models.Chebyshev1D(degree=order, c0=location,
                                                domain=[0, ext.shape[dispaxis] - 1])
                    fit_it = fitting.FittingWithOutlierRemoval(fitting.LinearLSQFitter(),
                                                               sigma_clip, sigma=3)
                    try:
                        m_final, _ = fit_it(m_init, in_coords[1 - dispaxis], in_coords[dispaxis])
                    except (IndexError, np.linalg.linalg.LinAlgError):
>>>>>>> 10b4bc51
                        # This hides a multitude of sins, including no points
                        # returned by the trace, or insufficient points to
                        # constrain fit. We call fit1d with dummy points to
                        # ensure we get the same type of result as if it had
                        # been successful.
                        except (IndexError, np.linalg.linalg.LinAlgError):
                            log.warning(
                                f"Unable to trace aperture {aperture['number']}")

                            # pylint: disable=repeated-keyword
                            _fit_1d = fit_1D(
                                np.full_like(spectral_coords, c0),
                                domain=[0, ext.shape[dispaxis] - 1],
                                order=0,
                                points=spectral_coords,
                                **fit1d_params)

                        else:
                            if debug:
                                plot_coords = np.array(
                                    [spectral_coords,
                                     _fit_1d.evaluate(spectral_coords)]).T
                                self.viewer.polygon(plot_coords, closed=False,
                                                    xfirst=(dispaxis == 1), origin=0)

                        aperture_models.append(_fit_1d.model)

                all_aperture_tables = []
                for model, aperture in zip(aperture_models, aptable):
                    this_aptable = am.model_to_table(model)

                    # Recalculate aperture limits after rectification
<<<<<<< HEAD
                    #apcoords = _fit_1d.evaluate(np.arange(ext.shape[dispaxis]))
                    this_aptable["number"] = aperture["number"]
                    this_aptable["aper_lower"] = \
                        aperture["aper_lower"] #+ (location - apcoords.min())
                    this_aptable["aper_upper"] = \
                        aperture["aper_upper"] # - (apcoords.max() - location)
                    all_aperture_tables.append(this_aptable)

                # If the traces have different orders, there will be missing
                # values that vstack will mask, so we have to set those to zero
                new_aptable = vstack(all_aperture_tables,
                                     metadata_conflicts="silent")
                colnames = new_aptable.colnames
                new_col_order = (["number"] + sorted(c for c in colnames
                                                     if c.startswith("c")) +
                                 ["aper_lower", "aper_upper"])
                for col in colnames:
                    if isinstance(new_aptable[col], MaskedColumn):
                        new_aptable[col] = new_aptable[col].filled(fill_value=0)
                ext.APERTURE = new_aptable[new_col_order]
=======
                    apcoords = m_final(np.arange(ext.shape[dispaxis]))
                    model_dict['aper_lower'] = aperture['aper_lower'] # + (location - np.min(apcoords))
                    model_dict['aper_upper'] = aperture['aper_upper'] # - (np.max(apcoords) - location)
                    all_column_names.extend([k for k in model_dict.keys()
                                             if k not in all_column_names])
                    all_model_dicts.append(model_dict)

                for name in all_column_names:
                    aptable[name] = [model_dict.get(name, 0) for model_dict in all_model_dicts]
                # We don't need to reattach the Table because it was a
                # reference all along!
>>>>>>> 10b4bc51

            # Timestamp and update the filename
            gt.mark_history(ad, primname=self.myself(), keyword=timestamp_key)
            ad.update_filename(suffix=sfx, strip=True)
        return adinputs

    def write1DSpectra(self, adinputs=None, **params):
<<<<<<< HEAD
=======
        """
        Write 1D spectra to files listing the wavelength and data (and
        optionally variance and mask) in one of a range of possible formats.

        Parameters
        ----------
        adinputs : list of :class:`~astrodata.AstroData`
            Science data as 2D spectral images.
        format : str
            format for writing output files
        header : bool
            write FITS header before data values?
        extension : str
            extension to be used in output filenames
        apertures : str
            comma-separated list of aperture numbers to write
        dq : bool
            write DQ (mask) plane?
        var : bool
            write VAR (variance) plane?
        overwrite : bool
            overwrite existing files?

        Returns
        -------
        list of :class:`~astrodata.AstroData`
            The unmodified input files.
        """
        # dict of {format parameter: (Table format, file suffix)}
        log = self.log
        log.debug(gt.log_message("primitive", self.myself(), "starting"))
        fmt = params["format"]
        header = params["header"]
        extension = params["extension"]
        apertures = params["apertures"]
        if apertures:
            these_apertures = [int(x) for x in str(apertures).split(",")]
        write_dq = params["dq"]
        write_var = params["var"]
        overwrite = params["overwrite"]

        for ad in adinputs:
            aperture_map = dict(zip(range(len(ad)), ad.hdr.get("APERTURE")))
            if apertures is None:
                these_apertures = sorted(list(aperture_map.values()))
            for aperture in these_apertures:
                indices = [k for k, v in aperture_map.items() if v == aperture]
                if len(indices) > 2:
                    log.warning(f"{ad.filename} has more than one aperture "
                                f"numbered {aperture} - continuing")
                    continue
                elif not indices:
                    log.warning(f"{ad.filename} does not have an aperture "
                                f"numbered {aperture} - continuing")
                    continue

                ext = ad[indices.pop()]
                if ext.data.ndim != 1:
                    log.warning(f"{ad.filename} aperture {aperture} is not a "
                                "1D array - continuing")
                    continue

                data_unit = u.Unit(ext.hdr.get("BUNIT"))
                t = Table((ext.wcs(range(ext.data.size)), ext.data),
                          names=("wavelength", "data"),
                          units=(ext.wcs.output_frame.unit[0], str(data_unit)))
                if write_dq:
                    t.add_column(ext.mask, name="dq")
                if write_var:
                    t.add_column(ext.variance, name="variance")
                    t["variance"].unit = str(data_unit ** 2)
                    var_col = len(t.colnames)

                filename = (os.path.splitext(ad.filename)[0] +
                            f"_{aperture:03d}.{extension}")
                log.stdinfo(f"Writing {filename}")
                try:
                    if header:
                        with open(filename, "w" if overwrite else "x") as f:
                            for line in (repr(ext.phu) + repr(ext.hdr)).split("\n"):
                                if line != " " * len(line):
                                    f.write(f"# {line.strip()}\n")
                            t.write(f, format=fmt)
                    elif fmt == "fits":
                        # Table.write isn't happy with the unit 'electron'
                        with warnings.catch_warnings():
                            warnings.simplefilter("ignore", category=AstropyUserWarning)
                            thdu = fits.table_to_hdu(t)
                        if "TUNIT2" not in thdu.header:
                            thdu.header["TUNIT2"] = str(data_unit)
                        if write_var and f"TUNIT{var_col}" not in thdu.header:
                            thdu.header[f"TUNIT{var_col}"] = str(data_unit ** 2)
                        hlist = fits.HDUList([fits.PrimaryHDU(), thdu])
                        hlist.writeto(filename, overwrite=overwrite)
                    else:
                        t.write(filename, format=fmt, overwrite=overwrite)
                except OSError:
                    log.warning(f"{filename} already exists - cannot write")

        return adinputs

    def _read_and_convert_linelist(self, filename, w2=None, in_vacuo=False):
        """
        Reads a standard-format linelist and returns a list of wavelengths
        (in nm) and weights (if they are included in the file), converted to
        air or vacuum if needed.
        Parameters
        ----------
        filename : str
            name of file to read
        w2 : float
            longest wavelength of data; used to determine if the linelist is
            in Angstroms rather than nm (if it doesn't specify its units)
        in_vacuo : bool
            return vacuum wavelengths (rather than air)?

        Returns
        -------
        tuple : wavelengths (in nm), and weights/None
        """

        def identity(x):
            return x

        r = re.compile(".*\sunits\s+(.+)")
        units = None

        with open(filename, "r") as f:
            lines = f.readlines()

        converter = None
        while converter is None:
            try:
                next_line = lines.pop(0).strip()
            except IndexError:  # run out of lines
                raise OSError("AIR or VACUUM wavelengths not specified in "
                              f"{filename}")

            # We accept any case if there's a space before it, or require
            # all caps, to avoid matching stuff like "Blair & Brown (2010)"
            if " AIR" in next_line.upper() or "AIR" in next_line:
                converter = air_to_vac if in_vacuo else identity
            elif " VACUUM" in next_line.upper():
                converter = identity if in_vacuo else vac_to_air
            m = r.match(next_line)
            if m:
                try:
                    units = u.Unit(m.group(1))
                except ValueError:
                    pass

        wavelengths = np.genfromtxt(lines, usecols=[0])
        try:
            weights = np.genfromtxt(lines, usecols=[1])
        except ValueError:
            weights = None

        if units:
            wavelengths *= units
        elif w2 is not None and wavelengths.min() > w2:
            self.log.warning("Line list appears to be in Angstroms")
            wavelengths *= u.AA
        else:
            wavelengths *= u.nm
        # Return in nm
        return converter(wavelengths).to(u.nm).value, weights

    def _get_arc_linelist(self, ext, w1=None, w2=None, dw=None,
                          in_vacuo=False):
>>>>>>> 10b4bc51
        """
        Write 1D spectra to files listing the wavelength and data (and
        optionally variance and mask) in one of a range of possible formats.

        Parameters
        ----------
<<<<<<< HEAD
        adinputs : list of :class:`~astrodata.AstroData`
            Science data as 2D spectral images.
        format : str
            format for writing output files
        header : bool
            write FITS header before data values?
        extension : str
            extension to be used in output filenames
        apertures : str
            comma-separated list of aperture numbers to write
        dq : bool
            write DQ (mask) plane?
        var : bool
            write VAR (variance) plane?
        overwrite : bool
            overwrite existing files?

        Returns
        -------
        list of :class:`~astrodata.AstroData`
            The unmodified input files.
        """
        # dict of {format parameter: (Table format, file suffix)}
        log = self.log
        log.debug(gt.log_message("primitive", self.myself(), "starting"))
        fmt = params["format"]
        header = params["header"]
        extension = params["extension"]
        apertures = params["apertures"]
        if apertures:
            these_apertures = [int(x) for x in str(apertures).split(",")]
        write_dq = params["dq"]
        write_var = params["var"]
        overwrite = params["overwrite"]

        for ad in adinputs:
            aperture_map = dict(zip(range(len(ad)), ad.hdr.get("APERTURE")))
            if apertures is None:
                these_apertures = sorted(list(aperture_map.values()))
            for aperture in these_apertures:
                indices = [k for k, v in aperture_map.items() if v == aperture]
                if len(indices) > 2:
                    log.warning(f"{ad.filename} has more than one aperture "
                                f"numbered {aperture} - continuing")
                    continue
                elif not indices:
                    log.warning(f"{ad.filename} does not have an aperture "
                                f"numbered {aperture} - continuing")
                    continue

                ext = ad[indices.pop()]
                if ext.data.ndim != 1:
                    log.warning(f"{ad.filename} aperture {aperture} is not a "
                                "1D array - continuing")
                    continue

                data_unit = u.Unit(ext.hdr.get("BUNIT"))
                t = Table((ext.wcs(range(ext.data.size)), ext.data),
                          names=("wavelength", "data"),
                          units=(ext.wcs.output_frame.unit[0], str(data_unit)))
                if write_dq:
                    t.add_column(ext.mask, name="dq")
                if write_var:
                    t.add_column(ext.variance, name="variance")
                    t["variance"].unit = str(data_unit ** 2)
                    var_col = len(t.colnames)

                filename = (os.path.splitext(ad.filename)[0] +
                            f"_{aperture:03d}.{extension}")
                log.stdinfo(f"Writing {filename}")
                try:
                    if header:
                        with open(filename, "w" if overwrite else "x") as f:
                            for line in (repr(ext.phu) + repr(ext.hdr)).split("\n"):
                                if line != " " * len(line):
                                    f.write(f"# {line.strip()}\n")
                            t.write(f, format=fmt)
                    elif fmt == "fits":
                        # Table.write isn't happy with the unit 'electron'
                        with warnings.catch_warnings():
                            warnings.simplefilter("ignore", category=AstropyUserWarning)
                            thdu = fits.table_to_hdu(t)
                        if "TUNIT2" not in thdu.header:
                            thdu.header["TUNIT2"] = str(data_unit)
                        if write_var and f"TUNIT{var_col}" not in thdu.header:
                            thdu.header[f"TUNIT{var_col}"] = str(data_unit ** 2)
                        hlist = fits.HDUList([fits.PrimaryHDU(), thdu])
                        hlist.writeto(filename, overwrite=overwrite)
                    else:
                        t.write(filename, format=fmt, overwrite=overwrite)
                except OSError:
                    log.warning(f"{filename} already exists - cannot write")

        return adinputs

    def _get_arc_linelist(self, waves=None):
        """
        Returns a list of wavelengths of the arc reference lines used by the
        primitive `determineWavelengthSolution()`, if the user parameter
        `linelist=None` (i.e., the default list is requested).

        Parameters
        ----------
        waves : array / None
            (approx) wavelengths of each pixel in nm. This is required in case
            the linelist depends on resolution or wavelength setting.
=======
        ext : single-slice AD object
            Extension being calibrated (allows descriptors to be calculated).
        w1 : float
            Approximate shortest wavelength (nm).
        w2 : float
            Approximate longest wavelength (nm).
        dw : float
            Approximate dispersion (nm/pixel).
        in_vacuo : bool
            return vacuum wavelengths (rather than air)?
>>>>>>> 10b4bc51

        Returns
        -------
        array_like
            arc line wavelengths

        array_like or None
            arc line weights
        """
        lookup_dir = os.path.dirname(import_module('.__init__',
                                                   self.inst_lookups).__file__)
        filename = os.path.join(lookup_dir, 'linelist.dat')
<<<<<<< HEAD
        return wavecal.LineList(filename)
=======
        return self._read_and_convert_linelist(filename, w2=w2,
                                               in_vacuo=in_vacuo)
>>>>>>> 10b4bc51

    def _get_spectrophotometry(self, filename, in_vacuo=False):
        """
        Reads a file containing spectrophotometric data for a standard star
        and returns these data as a Table(), with unit information. We
        attempt to read a range of files and interpret them, either using
        metadata or guesswork. If there's no metadata, we assume that the
        first column is the wavelength, the second is the brightness data,
        there may then be additional columns with uncertainty information,
        and the width of the bandpass is always the last column.

        We ignore any uncertainty information because, for ground-based data,
        this will be swamped by limitations of the user's data.

        Parameters
        ----------
        filename: str
            name of file containing spectrophotometric data
        in_vacuo: bool/None
            are the wavelengths in the spectrophotometry file in vacuo?

        Returns
        -------
        Table:
            the spectrophotometric data, with columns 'WAVELENGTH_AIR',
            'WAVELENGTH_VACUUM', 'WIDTH', and 'FLUX'

        Raises
        ------
        FileNotFoundError: if file does not exist
        InconsistentTableError: if the file can't be read as ASCII
        """
        log = self.log
        try:
            tbl = Table.read(filename)
        except IORegistryError:
            # Force ASCII
            tbl = Table.read(filename, format='ascii')

        # Create table, interpreting column names (or lack thereof)
        spec_table = Table()
        colnames = ('WAVELENGTH', 'WIDTH', 'MAGNITUDE')
        aliases = (('WAVE', 'LAMBDA', 'col1'),
                   ('FWHM', 'col3'),
                   ('MAG', 'ABMAG', 'FLUX', 'FLAM', 'FNU', 'col2', 'DATA'))

        for colname, alias in zip(colnames, aliases):
            for name in (colname,) + alias:
                if name in tbl.colnames:
                    spec_table[colname] = tbl[name]
                    orig_colname = name
                    break
            else:
                log.warning("Cannot find a column to convert to '{}' in "
                            "{}".format(colname.lower(), filename))

        # Now handle units
        for col in spec_table.itercols():
            try:
                unit = col.unit
            except AttributeError:
                unit = None
            if isinstance(unit, u.UnrecognizedUnit):
                # Try chopping off the trailing 's'
                try:
                    unit = u.Unit(re.sub(r's$', '', col.unit.name.lower()))
                except:
                    unit = None
            if unit is None:
                # No unit defined, make a guess
                if col.name == 'WAVELENGTH':
                    unit = u.AA if max(col.data) > 5000 else u.nm
                elif col.name == 'WIDTH':
                    unit = spec_table['WAVELENGTH'].unit
                else:
                    if orig_colname == 'FNU':
                        unit = u.Unit("erg cm-2 s-1 Hz-1")
                    elif orig_colname in ('FLAM', 'FLUX') or np.median(col.data) < 1:
                        unit = u.Unit("erg cm-2 s-1 AA-1")
                    else:
                        unit = u.mag
            col.unit = unit

            # We've created a column called "MAGNITUDE" but it might be a flux
            if col.name == 'MAGNITUDE':
                try:
                    unit.to(u.W / u.m ** 3, equivalencies=u.spectral_density(1. * u.m))
                except:
                    pass
                else:
                    col.name = 'FLUX'

        wavecol = spec_table["WAVELENGTH"].quantity
        if in_vacuo is None:
            in_vacuo = min(wavecol) < 300 * u.nm

        if in_vacuo:
            spec_table["WAVELENGTH_VACUUM"] = spec_table["WAVELENGTH"]
            spec_table["WAVELENGTH_AIR"] = vac_to_air(wavecol)
        else:
            spec_table["WAVELENGTH_AIR"] = spec_table["WAVELENGTH"]
            spec_table["WAVELENGTH_VACUUM"] = air_to_vac(wavecol)
        del spec_table["WAVELENGTH"]

        # If we don't have a flux column, create one
        if not 'FLUX' in spec_table.colnames:
            # Use ".data" here to avoid "mag" being in the unit
            spec_table['FLUX'] = (10 ** (-0.4 * (spec_table['MAGNITUDE'].data + 48.6))
                                  * u.Unit("erg cm-2 s-1") / u.Hz)
        return spec_table


# -----------------------------------------------------------------------------
<<<<<<< HEAD
=======
def _average_along_slit(ext, center=None, nsum=None):
    """
    Calculates the average of long the slit and its pixel-by-pixel variance.

    Parameters
    ----------
    ext : `AstroData` slice
        2D spectral image from which trace is to be extracted.

    center : float or None
        Center of averaging region (None => center of axis).

    nsum : int
        Number of rows/columns to combine

    Returns
    -------
    data : array_like
        Averaged data of the extracted region.

    mask : array_like
        Mask of the extracted region.

    variance : array_like
        Variance of the extracted region based on pixel-to-pixel variation.

    extract_slice : slice
        Slice object for extraction region.
    """
    slitaxis = ext.dispersion_axis() - 1
    npix = ext.data.shape[slitaxis]

    if nsum is None:
        nsum = npix
    if center is None:
        center = 0.5 * npix

    extract_slice = slice(max(0, int(center - 0.5 * nsum)),
                          min(npix, int(center + 0.5 * nsum)))
    data, mask, variance = _transpose_if_needed(ext.data, ext.mask, ext.variance,
                                                transpose=(slitaxis == 1),
                                                section=extract_slice)

    # Create 1D spectrum; pixel-to-pixel variation is a better indicator
    # of S/N than the VAR plane

    # FixMe: "variance=variance" breaks test_gmos_spect_ls_distortion_determine.
    #  Use "variance=None" to make them pass again.
    data, mask, variance = NDStacker.mean(data, mask=mask, variance=None)

    return data, mask, variance, extract_slice


def _transpose_if_needed(*args, transpose=False, section=slice(None)):
    """
    This function takes a list of arrays and returns them (or a section of them),
    either untouched, or transposed, according to the parameter.

    Parameters
    ----------
    args : sequence of arrays
        The input arrays.

    transpose : bool
        If True, return transposed versions.

    section : slice object
        Section of output data to return.

    Returns
    -------
    list of arrays
        The input arrays, or their transposed versions.
    """
    return list(None if arg is None
                else arg.T[section] if transpose else arg[section] for arg in args)


def _fit_region(m_init, peaks, arc_lines, kdsigma, in_weights=None,
                ref_weights=None, matches=None, k=1, plot=False, data=None):
    """
    This function fits a region of a 1D spectrum (delimited by the domain of
    the input Chebyshev model) using the KDTreeFitter. Only detected peaks
    and arc lines within this domain (and a small border to prevent mismatches
    when a feature is near the edge) are matched. An improved version of the
    input model is returned.

    Parameters
    ----------
    m_init : Model
        initial model desccribing the wavelength solution
    peaks : array-like
        pixel locations of detected arc lines
    arc_lines : array-like
        wavelengths of plausible arc lines
    kdsigma : float
        scale length for KDFitter (wavelength units)
    in_weights : array-like/None
        weights of input coordinates
    ref_weights : array-like/None
        weights of output coordinates
    matches : array, same length as peaks
        existing matches (each element points to an index in arc_lines)
    k : int
        maximum number of arc lines to match each peak
    plot : bool
        plot this fit for debugging purposes?
    data : array
        full 1D arc spectrum (only used if plot=True)

    Returns
    -------
    Model : improved model fit
    """
    p0 = np.mean(m_init.domain)
    p1 = 0.5 * np.diff(m_init.domain)[0]
    # We're only interested in fitting lines in this region
    new_in_weights = (abs(peaks - p0) <= 1.05 * p1).astype(float)
    if in_weights is not None:
        new_in_weights *= in_weights
    w0 = m_init.c0.value
    w1 = abs(m_init.c1.value)
    new_ref_weights = (abs(arc_lines - w0) <= 1.05 * w1).astype(float)
    if ref_weights is not None:
        new_ref_weights *= ref_weights
    new_ref_weights = ref_weights

    # Maybe consider two fits here, one with a large kdsigma, and then
    # one with a small one (perhaps the second could use weights)?
    fit_it = matching.KDTreeFitter(sigma=kdsigma, maxsig=10, k=k, method='differential_evolution')
    m_init.linear = False  # supress warning
    m_this = fit_it(m_init, peaks, arc_lines, in_weights=new_in_weights,
                    ref_weights=new_ref_weights, matches=matches, popsize=30,
                    mutation=(0.5, 1.0), workers=-1, updating="deferred",
                    polish=False)
    if plot:
        print(m_init.c0.value, m_init.c1.value, "->", m_this.c0.value, m_this.c1.value)
        plt.ioff()
        fig, ax = plt.subplots()
        w = m_this(np.arange(len(data)))
        dmax = np.max(data[max(0,int(p0-p1)):min(int(p0+p1),len(data)+1)])
        wpeaks = m_this(peaks)
        ax.plot(w, data / dmax, 'b-')
        for wp in wpeaks:
            ax.plot([wp, wp], [0, 2], 'r:')
        for wl in arc_lines:
            ax.plot([wl, wl], [0, 2], 'k-')
        ax.set_ylim(0, 1.05)
        ax.set_xlim(m_this(p0+p1) - 5, m_this(p0-p1) + 5)
        ax.plot(m_this([p0-p1,p0-p1]), [0,2], 'g-')
        ax.plot(m_this([p0+p1,p0+p1]), [0,2], 'g-')
        plt.show()
        plt.ion()
    m_this.linear = True
    return m_this


>>>>>>> 10b4bc51
def _extract_model_info(ext):
    if len(ext.shape) == 1:
        dispaxis = 0
        wave_model = ext.wcs.forward_transform
    else:
        dispaxis = 2 - ext.dispersion_axis()
        wave_model = am.get_named_submodel(ext.wcs.forward_transform, 'WAVE')
    npix = ext.shape[dispaxis]
    limits = wave_model([0, npix])
    w1, w2 = min(limits), max(limits)
    dw = (w2 - w1) / (npix - 1)
    return {'wave_model': wave_model, 'w1': w1, 'w2': w2,
            'npix': npix, 'dw': dw}


def conserve_or_interpolate(ext, user_conserve=None, flux_calibrated=False,
                            log=None):
    """
    This helper function decides whether the data should undergo flux
    conservation (or data interpolation) based on its units and whether it
    has been flux calibrated, and compares this to what the user has asked
    for. It logs any concerns and returns what it considers to be the best
    decision.

    Parameters
    ----------
    ext : AstroData slice
        extension of interest
    user_conserve : bool/None
        user parameter for conservation of flux
    flux_calibrated : bool
        has this AstroData object gone through the fluxCalibrate primitive?
    log : logger

    Returns
    -------
    bool : whether or not to conserve the flux
    """
    ext_str = f"{ext.filename} extension {ext.id}"
    ext_unit = ext.hdr["BUNIT"]
    if ext_unit in (None, ""):
        if user_conserve is None:
            this_conserve = not flux_calibrated
            log.stdinfo(f"{ext_str} has no units but "
                        f"{'has' if flux_calibrated else 'has not'} been flux"
                        f" calibrated so setting conserve={this_conserve}")
        else:
            this_conserve = user_conserve
            if this_conserve == flux_calibrated:
                log.warning(f"{ext_str} {'has' if flux_calibrated else 'has not'}"
                            f"been flux calibrated but conserve={user_conserve}")
        return this_conserve

    ext_unit = u.Unit(ext_unit)
    # Test for units like flux density
    units_imply_conserve = True
    for unit1 in ("W", "photon", "electron", "adu"):
        for unit2 in ("m2", ""):
            try:
                ext_unit.to(u.Unit(f"{unit1} / ({unit2} nm)"),
                            equivalencies=u.spectral_density(1. * u.m))
            except u.UnitConversionError:
                pass
            else:
                units_imply_conserve = False
                break

    if flux_calibrated and units_imply_conserve:
        log.warning(f"Possible unit mismatch for {ext_str}. File has been "
                    f"flux calibrated but units are {ext_unit}")
    if user_conserve is None:
        this_conserve = units_imply_conserve
        log.stdinfo(f"Setting conserve={this_conserve} for {ext_str} since "
                    f"units are {ext_unit}")
    else:
        if user_conserve != units_imply_conserve:
            log.warning(f"conserve is set to {user_conserve} but the "
                        f"units of {ext_str} are {ext_unit}")
        this_conserve = user_conserve  # but do what we're told
    return this_conserve


def QESpline(coeffs, xpix, data, weights, boundaries, order):
    """
    Fits a cubic spline to data, allowing scaling renormalizations of
    contiguous subsets of the data.

    Parameters
    ----------
    coeffs : array_like
        Scaling factors for CCDs 2+.

    xpix : array
        Pixel numbers (in general, 0..N).

    data : masked_array
        Data to be fit.

    weights: array
        Fitting weights (inverse standard deviations).

    boundaries: tuple
        The last pixel coordinate on each CCD.

    order: int
        Order of spline to fit.

    Returns
    -------
    float
        Normalized chi^2 of the spline fit.
    """
    scaling = np.ones_like(data, dtype=np.float64)
    for coeff, boundary in zip(coeffs, boundaries):
        scaling[boundary:] = coeff
    scaled_data = scaling * data
    scaled_weights = 1. / scaling if weights is None else (weights / scaling).astype(np.float64)
    spline = am.UnivariateSplineWithOutlierRemoval(xpix, scaled_data,
                                                            order=order, w=scaled_weights, niter=1, grow=0)
    result = np.ma.masked_where(spline.mask, np.square((spline.data - scaled_data) *
                                                       scaled_weights)).sum() / (~spline.mask).sum()
    return result


def plot_arc_fit(data, peaks, arc_lines, arc_weights, model, title):
    fig, ax = plt.subplots()
    plt.rcParams.update({'font.size': 12})
    weights = np.full_like(arc_lines, 3) if arc_weights is None else arc_weights
    for line, wt in zip(arc_lines, weights):
        ax.plot([line, line], [0, 1], color='{}'.format(0.07 * (9 - wt)))
    for peak in model(peaks):
        ax.plot([peak, peak], [0, 1], 'r:')
    ax.plot(model(np.arange(len(data))), 0.98 * data / np.max(data), 'b-')
    limits = model([0, len(data)])
    ax.set_xlim(min(limits), max(limits))
    ax.set_ylim(0, 1)
    ax.set_xlabel("Wavelength (nm)")
    ax.set_ylabel("Relative intensity")
    ax.set_title(title)


def plot_cosmics(ext, crmask):
    from astropy.visualization import ZScaleInterval, imshow_norm

    fig, axes = plt.subplots(5, 1, figsize=(15, 5*2), sharex=True, sharey=True)
    imgs = (ext.data, ext.OBJFIT, ext.SKYFIT,
            ext.data - (ext.OBJFIT + ext.SKYFIT), crmask)
    titles = ('data', 'object fit', 'sky fit', 'residual', 'crmask')
    mask = ext.mask & (DQ.max ^ DQ.cosmic_ray)

    for ax, data, title in zip(axes, imgs, titles):
        if title != 'crmask':
            cmap = 'Greys_r'
            interval = ZScaleInterval()
            data = np.ma.array(data, mask=mask)
        else:
            cmap = 'Greys'
            interval = None

        cmap = copy(plt.get_cmap(cmap))
        cmap.set_bad('r')
        imshow_norm(data, ax=ax, origin='lower', interval=interval, cmap=cmap)
        ax.set_title(title)

    plt.show()<|MERGE_RESOLUTION|>--- conflicted
+++ resolved
@@ -16,20 +16,12 @@
 import numpy as np
 from astropy import units as u
 from astropy.io.ascii.core import InconsistentTableError
-<<<<<<< HEAD
 from astropy.io.registry import IORegistryError
 from astropy.io import fits
 from astropy.utils.exceptions import AstropyUserWarning
 from astropy.modeling import Model, fitting, models
 from astropy.stats import sigma_clip
 from astropy.table import Table, vstack, MaskedColumn
-=======
-from astropy.io import fits
-from astropy.modeling import models, fitting, Model
-from astropy.stats import sigma_clip
-from astropy.table import Table
-from astropy.utils.exceptions import AstropyUserWarning
->>>>>>> 10b4bc51
 from gwcs import coordinate_frames as cf
 from gwcs.wcs import WCS as gWCS
 from matplotlib import pyplot as plt
@@ -37,21 +29,11 @@
 from scipy import optimize
 from specutils import SpectralRegion
 from specutils.utils.wcs_utils import air_to_vac, vac_to_air
-<<<<<<< HEAD
 
 import astrodata
 import geminidr.interactive.server
 from astrodata import AstroData
-=======
-from functools import reduce
-from itertools import product as cart_product
-from bisect import bisect
-from copy import copy
-
-import astrodata
-from astrodata import NDAstroData
 from astrodata.provenance import add_provenance
->>>>>>> 10b4bc51
 from geminidr import PrimitivesBASE
 from geminidr.gemini.lookups import DQ_definitions as DQ
 from geminidr.gemini.lookups import extinction_data as extinct
@@ -68,11 +50,8 @@
 from gempy.library.fitting import fit_1D
 from gempy.library.spectral import Spek1D
 from recipe_system.utils.decorators import parameter_override
-<<<<<<< HEAD
-
-=======
 from recipe_system.utils.md5 import md5sum
->>>>>>> 10b4bc51
+
 from . import parameters_spect
 from ..interactive.fit.help import CALCULATE_SENSITIVITY_HELP_TEXT, SKY_CORRECT_FROM_SLIT_HELP_TEXT
 from ..interactive.interactive import UIParameters
@@ -308,10 +287,6 @@
         sfx = params["suffix"]
         datafile = params["filename"]
         in_vacuo = params["in_vacuo"]
-<<<<<<< HEAD
-=======
-        order = params["order"]
->>>>>>> 10b4bc51
         bandpass = params["bandpass"]
         airmass0 = params["debug_airmass0"]
         debug_plot = params["debug_plot"]
@@ -384,7 +359,6 @@
                         ad.phu["EXTCURVE"] = (
                             site, self.keyword_comments["EXTCURVE"])
 
-<<<<<<< HEAD
             def _get_fit1d_input_data(ext, exptime, spec_table):
                 spectrum = Spek1D(ext) / (exptime * u.s)
                 wave, zpt, zpt_err = [], [], []
@@ -403,40 +377,7 @@
                 # Compute values that are counts / (exptime * flux_density * bandpass)
                 for w0, dw, fluxdens in zip(spec_table[wavecol_name].quantity,
                                             spec_table['WIDTH'].quantity, spec_table['FLUX'].quantity):
-=======
-            # We can only calculate the sensitivity for one extension in
-            # non-XD data, so keep track of this in case it's not the first one
-            calculated = False
-            for ext in ad:
-                if len(ext.shape) != 1:
-                    log.warning("{}:{} is not a 1D spectrum".
-                                format(ad.filename, ext.hdr['EXTVER']))
-                    continue
-
-                if calculated and 'XD' not in ad.tags:
-                    log.warning("Found additional 1D extensions in non-XD data."
-                                " Ignoring.")
-                    break
-
-                extid = f"{ext.filename} EXTVER {ext.hdr['EXTVER']}"
-                if "AWAV" in ext.wcs.output_frame.axes_names:
-                    wavecol_name = "WAVELENGTH_AIR"
-                    log.debug(f"{extid} is calibrated to air wavelengths")
-                elif "WAVE" in ext.wcs.output_frame.axes_names:
-                    wavecol_name = "WAVELENGTH_VACUUM"
-                    log.debug(f"{extid} is calibrated to vacuum wavelengths")
-                else:
-                    raise ValueError("Cannot interpret wavelength scale "
-                                     f"for {extid}")
-
-                spectrum = Spek1D(ext) / (exptime * u.s)
-                wave, zpt, zpt_err = [], [], []
-
-                # Compute values in counts / (exptime * flux_density * bandpass)
-                for w0, dw, fluxdens in zip(spec_table[wavecol_name].quantity,
-                                            spec_table['WIDTH'].quantity,
-                                            spec_table['FLUX'].quantity):
->>>>>>> 10b4bc51
+
                     region = SpectralRegion(w0 - 0.5 * dw, w0 + 0.5 * dw)
                     data, mask, variance = spectrum.signal(
                         region, interpolate=DQ.bad_pixel)
@@ -461,7 +402,6 @@
                     zpt += u.Magnitude(airmass *
                                        extinct.extinction(wave, site=site))
 
-<<<<<<< HEAD
                 return wave, zpt, weights
 
             # We can only calculate the sensitivity for one extension in
@@ -492,16 +432,6 @@
                     log.warning(f"Unit mismatch between {yunits} and {zpt.unit}")
                     continue
                 all_exts.append((ext, waves, zpt, weights))
-=======
-                spline = astromodels.UnivariateSplineWithOutlierRemoval(
-                    wave.value, zpt.value, w=weights, order=order)
-                knots, coeffs, degree = spline.tck
-                sensfunc = Table([knots * wave.unit, coeffs * zpt.unit],
-                                 names=('knots', 'coefficients'),
-                                 meta={'header': fits.Header()})
-                sensfunc.meta['header']['ORDER'] = (3, 'Order of spline fit')
-                ext.SENSFUNC = sensfunc
->>>>>>> 10b4bc51
                 calculated = True
 
             if interactive:
@@ -674,13 +604,8 @@
 
                 # This is identical to the code in determineWavelengthSolution()
                 if fwidth is None:
-<<<<<<< HEAD
                     data, _, _, _ = tracing.average_along_slit(ext, center=None, nsum=nsum)
                     fwidth = tracing.estimate_peak_width(data, boxcar_size=30)
-=======
-                    data, _, _, _ = _average_along_slit(ext, center=None, nsum=nsum)
-                    fwidth = tracing.estimate_peak_width(data - boxcar(data, size=30))
->>>>>>> 10b4bc51
                     log.stdinfo(f"Estimated feature width: {fwidth:.2f} pixels")
 
                 if initial_peaks is None:
@@ -1158,14 +1083,7 @@
         timestamp_key = self.timestamp_keys[self.myself()]
         sfx = params["suffix"]
         arc_file = params["linelist"]
-<<<<<<< HEAD
         interactive = params["interactive"]
-=======
-        in_vacuo = params["in_vacuo"]
-        nbright = params.get("nbright", 0)
-        alt_centers = params["alternative_centers"]
-        debug = params["debug"]
->>>>>>> 10b4bc51
 
         # TODO: This decision would prevent MOS data being reduced so need
         # to think a bit more about what we're going to do. Maybe make
@@ -1176,7 +1094,6 @@
         # Top-level decision for this to only work on single-extension ADs
         # if not all(len(ad)==1 for ad in adinputs):
         #    raise ValueError("Not all inputs are single-extension AD objects")
-<<<<<<< HEAD
         linelist = None
         if arc_file is not None:
             try:
@@ -1186,37 +1103,11 @@
                             "using default linelist")
             else:
                 log.stdinfo(f"Read arc line list {arc_file}")
-=======
-
-        for ad in adinputs:
-            log.info("Determining wavelength solution for {}".format(ad.filename))
-            for ext in ad:
-                if len(ad) > 1:
-                    log.info("Determining solution for EXTVER {}".format(ext.hdr['EXTVER']))
-
-                # Create 1D spectrum for calibration
-                if ext.data.ndim > 1:
-                    dispaxis = 2 - ext.dispersion_axis()  # python sense
-                    direction = "row" if dispaxis == 1 else "column"
-                    data, mask, variance, extract_slice = _average_along_slit(ext, center=center, nsum=nsum)
-                    log.stdinfo("Extracting 1D spectrum from {}s {} to {}".
-                                format(direction, extract_slice.start + 1, extract_slice.stop))
-                    middle = 0.5 * (extract_slice.start + extract_slice.stop - 1)
-                    ny, nx = ext.shape
-                    pix_coords = ((0, nx-1), middle) if dispaxis == 1 else (middle, (0, ny-1))
-
-                else:
-                    data = ext.data
-                    mask = ext.mask
-                    variance = ext.variance
-                    pix_coords = ((0, ext.size-1),)
->>>>>>> 10b4bc51
 
         # Pass the primitive configuration to the interactive object.
         config = copy(self.params[self.myself()])
         config.update(**params)
 
-<<<<<<< HEAD
         for ad in adinputs:
             log.stdinfo(f"Determining wavelength solution for {ad.filename}")
 
@@ -1257,164 +1148,6 @@
                 for ext in ad:
                     if len(ad) > 1:
                         log.stdinfo(f"Determining solution for extension {ext.id}")
-=======
-                # Get the initial wavelength solution
-                try:
-                    if ext.data.ndim > 1:
-                        w1, w2 = ext.wcs(*pix_coords)[0]
-                    else:
-                        w1, w2 = ext.wcs(*pix_coords)
-                except (TypeError, AttributeError):
-                    c0 = ext.central_wavelength(asNanometers=True)
-                    c1 = 0.5 * ext.dispersion(asNanometers=True) * (len(data) - 1)
-                else:
-                    c0 = 0.5 * (w1 + w2)
-                    c1 = 0.5 * (w2 - w1)
-                if cenwave is not None:
-                    c0 = cenwave
-                if dw0 is not None:
-                    c1 = 0.5 * dw0 * (len(data) - 1)
-                else:
-                    dw0 = (w2 - w1) / (len(data) - 1)
-                log.stdinfo("Using central wavelength {:.1f} nm and dispersion "
-                            "{:.3f} nm/pixel".format(c0, dw0))
-
-                if fwidth is None:
-                    fwidth = tracing.estimate_peak_width(
-                        data - boxcar(data, size=30), mask=mask)
-                    log.stdinfo(f"Estimated feature width: {fwidth:.2f} pixels")
-
-                # Don't read linelist if it's the one we already have
-                # (For user-supplied, we read it at the start, so don't do this at all)
-                if arc_file is not None:
-                    try:  # don't read the linelist if we've already read it!
-                        arc_lines
-                    except NameError:
-                        try:
-                            arc_lines, arc_weights = self._read_and_convert_linelist(
-                                arc_file, w2=c0+abs(c1), in_vacuo=in_vacuo)
-                        except OSError:
-                            log.warning("Cannot read file {} - using default linelist".format(arc_file))
-                            arc_file = None
-                        else:
-                            log.stdinfo(f"Read arc line list {arc_file}")
-
-                if arc_file is None:
-                    arc_lines, arc_weights = self._get_arc_linelist(
-                        ext, w1=c0-abs(c1), w2=c0+abs(c1), dw=dw0,
-                        in_vacuo=in_vacuo)
-
-                # Find peaks; convert width FWHM to sigma
-                widths = 0.42466 * fwidth * np.arange(0.75, 1.26, 0.05)  # TODO!
-                peaks, peak_snrs = tracing.find_peaks(data, widths, mask=mask & DQ.not_signal,
-                                                      variance=variance, min_snr=min_snr,
-                                                      min_sep=min_sep, reject_bad=False)
-                fit_this_peak = peak_snrs > min_snr
-                fit_this_peak[np.argsort(peak_snrs)[len(peaks) - nbright:]] = False
-                peaks = peaks[fit_this_peak]
-                peak_snrs = peak_snrs[fit_this_peak]
-                log.stdinfo(f"{ad.filename}: found {len(peaks)} peaks and "
-                            f"{len(arc_lines)} arc lines")
-
-                # Compute all the different types of weightings so we can
-                # change between them as needs require
-                weights = {'none': np.ones((len(peaks),)),
-                           'natural': np.sqrt(peak_snrs)}
-                # The "relative" weights compares each line strength to
-                # those of the lines close to it
-                tree = spatial.cKDTree(np.array([peaks]).T)
-                # Find lines within 10% of the array size
-                indices = tree.query(np.array([peaks]).T, k=10,
-                                     distance_upper_bound=0.1 * len(data))[1]
-                snrs = np.array(list(peak_snrs) + [np.nan])[indices]
-                # Normalize weights by the median of these lines
-                weights['relative'] = peak_snrs / np.nanmedian(snrs, axis=1)
-
-                kdsigma = fwidth * abs(dw0)
-                if cenwave is None:
-                    if alt_centers:
-                        centers = find_possible_central_wavelengths(data, arc_lines, peaks, c0, c1,
-                                                                    2.5*kdsigma, weights=weights['natural'])
-                        if len(centers) > 1:
-                            log.warning("Alternative central wavelength(s) found "+str(centers))
-                    else:
-                        centers = [c0]
-                else:
-                    centers = [cenwave]
-
-                data_max = data.max()
-                k = 1 if fwidth * abs(dw0) < 3 else 2
-
-                all_fits = []
-                acceptable_fit = False
-                for min_lines_per_fit, fac, w0 in cart_product(min_lines, [0.5, 0.4, 0.6], centers):
-                    pix_shift = (fac - 0.5) * (len(data) - 1)
-                    pixel_start = fac * (len(data) - 1)
-                    wave_start = w0 + pix_shift * dw0
-                    matches = self._perform_piecewise_fit(data, peaks, arc_lines, pixel_start,
-                                                          wave_start, dw0, kdsigma,
-                                                          min_lines_per_fit=min_lines_per_fit,
-                                                          order=order, k=k, debug=debug)
-
-                    # We perform a regular least-squares fit to all the matches
-                    # we've made. This allows a high polynomial order to be
-                    # used without the risk of it going off the rails
-                    if set(matches) != {-1}:
-                        m_init = models.Chebyshev1D(degree=order, c0=c0, c1=c1,
-                                                    domain=[0, len(data) - 1])
-                        fit_it = fitting.LinearLSQFitter()
-                        matched = np.where(matches > -1)
-                        matched_peaks = peaks[matched]
-                        matched_arc_lines = arc_lines[matches[matched]]
-                        m_final = fit_it(m_init, matched_peaks, matched_arc_lines)
-
-                        # We're close to the correct solution, perform a KDFit
-                        m_init = m_final.copy()
-                        fit_it = matching.KDTreeFitter(sigma=2*abs(dw0), maxsig=5, k=k, method='Nelder-Mead')
-                        m_final = fit_it(m_init, peaks, arc_lines, in_weights=weights[weighting],
-                                         ref_weights=arc_weights, matches=matches)
-                        log.stdinfo('{} {}'.format(repr(m_final), fit_it.statistic))
-
-                        # And then recalculate the matches
-                        match_radius = 4 * fwidth * abs(m_final.c1) / (len(data) - 1)  # 2*fwidth pixels
-                        try:
-                            m = matching.Chebyshev1DMatchBox.create_from_kdfit(peaks, arc_lines,
-                                                                               model=m_final, match_radius=match_radius,
-                                                                               sigma_clip=3)
-                        except ValueError:
-                            log.warning("Line-matching failed")
-                            continue
-                        log.stdinfo('{} {} {} {}'.format(ad.filename, repr(m.forward), len(m), m.rms_output))
-
-                        for loop in range(debug + 1):
-                            plt.ioff()
-                            fig, ax = plt.subplots()
-                            ax.plot(data, 'b-')
-                            ax.set_ylim(0, data_max * 1.05)
-                            if dw0 > 0:
-                                ax.set_xlim(-1, len(data))
-                            else:
-                                ax.set_xlim(len(data), -1)
-                            for p in peaks:
-                                ax.plot([p, p], [0, 2 * data_max], 'r:')
-                            for p, w in zip(m.input_coords, m.output_coords):
-                                j = int(p + 0.5)
-                                ax.plot([p, p], [data[j], data[j] + 0.02 * data_max], 'k-')
-                                ax.text(p, data[j] + 0.03 * data_max, str('{:.5f}'.format(w)),
-                                        horizontalalignment='center', rotation=90, fontdict={'size': 8})
-                            if loop > 0:
-                                plt.show()
-                            else:
-                                fig.set_size_inches(17, 11)
-                                plt.savefig(ad.filename.replace('.fits', '.pdf'), bbox_inches='tight', dpi=600)
-                                plt.close()  # KL, necessary otherwise it pops up in the next unrelated plt.show
-                            plt.ion()
-
-                        all_fits.append(m)
-                        if m.rms_output < 0.2 * fwidth * abs(dw0) and len(m) > order + 2:
-                            acceptable_fit = True
-                            break
->>>>>>> 10b4bc51
 
                     input_data, fit1d, acceptable_fit = wavecal.get_automated_fit(
                         ext, uiparams, p=self, linelist=linelist, bad_bits=DQ.not_signal)
@@ -1422,89 +1155,9 @@
                         log.warning("No acceptable wavelength solution found "
                                     f"for {ext.id}")
 
-<<<<<<< HEAD
                     wavecal.update_wcs_with_solution(ext, fit1d, input_data, config)
                     wavecal.save_fit_as_pdf(input_data["spectrum"], fit1d.points[~fit1d.mask],
                                             fit1d.image[~fit1d.mask], ad.filename)
-=======
-                if debug:
-                    m.display_fit(show=False)
-                    plt.savefig(ad.filename.replace('.fits', '.jpg'))
-
-                m_final = m.forward
-                rms = m.rms_output
-                nmatched = len(m)
-                log.stdinfo(m_final)
-                log.stdinfo(f"Matched {nmatched}/{len(peaks)} lines with "
-                            f"rms = {rms:.3f} nm.")
-
-                max_rms = 0.2 * rms / abs(dw0)  # in pixels
-                max_dev = 3 * max_rms
-                m_inverse = astromodels.make_inverse_chebyshev1d(m_final, rms=max_rms,
-                                                                 max_deviation=max_dev)
-                inv_rms = np.std(m_inverse(m_final(m.input_coords)) - m.input_coords)
-                log.stdinfo(f"Inverse model has rms = {inv_rms:.3f} pixels.")
-                m_final.name = "WAVE"
-                m_final.inverse = m_inverse
-
-                m.sort()
-                # Add 1 to pixel coordinates so they're 1-indexed
-                incoords = np.float32(m.input_coords) + 1
-                outcoords = np.float32(m.output_coords)
-                model_dict = astromodels.chebyshev_to_dict(m_final)
-                model_dict.update({'rms': rms, 'fwidth': fwidth})
-                # Add information about where the extraction took place
-                if ext.data.ndim > 1:
-                    model_dict[direction] = 0.5 * (extract_slice.start +
-                                                   extract_slice.stop - 1)
-                    model_dict['nsum'] = nsum
-
-                # Ensure all columns have the same length
-                pad_rows = nmatched - len(model_dict)
-                if pad_rows < 0:  # Really shouldn't be the case
-                    incoords = list(incoords) + [0] * (-pad_rows)
-                    outcoords = list(outcoords) + [0] * (-pad_rows)
-                    pad_rows = 0
-
-                fit_table = Table([list(model_dict.keys()) + [''] * pad_rows,
-                                   list(model_dict.values()) + [0] * pad_rows,
-                                   incoords, outcoords],
-                                  names=("name", "coefficients", "peaks", "wavelengths"))
-                fit_table.meta['comments'] = ['coefficients are based on 0-indexing',
-                                              'peaks column is 1-indexed']
-                ext.WAVECAL = fit_table
-
-                spectral_frame = (ext.wcs.output_frame if ext.data.ndim == 1
-                                  else ext.wcs.output_frame.frames[0])
-                axis_name = "WAVE" if in_vacuo else "AWAV"
-                new_spectral_frame = cf.SpectralFrame(
-                    axes_order=spectral_frame.axes_order,
-                    unit=spectral_frame.unit, axes_names=(axis_name,),
-                    name=astrodata.wcs.frame_mapping[axis_name].description)
-
-                if ext.data.ndim == 1:
-                    ext.wcs.set_transform(ext.wcs.input_frame,
-                                          new_spectral_frame, m_final)
-                else:
-                    # Write out a simplified WCS model so it's easier to
-                    # extract what we need later
-                    spatial_frame = cf.CoordinateFrame(naxes=1, axes_type="SPATIAL",
-                                                       axes_order=(1,), unit=u.pix,
-                                                       name="SPATIAL")
-                    output_frame = cf.CompositeFrame(
-                        [new_spectral_frame, spatial_frame], name='world')
-                    try:
-                        slit_model = ext.wcs.forward_transform[f'crpix{dispaxis + 1}']
-                    except IndexError:
-                        slit_model = models.Identity(1)
-                    slit_model.name = 'SKY'
-                    if dispaxis == 1:
-                        transform = m_final & slit_model
-                    else:
-                        transform = slit_model & m_final
-                    ext.wcs = gWCS([(ext.wcs.input_frame, transform),
-                                    (output_frame, None)])
->>>>>>> 10b4bc51
 
             # Timestamp and update the filename
             gt.mark_history(ad, primname=self.myself(), keyword=timestamp_key)
@@ -1614,12 +1267,7 @@
                         log.warning("Problem with identifying spectral axis "
                                     f"for {extname}")
 
-<<<<<<< HEAD
                 log.stdinfo(f"Extracting {num_spec} spectra from {extname}")
-=======
-                log.stdinfo("Extracting {} spectra from {}".format(num_spec,
-                                                                   extname))
->>>>>>> 10b4bc51
                 dispaxis = 2 - ext.dispersion_axis()  # python sense
                 direction = "row" if dispaxis == 1 else "column"
 
@@ -1809,7 +1457,6 @@
 
                 # data, mask, variance are all arrays in the GMOS orientation
                 # with spectra dispersed horizontally
-<<<<<<< HEAD
                 if dispaxis == 0:
                     ext = ext.transpose()
 
@@ -1823,70 +1470,11 @@
                         ext, **aper_params)
 
                 if locations is None or len(locations) == 0:
-=======
-                data, mask, variance = _transpose_if_needed(ext.data, ext.mask,
-                                                            ext.variance, transpose=dispaxis == 0)
-                direction = "column" if dispaxis == 0 else "row"
-
-                # Collapse image along spatial direction to find noisy regions
-                # (caused by sky lines, regardless of whether image has been
-                # sky-subtracted or not)
-                data1d, mask1d, var1d = NDStacker.mean(data, mask=mask,
-                                                       variance=variance)
-                ndd = NDAstroData(var1d, mask=mask1d)
-                mean, sigma, _ = gt.measure_bg_from_image(ndd, sampling=1)
-
-                # Mask sky-line regions and find clumps of unmasked pixels
-                mask1d = (var1d > mean + 3*sigma)
-                slices = np.ma.clump_unmasked(np.ma.masked_array(var1d, mask1d))
-                sky_regions = [slice_ for slice_ in slices
-                               if slice_.stop - slice_.start >= min_sky_pix]
-
-                sky_mask = np.ones_like(mask1d, dtype=bool)
-                for reg in sky_regions:
-                    sky_mask[reg] = False
-                if sec_regions:
-                    sec_mask = np.ones_like(mask1d, dtype=bool)
-                    for reg in sec_regions:
-                        sec_mask[reg] = False
-                else:
-                    sec_mask = False
-                full_mask = (mask > 0) | sky_mask | sec_mask
-
-                this_use_snr = use_snr and (variance is not None)
-                signal = (data if not this_use_snr else
-                          np.divide(data, np.sqrt(variance),
-                                    out=np.zeros_like(data), where=variance>0))
-                masked_data = np.where(np.logical_or(full_mask, variance == 0),
-                                       np.nan, signal)
-                # Need to catch warnings for rows full of NaNs
-                with warnings.catch_warnings():
-                    warnings.filterwarnings('ignore', message='All-NaN slice')
-                    warnings.filterwarnings('ignore', message='Mean of empty slice')
-                    if percentile:
-                        profile = np.nanpercentile(masked_data, percentile, axis=1)
-                    else:
-                        profile = np.nanmean(masked_data, axis=1)
-                prof_mask = np.bitwise_and.reduce(full_mask, axis=1)
-
-                # TODO: find_peaks might not be best considering we have no
-                #   idea whether sources will be extended or not
-                widths = np.arange(3, 20)
-                # Send variance=1 since "profile" is already the S/N
-                peaks_and_snrs = tracing.find_peaks(
-                    profile, widths, mask=prof_mask & DQ.not_signal,
-                    variance=1.0 if this_use_snr else None, reject_bad=False,
-                    min_snr=3, min_frac=0.2, pinpoint_index=0)
-
-                if peaks_and_snrs.size == 0:
-                    log.warning("Found no sources")
->>>>>>> 10b4bc51
                     # Delete existing APERTURE table
                     if 'APERTURE' in ext.tables:
                         del ext.APERTURE
                     continue
 
-<<<<<<< HEAD
                 # This is a little convoluted because of the simplicity of the
                 # initial models, but we want to ensure that the APERTURE
                 # table is written in an identical way to other models, and so
@@ -1902,44 +1490,16 @@
                     aptable["aper_lower"] = lower
                     aptable["aper_upper"] = upper
                     all_tables.append(aptable)
-=======
-                # Reverse-sort by SNR and return only the locations
-                locations = np.array(sorted(peaks_and_snrs.T, key=lambda x: x[1],
-                                            reverse=True)[:max_apertures]).T[0]
-
-                if np.isnan(profile[prof_mask==0]).any():
-                    log.warning("There are unmasked NaNs in the spatial profile")
-                all_limits = tracing.get_limits(np.nan_to_num(profile), prof_mask, peaks=locations,
-                                                threshold=threshold, method=sizing_method)
-
-                all_model_dicts = []
-                for i, (loc, limits) in enumerate(zip(locations, all_limits),
-                                                  start=1):
-                    cheb = models.Chebyshev1D(degree=0, domain=[0, npix - 1], c0=loc)
-                    model_dict = astromodels.chebyshev_to_dict(cheb)
-                    lower, upper = limits - loc
-                    model_dict['aper_lower'] = lower
-                    model_dict['aper_upper'] = upper
-                    all_model_dicts.append(model_dict)
->>>>>>> 10b4bc51
                     log.stdinfo(f"Aperture {i} found at {loc:.2f} "
                                 f"({lower:.2f}, +{upper:.2f})")
                     if lower > 0 or upper < 0:
                         log.warning("Problem with automated sizing of "
                                     f"aperture {i}")
 
-<<<<<<< HEAD
                 aptable = vstack(all_tables, metadata_conflicts="silent")
                 # Move "number" to be the first column
                 new_order = ["number"] + [c for c in aptable.colnames if c != "number"]
                 ext.APERTURE = aptable[new_order]
-=======
-                aptable = Table([np.arange(len(locations)) + 1], names=['number'])
-                for name in model_dict.keys():  # Still defined from above loop
-                    aptable[name] = [model_dict.get(name, 0)
-                                     for model_dict in all_model_dicts]
-                ext.APERTURE = aptable
->>>>>>> 10b4bc51
 
             # Timestamp and update the filename
             gt.mark_history(ad, primname=self.myself(), keyword=timestamp_key)
@@ -3277,63 +2837,7 @@
                                 points=in_coords[1 - dispaxis],
                                 **fit1d_params)
 
-<<<<<<< HEAD
-
-=======
-                # For efficiency, we would like to trace all sources
-                # simultaneously (like we do with arc lines), but we need to
-                # start somewhere the source is bright enough, and there may
-                # not be a single location where that is true for all sources
-                for i, loc in enumerate(locations):
-                    c0 = int(loc + 0.5)
-                    spectrum = ext.data[c0] if dispaxis == 1 else ext.data[:,c0]
-                    start = np.argmax(boxcar(spectrum, size=20))
-
-                    # The coordinates are always returned as (x-coords, y-coords)
-                    ref_coords, in_coords = tracing.trace_lines(ext, axis=dispaxis,
-                                                                start=start, initial=[loc],
-                                                                rwidth=None, cwidth=5, step=step,
-                                                                nsum=nsum, max_missed=max_missed,
-                                                                initial_tolerance=None,
-                                                                max_shift=max_shift,
-                                                                viewer=self.viewer if debug else None)
-                    if i:
-                        all_ref_coords = np.concatenate((all_ref_coords, ref_coords), axis=1)
-                        all_in_coords = np.concatenate((all_in_coords, in_coords), axis=1)
-                    else:
-                        all_ref_coords = ref_coords
-                        all_in_coords = in_coords
-
-                self.viewer.color = "blue"
-                spectral_coords = np.arange(0, ext.shape[dispaxis], step)
-                all_column_names = []
-                all_model_dicts = []
-                for aperture in aptable:
-                    location = aperture['c0']
-                    # Funky stuff to extract the traced coords associated with
-                    # each aperture (there's just a big list of all the coords
-                    # from all the apertures) and sort them by coordinate
-                    # along the spectrum
-                    coords = np.array([list(c1) + list(c2)
-                                       for c1, c2 in zip(all_ref_coords.T, all_in_coords.T)
-                                       if c1[dispaxis] == location])
-                    values = np.array(sorted(coords, key=lambda c: c[1 - dispaxis])).T
-                    ref_coords, in_coords = values[:2], values[2:]
-                    min_value = in_coords[1 - dispaxis].min()
-                    max_value = in_coords[1 - dispaxis].max()
-                    log.debug(f"Aperture at {c0:.1f} traced from {min_value} "
-                              f"to {max_value}")
-
-                    # Find model to transform actual (x,y) locations to the
-                    # value of the reference pixel along the dispersion axis
-                    m_init = models.Chebyshev1D(degree=order, c0=location,
-                                                domain=[0, ext.shape[dispaxis] - 1])
-                    fit_it = fitting.FittingWithOutlierRemoval(fitting.LinearLSQFitter(),
-                                                               sigma_clip, sigma=3)
-                    try:
-                        m_final, _ = fit_it(m_init, in_coords[1 - dispaxis], in_coords[dispaxis])
-                    except (IndexError, np.linalg.linalg.LinAlgError):
->>>>>>> 10b4bc51
+
                         # This hides a multitude of sins, including no points
                         # returned by the trace, or insufficient points to
                         # constrain fit. We call fit1d with dummy points to
@@ -3366,7 +2870,6 @@
                     this_aptable = am.model_to_table(model)
 
                     # Recalculate aperture limits after rectification
-<<<<<<< HEAD
                     #apcoords = _fit_1d.evaluate(np.arange(ext.shape[dispaxis]))
                     this_aptable["number"] = aperture["number"]
                     this_aptable["aper_lower"] = \
@@ -3387,19 +2890,6 @@
                     if isinstance(new_aptable[col], MaskedColumn):
                         new_aptable[col] = new_aptable[col].filled(fill_value=0)
                 ext.APERTURE = new_aptable[new_col_order]
-=======
-                    apcoords = m_final(np.arange(ext.shape[dispaxis]))
-                    model_dict['aper_lower'] = aperture['aper_lower'] # + (location - np.min(apcoords))
-                    model_dict['aper_upper'] = aperture['aper_upper'] # - (np.max(apcoords) - location)
-                    all_column_names.extend([k for k in model_dict.keys()
-                                             if k not in all_column_names])
-                    all_model_dicts.append(model_dict)
-
-                for name in all_column_names:
-                    aptable[name] = [model_dict.get(name, 0) for model_dict in all_model_dicts]
-                # We don't need to reattach the Table because it was a
-                # reference all along!
->>>>>>> 10b4bc51
 
             # Timestamp and update the filename
             gt.mark_history(ad, primname=self.myself(), keyword=timestamp_key)
@@ -3407,8 +2897,6 @@
         return adinputs
 
     def write1DSpectra(self, adinputs=None, **params):
-<<<<<<< HEAD
-=======
         """
         Write 1D spectra to files listing the wavelength and data (and
         optionally variance and mask) in one of a range of possible formats.
@@ -3510,177 +2998,6 @@
 
         return adinputs
 
-    def _read_and_convert_linelist(self, filename, w2=None, in_vacuo=False):
-        """
-        Reads a standard-format linelist and returns a list of wavelengths
-        (in nm) and weights (if they are included in the file), converted to
-        air or vacuum if needed.
-        Parameters
-        ----------
-        filename : str
-            name of file to read
-        w2 : float
-            longest wavelength of data; used to determine if the linelist is
-            in Angstroms rather than nm (if it doesn't specify its units)
-        in_vacuo : bool
-            return vacuum wavelengths (rather than air)?
-
-        Returns
-        -------
-        tuple : wavelengths (in nm), and weights/None
-        """
-
-        def identity(x):
-            return x
-
-        r = re.compile(".*\sunits\s+(.+)")
-        units = None
-
-        with open(filename, "r") as f:
-            lines = f.readlines()
-
-        converter = None
-        while converter is None:
-            try:
-                next_line = lines.pop(0).strip()
-            except IndexError:  # run out of lines
-                raise OSError("AIR or VACUUM wavelengths not specified in "
-                              f"{filename}")
-
-            # We accept any case if there's a space before it, or require
-            # all caps, to avoid matching stuff like "Blair & Brown (2010)"
-            if " AIR" in next_line.upper() or "AIR" in next_line:
-                converter = air_to_vac if in_vacuo else identity
-            elif " VACUUM" in next_line.upper():
-                converter = identity if in_vacuo else vac_to_air
-            m = r.match(next_line)
-            if m:
-                try:
-                    units = u.Unit(m.group(1))
-                except ValueError:
-                    pass
-
-        wavelengths = np.genfromtxt(lines, usecols=[0])
-        try:
-            weights = np.genfromtxt(lines, usecols=[1])
-        except ValueError:
-            weights = None
-
-        if units:
-            wavelengths *= units
-        elif w2 is not None and wavelengths.min() > w2:
-            self.log.warning("Line list appears to be in Angstroms")
-            wavelengths *= u.AA
-        else:
-            wavelengths *= u.nm
-        # Return in nm
-        return converter(wavelengths).to(u.nm).value, weights
-
-    def _get_arc_linelist(self, ext, w1=None, w2=None, dw=None,
-                          in_vacuo=False):
->>>>>>> 10b4bc51
-        """
-        Write 1D spectra to files listing the wavelength and data (and
-        optionally variance and mask) in one of a range of possible formats.
-
-        Parameters
-        ----------
-<<<<<<< HEAD
-        adinputs : list of :class:`~astrodata.AstroData`
-            Science data as 2D spectral images.
-        format : str
-            format for writing output files
-        header : bool
-            write FITS header before data values?
-        extension : str
-            extension to be used in output filenames
-        apertures : str
-            comma-separated list of aperture numbers to write
-        dq : bool
-            write DQ (mask) plane?
-        var : bool
-            write VAR (variance) plane?
-        overwrite : bool
-            overwrite existing files?
-
-        Returns
-        -------
-        list of :class:`~astrodata.AstroData`
-            The unmodified input files.
-        """
-        # dict of {format parameter: (Table format, file suffix)}
-        log = self.log
-        log.debug(gt.log_message("primitive", self.myself(), "starting"))
-        fmt = params["format"]
-        header = params["header"]
-        extension = params["extension"]
-        apertures = params["apertures"]
-        if apertures:
-            these_apertures = [int(x) for x in str(apertures).split(",")]
-        write_dq = params["dq"]
-        write_var = params["var"]
-        overwrite = params["overwrite"]
-
-        for ad in adinputs:
-            aperture_map = dict(zip(range(len(ad)), ad.hdr.get("APERTURE")))
-            if apertures is None:
-                these_apertures = sorted(list(aperture_map.values()))
-            for aperture in these_apertures:
-                indices = [k for k, v in aperture_map.items() if v == aperture]
-                if len(indices) > 2:
-                    log.warning(f"{ad.filename} has more than one aperture "
-                                f"numbered {aperture} - continuing")
-                    continue
-                elif not indices:
-                    log.warning(f"{ad.filename} does not have an aperture "
-                                f"numbered {aperture} - continuing")
-                    continue
-
-                ext = ad[indices.pop()]
-                if ext.data.ndim != 1:
-                    log.warning(f"{ad.filename} aperture {aperture} is not a "
-                                "1D array - continuing")
-                    continue
-
-                data_unit = u.Unit(ext.hdr.get("BUNIT"))
-                t = Table((ext.wcs(range(ext.data.size)), ext.data),
-                          names=("wavelength", "data"),
-                          units=(ext.wcs.output_frame.unit[0], str(data_unit)))
-                if write_dq:
-                    t.add_column(ext.mask, name="dq")
-                if write_var:
-                    t.add_column(ext.variance, name="variance")
-                    t["variance"].unit = str(data_unit ** 2)
-                    var_col = len(t.colnames)
-
-                filename = (os.path.splitext(ad.filename)[0] +
-                            f"_{aperture:03d}.{extension}")
-                log.stdinfo(f"Writing {filename}")
-                try:
-                    if header:
-                        with open(filename, "w" if overwrite else "x") as f:
-                            for line in (repr(ext.phu) + repr(ext.hdr)).split("\n"):
-                                if line != " " * len(line):
-                                    f.write(f"# {line.strip()}\n")
-                            t.write(f, format=fmt)
-                    elif fmt == "fits":
-                        # Table.write isn't happy with the unit 'electron'
-                        with warnings.catch_warnings():
-                            warnings.simplefilter("ignore", category=AstropyUserWarning)
-                            thdu = fits.table_to_hdu(t)
-                        if "TUNIT2" not in thdu.header:
-                            thdu.header["TUNIT2"] = str(data_unit)
-                        if write_var and f"TUNIT{var_col}" not in thdu.header:
-                            thdu.header[f"TUNIT{var_col}"] = str(data_unit ** 2)
-                        hlist = fits.HDUList([fits.PrimaryHDU(), thdu])
-                        hlist.writeto(filename, overwrite=overwrite)
-                    else:
-                        t.write(filename, format=fmt, overwrite=overwrite)
-                except OSError:
-                    log.warning(f"{filename} already exists - cannot write")
-
-        return adinputs
-
     def _get_arc_linelist(self, waves=None):
         """
         Returns a list of wavelengths of the arc reference lines used by the
@@ -3692,18 +3009,6 @@
         waves : array / None
             (approx) wavelengths of each pixel in nm. This is required in case
             the linelist depends on resolution or wavelength setting.
-=======
-        ext : single-slice AD object
-            Extension being calibrated (allows descriptors to be calculated).
-        w1 : float
-            Approximate shortest wavelength (nm).
-        w2 : float
-            Approximate longest wavelength (nm).
-        dw : float
-            Approximate dispersion (nm/pixel).
-        in_vacuo : bool
-            return vacuum wavelengths (rather than air)?
->>>>>>> 10b4bc51
 
         Returns
         -------
@@ -3716,12 +3021,7 @@
         lookup_dir = os.path.dirname(import_module('.__init__',
                                                    self.inst_lookups).__file__)
         filename = os.path.join(lookup_dir, 'linelist.dat')
-<<<<<<< HEAD
         return wavecal.LineList(filename)
-=======
-        return self._read_and_convert_linelist(filename, w2=w2,
-                                               in_vacuo=in_vacuo)
->>>>>>> 10b4bc51
 
     def _get_spectrophotometry(self, filename, in_vacuo=False):
         """
@@ -3835,166 +3135,7 @@
 
 
 # -----------------------------------------------------------------------------
-<<<<<<< HEAD
-=======
-def _average_along_slit(ext, center=None, nsum=None):
-    """
-    Calculates the average of long the slit and its pixel-by-pixel variance.
-
-    Parameters
-    ----------
-    ext : `AstroData` slice
-        2D spectral image from which trace is to be extracted.
-
-    center : float or None
-        Center of averaging region (None => center of axis).
-
-    nsum : int
-        Number of rows/columns to combine
-
-    Returns
-    -------
-    data : array_like
-        Averaged data of the extracted region.
-
-    mask : array_like
-        Mask of the extracted region.
-
-    variance : array_like
-        Variance of the extracted region based on pixel-to-pixel variation.
-
-    extract_slice : slice
-        Slice object for extraction region.
-    """
-    slitaxis = ext.dispersion_axis() - 1
-    npix = ext.data.shape[slitaxis]
-
-    if nsum is None:
-        nsum = npix
-    if center is None:
-        center = 0.5 * npix
-
-    extract_slice = slice(max(0, int(center - 0.5 * nsum)),
-                          min(npix, int(center + 0.5 * nsum)))
-    data, mask, variance = _transpose_if_needed(ext.data, ext.mask, ext.variance,
-                                                transpose=(slitaxis == 1),
-                                                section=extract_slice)
-
-    # Create 1D spectrum; pixel-to-pixel variation is a better indicator
-    # of S/N than the VAR plane
-
-    # FixMe: "variance=variance" breaks test_gmos_spect_ls_distortion_determine.
-    #  Use "variance=None" to make them pass again.
-    data, mask, variance = NDStacker.mean(data, mask=mask, variance=None)
-
-    return data, mask, variance, extract_slice
-
-
-def _transpose_if_needed(*args, transpose=False, section=slice(None)):
-    """
-    This function takes a list of arrays and returns them (or a section of them),
-    either untouched, or transposed, according to the parameter.
-
-    Parameters
-    ----------
-    args : sequence of arrays
-        The input arrays.
-
-    transpose : bool
-        If True, return transposed versions.
-
-    section : slice object
-        Section of output data to return.
-
-    Returns
-    -------
-    list of arrays
-        The input arrays, or their transposed versions.
-    """
-    return list(None if arg is None
-                else arg.T[section] if transpose else arg[section] for arg in args)
-
-
-def _fit_region(m_init, peaks, arc_lines, kdsigma, in_weights=None,
-                ref_weights=None, matches=None, k=1, plot=False, data=None):
-    """
-    This function fits a region of a 1D spectrum (delimited by the domain of
-    the input Chebyshev model) using the KDTreeFitter. Only detected peaks
-    and arc lines within this domain (and a small border to prevent mismatches
-    when a feature is near the edge) are matched. An improved version of the
-    input model is returned.
-
-    Parameters
-    ----------
-    m_init : Model
-        initial model desccribing the wavelength solution
-    peaks : array-like
-        pixel locations of detected arc lines
-    arc_lines : array-like
-        wavelengths of plausible arc lines
-    kdsigma : float
-        scale length for KDFitter (wavelength units)
-    in_weights : array-like/None
-        weights of input coordinates
-    ref_weights : array-like/None
-        weights of output coordinates
-    matches : array, same length as peaks
-        existing matches (each element points to an index in arc_lines)
-    k : int
-        maximum number of arc lines to match each peak
-    plot : bool
-        plot this fit for debugging purposes?
-    data : array
-        full 1D arc spectrum (only used if plot=True)
-
-    Returns
-    -------
-    Model : improved model fit
-    """
-    p0 = np.mean(m_init.domain)
-    p1 = 0.5 * np.diff(m_init.domain)[0]
-    # We're only interested in fitting lines in this region
-    new_in_weights = (abs(peaks - p0) <= 1.05 * p1).astype(float)
-    if in_weights is not None:
-        new_in_weights *= in_weights
-    w0 = m_init.c0.value
-    w1 = abs(m_init.c1.value)
-    new_ref_weights = (abs(arc_lines - w0) <= 1.05 * w1).astype(float)
-    if ref_weights is not None:
-        new_ref_weights *= ref_weights
-    new_ref_weights = ref_weights
-
-    # Maybe consider two fits here, one with a large kdsigma, and then
-    # one with a small one (perhaps the second could use weights)?
-    fit_it = matching.KDTreeFitter(sigma=kdsigma, maxsig=10, k=k, method='differential_evolution')
-    m_init.linear = False  # supress warning
-    m_this = fit_it(m_init, peaks, arc_lines, in_weights=new_in_weights,
-                    ref_weights=new_ref_weights, matches=matches, popsize=30,
-                    mutation=(0.5, 1.0), workers=-1, updating="deferred",
-                    polish=False)
-    if plot:
-        print(m_init.c0.value, m_init.c1.value, "->", m_this.c0.value, m_this.c1.value)
-        plt.ioff()
-        fig, ax = plt.subplots()
-        w = m_this(np.arange(len(data)))
-        dmax = np.max(data[max(0,int(p0-p1)):min(int(p0+p1),len(data)+1)])
-        wpeaks = m_this(peaks)
-        ax.plot(w, data / dmax, 'b-')
-        for wp in wpeaks:
-            ax.plot([wp, wp], [0, 2], 'r:')
-        for wl in arc_lines:
-            ax.plot([wl, wl], [0, 2], 'k-')
-        ax.set_ylim(0, 1.05)
-        ax.set_xlim(m_this(p0+p1) - 5, m_this(p0-p1) + 5)
-        ax.plot(m_this([p0-p1,p0-p1]), [0,2], 'g-')
-        ax.plot(m_this([p0+p1,p0+p1]), [0,2], 'g-')
-        plt.show()
-        plt.ion()
-    m_this.linear = True
-    return m_this
-
-
->>>>>>> 10b4bc51
+
 def _extract_model_info(ext):
     if len(ext.shape) == 1:
         dispaxis = 0

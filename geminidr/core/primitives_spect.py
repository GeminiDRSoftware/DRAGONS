# Copyright(c) 2016-2020 Association of Universities for Research in Astronomy, Inc.
#
#
#                                                                  gemini_python
#
#                                                             primtives_spect.py
# ------------------------------------------------------------------------------
import os
import re
from importlib import import_module
import warnings

import numpy as np
from astropy import units as u
from astropy.io.registry import IORegistryError
from astropy.io.ascii.core import InconsistentTableError
from astropy.modeling import models, fitting, Model
from astropy.stats import sigma_clip, sigma_clipped_stats
from astropy.table import Table, vstack
from gwcs import coordinate_frames as cf
from gwcs.wcs import WCS as gWCS
from matplotlib import pyplot as plt
from numpy.ma.extras import _ezclump
from scipy import spatial, optimize
from scipy.signal import correlate
from specutils import SpectralRegion
from functools import reduce
from itertools import product as cart_product
from bisect import bisect

import astrodata
import geminidr.interactive.server
from astrodata import NDAstroData
from geminidr import PrimitivesBASE
from geminidr.gemini.lookups import DQ_definitions as DQ, extinction_data as extinct
from gempy.gemini import gemini_tools as gt
<<<<<<< HEAD
from gempy.library import astromodels, matching, tracing
from gempy.library import transform
from gempy.library.astrotools import cartesian_regions_to_slices
from gempy.library.astrotools import array_from_list, boxcar
=======
from gempy.library import astromodels as am
>>>>>>> 55e4ffd1
from gempy.library import astrotools as at
from gempy.library import transform, matching, tracing
from gempy.library.fitting import fit_1D
from gempy.library.nddops import NDStacker
from gempy.library.spectral import Spek1D
from gempy.library import tracing, astrotools as at
from recipe_system.utils.decorators import parameter_override
from . import parameters_spect

import matplotlib

from ..interactive.fit import fit1d

from geminidr.interactive.fit.aperture import interactive_find_source_apertures

matplotlib.rcParams.update({'figure.max_open_warning': 0})

# ------------------------------------------------------------------------------


@parameter_override
class Spect(PrimitivesBASE):
    """
    This is the class containing all of the pre-processing primitives
    for the `Spect` level of the type hierarchy tree.
    """
    tagset = {"GEMINI", "SPECT"}

    def __init__(self, adinputs, **kwargs):
        super().__init__(adinputs, **kwargs)
        self._param_update(parameters_spect)

    def adjustWCSToReference(self, adinputs=None, **params):
        """
        Compute offsets along the slit by cross-correlation, or use offset
        from the headers (QOFFSET). The computed offset is stored in the
        SLITOFF keyword.

        Parameters
        ----------
        adinputs : list of :class:`~astrodata.AstroData`
            Wavelength calibrated 1D or 2D spectra.
        suffix : str
            Suffix to be added to output files
        method : str ['correlation' | 'offsets']
            Method to use to compute offsets. 'correlation' uses a
            correlation of the slit profiles (the 2d images stacked
            on the dispersion axis), 'offsets' uses the QOFFSET keyword.
        tolerance : float
            Maximum distance from the header offset, for the correlation
            method (arcsec). If the correlation computed offset is too
            different from the header offset, then the latter is used.

        """
        log = self.log
        log.debug(gt.log_message("primitive", self.myself(), "starting"))
        timestamp_key = self.timestamp_keys[self.myself()]
        methods = (params["method"], params["fallback"])
        tolerance = params["tolerance"]

        if len(adinputs) <= 1:
            log.warning("No correction will be performed, since at least two "
                        "input images are required")
            return adinputs

        if not all(len(ad) == 1 for ad in adinputs):
            raise OSError("All input images must have only one extension")

        if {len(ad[0].shape) for ad in adinputs} != {2}:
            raise OSError("All inputs must be two dimensional")

        def stack_slit(ext):
            dispaxis = 2 - ext.dispersion_axis()  # python sense
            data = np.ma.array(ext.data, mask=(ext.mask > 0))
            data = np.ma.masked_invalid(data)
            return data.mean(axis=dispaxis)

        # Use first image in list as reference
        refad = adinputs[0]
        ref_sky_model = am.get_named_submodel(refad[0].wcs.forward_transform, 'SKY').copy()
        ref_sky_model.name = None
        log.stdinfo("Reference image: {}".format(refad.filename))
        refad.phu['SLITOFF'] = 0
        if any('sources' in m for m in methods):
            ref_profile = stack_slit(refad[0])
        if 'sources_wcs' in methods:
            world_coords = (refad[0].central_wavelength(asNanometers=True),
                            refad.target_ra(), refad.target_dec())
            ref_coords = refad[0].wcs.backward_transform(*world_coords)

        # The reference doesn't go through the loop so update it now
        gt.mark_history(adinputs[0], primname=self.myself(), keyword=timestamp_key)
        adinputs[0].update_filename(suffix=params["suffix"], strip=True)

        for ad in adinputs[1:]:
            for method in methods:
                adjust = True  # optimistic expectation
                dispaxis = 2 - ad[0].dispersion_axis()  # python sense

                # Calculate offset determined by header (WCS or offsets)
                if method == 'sources_wcs':
                    coords = ad[0].wcs.backward_transform(*world_coords)
                    hdr_offset = ref_coords[dispaxis] - coords[dispaxis]
                elif dispaxis == 1:
                    hdr_offset = refad.detector_y_offset() - ad.detector_y_offset()
                else:
                    hdr_offset = refad.detector_x_offset() - ad.detector_x_offset()

                # Cross-correlate to find real offset and compare
                if 'sources' in method:
                    profile = stack_slit(ad[0])
                    corr = np.correlate(ref_profile, profile, mode='full')
                    peak = tracing.pinpoint_peaks(corr, None, [np.argmax(corr)])[0]
                    offset = peak - ref_profile.shape[0] + 1

                    # Check that the offset is similar to the one from headers
                    offset_diff = hdr_offset - offset
                    if (tolerance is not None and
                            np.abs(offset_diff * ad.pixel_scale()) > tolerance):
                        log.warning("Offset for {} ({:.2f}) disagrees with "
                                    "expected value ({:.2f})".format(
                            ad.filename, offset, hdr_offset))
                        adjust = False
                elif method == 'offsets':
                    offset = hdr_offset

                if adjust:
                    wcs = ad[0].wcs
                    frames = wcs.available_frames
                    for input_frame, output_frame in zip(frames[:-1], frames[1:]):
                        t = wcs.get_transform(input_frame, output_frame)
                        try:
                            sky_model = am.get_named_submodel(t, 'SKY')
                        except IndexError:
                            pass
                        else:
                            new_sky_model = models.Shift(offset) | ref_sky_model
                            new_sky_model.name = 'SKY'
                            ad[0].wcs.set_transform(input_frame, output_frame,
                                                    t.replace_submodel('SKY', new_sky_model))
                            break
                    else:
                        raise OSError("Cannot find 'SKY' model in WCS for "
                                      f"{ad.filename}")

                    log.stdinfo("Offset for image {} : {:.2f} pixels"
                                .format(ad.filename, offset))
                    ad.phu['SLITOFF'] = offset
                    break

            if not adjust:
                no_offset_msg = f"Cannot determine offset for {ad.filename}"
                if 'sq' in self.mode:
                    raise OSError(no_offset_msg)
                else:
                    log.warning(no_offset_msg)
            else:
                # Timestamp and update filename
                gt.mark_history(ad, primname=self.myself(), keyword=timestamp_key)
                ad.update_filename(suffix=params["suffix"], strip=True)

        return adinputs

    def calculateSensitivity(self, adinputs=None, **params):
        """
        Calculates the overall sensitivity of the observation system
        (instrument, telescope, detector, etc) for each wavelength using
        spectrophotometric data. It is obtained using the ratio
        between the observed data and the reference look-up data.

        For that, it looks for reference data using the stripped and lower
        case name of the observed object inside :mod:`geminidr.gemini.lookups`,
        :mod:`geminidr.core.lookups` and inside the instrument lookup module.

        The reference data is fit using a Spline in order to match the input
        data sampling.

        See Also
        --------
        - :class:`~gempy.library.astromodels.UnivariateSplineWithOutlierRemoval`

        Parameters
        ----------
        adinputs : list of :class:`~astrodata.AstroData`
            1D spectra of spectrophotometric standard stars

        suffix :  str, optional
            Suffix to be added to output files (default: _sensitivityCalculated).

        filename: str or None, optional
            Location of spectrophotometric data file. If it is None, uses
            look up data based on the object name stored in OBJECT header key
            (default).

        function : str
            type of function to fit (splineN or polynomial types)

        order : int
            Order of the spline fit to be performed

        lsigma, hsigma : float/None
            lower and upper rejection limit in standard deviations

        niter : int
            maximum number of rejection iterations

        bandpass : float, optional
            default bandpass width (in nm) to use if not present in the
            spectrophotometric data table (default: 5.)

        interactive: bool, optional
            Run the interactive UI for selecting the fit parameters

        individual : bool - TODO - Not in calculateSensitivityConfig
            Calculate sensitivity for each AD spectrum individually?

        Returns
        -------
        list of :class:`~astrodata.AstroData`
            The same input list is used as output but each object now has a
            `.SENSFUNC` table appended to each of its extensions. This table
            provides details of the fit which describes the sensitivity as
            a function of wavelength.
        """
        log = self.log
        log.debug(gt.log_message("primitive", self.myself(), "starting"))
        timestamp_key = self.timestamp_keys[self.myself()]
        sfx = params["suffix"]
        datafile = params["filename"]
        bandpass = params["bandpass"]
        debug_plot = params["debug_plot"]
        interactive = params["interactive"]
        fit1d_params = fit_1D.translate_params(params)

        # We're going to look in the generic (gemini) module as well as the
        # instrument module, so define that
        module = self.inst_lookups.split('.')
        module[-2] = 'gemini'
        gemini_lookups = '.'.join(module)

        for ad in adinputs:
            if datafile is None:
                filename = '{}.dat'.format(ad.object().lower().replace(' ', ''))
                for module in (self.inst_lookups, gemini_lookups, 'geminidr.core.lookups'):
                    try:
                        path = import_module('.', module).__path__[0]
                    except (ImportError, ModuleNotFoundError):
                        continue
                    full_path = os.path.join(path, 'spectrophotometric_standards', filename)
                    try:
                        spec_table = self._get_spectrophotometry(full_path)
                    except (FileNotFoundError, InconsistentTableError):
                        pass
                    else:
                        break
                else:
                    log.warning("Cannot read spectrophotometric data table. "
                                "Unable to determine sensitivity for {}".
                                format(ad.filename))
                    continue
            else:
                try:
                    spec_table = self._get_spectrophotometry(datafile)
                except FileNotFoundError:
                    log.warning(f"Cannot find spectrophotometric data table {datafile}."
                                f"Unable to determine sensitivity for {ad.filename}")
                    continue
                except InconsistentTableError:
                    log.warning(f"Cannot read spectrophotometric data table {datafile}."
                                f"Unable to determine sensitivity for {ad.filename}")
                    continue

            exptime = ad.exposure_time()
            if 'WIDTH' not in spec_table.colnames:
                log.warning("Using default bandpass of {} nm".format(bandpass))
                spec_table['WIDTH'] = bandpass * u.nm

            # We can only calculate the sensitivity for one extension in
            # non-XD data, so keep track of this in case it's not the first one
            calculated = False
            for ext in ad:
                if len(ext.shape) != 1:
                    log.warning(f"{ad.filename} extension {ext.id} is not a "
                                "1D spectrum")
                    continue

            if interactive:
                all_exts = list()
                all_shapes = list()
                all_pixels = list()
                all_masked_data = list()
                all_weights = list()
                all_fp_init = list()

                for ext in ad:
                    if len(ext.shape) != 1:
                        log.warning("{}:{} is not a 1D spectrum".
                                    format(ad.filename, ext.hdr['EXTVER']))
                        continue

                    if calculated and 'XD' not in ad.tags:
                        log.warning("Found additional 1D extensions in non-XD data."
                                    " Ignoring.")
                        break

                    spectrum = Spek1D(ext) / (exptime * u.s)
                    wave, zpt, zpt_err = [], [], []

                    # Compute values that are counts / (exptime * flux_density * bandpass)
                    for w0, dw, fluxdens in zip(spec_table['WAVELENGTH'].quantity,
                                                spec_table['WIDTH'].quantity, spec_table['FLUX'].quantity):
                        region = SpectralRegion(w0 - 0.5 * dw, w0 + 0.5 * dw)
                        data, mask, variance = spectrum.signal(region)
                        if mask == 0 and fluxdens > 0:
                            # Regardless of whether FLUX column is f_nu or f_lambda
                            flux = fluxdens.to(u.Unit('erg cm-2 s-1 nm-1'),
                                               equivalencies=u.spectral_density(w0)) * dw.to(u.nm)
                            if data > 0:
                                wave.append(w0)
                                # This is (counts/s) / (erg/cm^2/s), in magnitudes (like IRAF)
                                zpt.append(u.Magnitude(data / flux))
                                zpt_err.append(u.Magnitude(1 + np.sqrt(variance) / data))

                    # TODO: Abstract to interactive fitting
                    wave = array_from_list(wave, unit=u.nm)

                    zpt = array_from_list(zpt)
                    zpt_err = array_from_list(zpt_err)

                    all_exts.append(ext)
                    all_shapes.append(ext.shape[0])
                    all_pixels.append(wave.value)
                    all_masked_data.append(zpt.value)
                    all_weights.append(1./zpt_err.value)
                    all_fp_init.append(fit_1D.translate_params(params))

                    calculated = True

                # ******************************************************************************************
                config = self.params[self.myself()]
                config.update(**params)

                # Hacking this out?
                visualizer = fit1d.Fit1DVisualizer((all_pixels, all_masked_data, all_weights),
                                                   fitting_parameters=all_fp_init,
                                                   config=config,
                                                   tab_name_fmt="CCD {}",
                                                   xlabel='x', ylabel='y',
                                                   reinit_live=True,
                                                   domains=all_shapes,
                                                   title="Calculate Sensitivity")
                geminidr.interactive.server.interactive_fitter(visualizer)

                all_m_final = visualizer.results()
                for ext, fit in zip(all_exts, all_m_final):
                    sensfunc = fit.to_tables()[0]
                    if "knots" in sensfunc.colnames:
                        sensfunc["knots"].unit = wave.unit
                        sensfunc["coefficients"].unit = zpt.unit
                    ext.SENSFUNC = sensfunc
            else:
                # Non-interactive
                spectrum = Spek1D(ext) / (exptime * u.s)
                wave, zpt, zpt_err = [], [], []

                # Compute values that are counts / (exptime * flux_density * bandpass)
                for w0, dw, fluxdens in zip(spec_table['WAVELENGTH'].quantity,
                                            spec_table['WIDTH'].quantity, spec_table['FLUX'].quantity):
                    region = SpectralRegion(w0 - 0.5 * dw, w0 + 0.5 * dw)
                    data, mask, variance = spectrum.signal(region)
                    if mask == 0 and fluxdens > 0:
                        # Regardless of whether FLUX column is f_nu or f_lambda
                        flux = fluxdens.to(u.Unit('erg cm-2 s-1 nm-1'),
                                           equivalencies=u.spectral_density(w0)) * dw.to(u.nm)
                        if data > 0:
                            wave.append(w0)
                            # This is (counts/s) / (erg/cm^2/s), in magnitudes (like IRAF)
                            zpt.append(u.Magnitude(data / flux))
                            zpt_err.append(u.Magnitude(1 + np.sqrt(variance) / data))
                wave = at.array_from_list(wave, unit=u.nm)
                zpt = at.array_from_list(zpt)
                zpt_err = at.array_from_list(zpt_err)
                fitter = fit_1D(zpt.value, points=wave.value,
                               weights=1./zpt_err.value, **fit1d_params,
                               plot=debug_plot)
<<<<<<< HEAD
                sensfunc = fitter.to_tables(xunit=wave.unit, yunit=zpt.unit)[0]
                ext.SENSFUNC = sensfunc
=======
                ext.SENSFUNC = am.model_to_table(fit1d.model, xunit=wave.unit,
                                                 yunit=zpt.unit)
>>>>>>> 55e4ffd1
                calculated = True

            # Timestamp and update the filename
            gt.mark_history(ad, primname=self.myself(), keyword=timestamp_key)
            ad.update_filename(suffix=sfx, strip=True)

        return adinputs

    def determineDistortion(self, adinputs=None, **params):
        """
        Maps the distortion on a detector by tracing lines perpendicular to the
        dispersion direction. Then it fits a 2D Chebyshev polynomial to the
        fitted coordinates in the dispersion direction. The distortion map does
        not change the coordinates in the spatial direction.

        The Chebyshev2D model is stored as part of a gWCS object in each
        `nddata.wcs` attribute, which gets mapped to a FITS table extension
        named `WCS` on disk.


        Parameters
        ----------
        adinputs : list of :class:`~astrodata.AstroData`
            Arc data as 2D spectral images with the distortion and wavelength
            solutions encoded in the WCS.

        suffix :  str
            Suffix to be added to output files.

        spatial_order : int
            Order of fit in spatial direction.

        spectral_order : int
            Order of fit in spectral direction.

        id_only : bool
            Trace using only those lines identified for wavelength calibration?

        min_snr : float
            Minimum signal-to-noise ratio for identifying lines (if
            id_only=False).

        nsum : int
            Number of rows/columns to sum at each step.

        step : int
            Size of step in pixels when tracing.

        max_shift : float
            Maximum orthogonal shift (per pixel) for line-tracing (unbinned).

        max_missed : int
            Maximum number of steps to miss before a line is lost.

        debug: bool
            plot arc line traces on image display window?

        Returns
        -------
        list of :class:`~astrodata.AstroData`
            The same input list is used as output but each object now has the
            appropriate `nddata.wcs` defined for each of its extensions. This
            provides details of the 2D Chebyshev fit which maps the distortion.
        """
        log = self.log
        log.debug(gt.log_message("primitive", self.myself(), "starting"))
        timestamp_key = self.timestamp_keys[self.myself()]
        sfx = params["suffix"]
        spatial_order = params["spatial_order"]
        spectral_order = params["spectral_order"]
        id_only = params["id_only"]
        fwidth = params["fwidth"]
        min_snr = params["min_snr"]
        nsum = params["nsum"]
        step = params["step"]
        max_shift = params["max_shift"]
        max_missed = params["max_missed"]
        debug = params["debug"]

        orders = (spectral_order, spatial_order)

        for ad in adinputs:
            xbin, ybin = ad.detector_x_bin(), ad.detector_y_bin()
            for ext in ad:
                if debug:
                    self.viewer.display_image(ext, wcs=False)
                    self.viewer.width = 2

                dispaxis = 2 - ext.dispersion_axis()  # python sense
                direction = "row" if dispaxis == 1 else "column"

                # Here's a lot of input-checking
                extname = f'{ad.filename} extension {ext.id}'
                start = ext.shape[1 - dispaxis] // 2
                initial_peaks = None
                try:
                    wavecal = ext.WAVECAL
                except AttributeError:
                    log.warning("Cannot find a WAVECAL table on {} - "
                                "identifying lines in middle {}".
                                format(extname, direction))
                else:
                    try:
                        index = list(wavecal['name']).index(direction)
                    except ValueError:
                        log.warning("Cannot find starting {} in WAVECAL "
                                    "table on {} - identifying lines in "
                                    "middle {}. Wavelength calibration may "
                                    "not be correct.".format(direction, extname,
                                                             direction))
                    else:
                        start = int(wavecal['coefficients'][index])
                    if id_only:
                        try:
                            # Peak locations in pixels are 1-indexed
                            initial_peaks = (ext.WAVECAL['peaks'] - 1)
                        except KeyError:
                            log.warning("Cannot find peak locations in {} "
                                        "- identifying lines in middle {}".
                                        format(extname, direction))
                    if fwidth is None:
                        try:
                            index = list(wavecal['name']).index('fwidth')
                        except ValueError:
                            pass
                        else:
                            fwidth = float(wavecal['coefficients'][index])

                # This is identical to the code in determineWavelengthSolution()
                if fwidth is None:
                    data, _, _, _ = _average_along_slit(ext, center=None, nsum=nsum)
                    fwidth = tracing.estimate_peak_width(data)
                    log.stdinfo("Estimated feature width: {:.2f} pixels".format(fwidth))

                if initial_peaks is None:
                    data, mask, variance, extract_slice = _average_along_slit(ext, center=None, nsum=nsum)
                    log.stdinfo("Finding peaks by extracting {}s {} to {}".
                                format(direction, extract_slice.start + 1, extract_slice.stop))

                    # Find peaks; convert width FWHM to sigma
                    widths = 0.42466 * fwidth * np.arange(0.8, 1.21, 0.05)  # TODO!
                    initial_peaks, _ = tracing.find_peaks(data, widths, mask=mask & DQ.not_signal,
                                                          variance=variance, min_snr=min_snr)
                    log.stdinfo("Found {} peaks".format(len(initial_peaks)))

                # The coordinates are always returned as (x-coords, y-coords)
                rwidth = 0.42466 * fwidth
                ref_coords, in_coords = tracing.trace_lines(ext, axis=1 - dispaxis,
                                                            start=start, initial=initial_peaks,
                                                            rwidth=rwidth, cwidth=max(int(fwidth), 5), step=step,
                                                            nsum=nsum, max_missed=max_missed,
                                                            max_shift=max_shift * ybin / xbin,
                                                            viewer=self.viewer if debug else None)

                ## These coordinates need to be in the reference frame of a
                ## full-frame unbinned image, so modify the coordinates by
                ## the detector section
                # x1, x2, y1, y2 = ext.detector_section()
                # ref_coords = np.array([ref_coords[0] * xbin + x1,
                #                       ref_coords[1] * ybin + y1])
                # in_coords = np.array([in_coords[0] * xbin + x1,
                #                      in_coords[1] * ybin + y1])

                # The model is computed entirely in the pixel coordinate frame
                # of the data, so it could be used as a gWCS object
                m_init = models.Chebyshev2D(x_degree=orders[1 - dispaxis],
                                            y_degree=orders[dispaxis],
                                            x_domain=[0, ext.shape[1]],
                                            y_domain=[0, ext.shape[0]])
                # x_domain = [x1, x1 + ext.shape[1] * xbin - 1],
                # y_domain = [y1, y1 + ext.shape[0] * ybin - 1])
                # Find model to transform actual (x,y) locations to the
                # value of the reference pixel along the dispersion axis
                fit_it = fitting.FittingWithOutlierRemoval(fitting.LinearLSQFitter(),
                                                           sigma_clip, sigma=3)
                m_final, _ = fit_it(m_init, *in_coords, ref_coords[1 - dispaxis])
                m_inverse, masked = fit_it(m_init, *ref_coords, in_coords[1 - dispaxis])

                # TODO: Some logging about quality of fit
                # print(np.min(diff), np.max(diff), np.std(diff))

                if dispaxis == 1:
                    model = models.Mapping((0, 1, 1)) | (m_final & models.Identity(1))
                    model.inverse = models.Mapping((0, 1, 1)) | (m_inverse & models.Identity(1))
                else:
                    model = models.Mapping((0, 0, 1)) | (models.Identity(1) & m_final)
                    model.inverse = models.Mapping((0, 0, 1)) | (models.Identity(1) & m_inverse)

                self.viewer.color = "blue"
                spatial_coords = np.linspace(ref_coords[dispaxis].min(), ref_coords[dispaxis].max(),
                                             ext.shape[1 - dispaxis] // (step * 10))
                spectral_coords = np.unique(ref_coords[1 - dispaxis])
                for coord in spectral_coords:
                    if dispaxis == 1:
                        xref = [coord] * len(spatial_coords)
                        yref = spatial_coords
                    else:
                        xref = spatial_coords
                        yref = [coord] * len(spatial_coords)
                    mapped_coords = np.array(model.inverse(xref, yref)).T
                    if debug:
                        self.viewer.polygon(mapped_coords, closed=False, xfirst=True, origin=0)

                # This is all we need for the new FITCOORD table
                ext.FITCOORD = vstack([am.model_to_table(m_final),
                                       am.model_to_table(m_inverse)],
                                      metadata_conflicts="silent")

                # Put this model before the first step if there's an existing WCS
                if ext.wcs is None:
                    ext.wcs = gWCS([(cf.Frame2D(name="pixels"), model),
                                    (cf.Frame2D(name="world"), None)])
                else:
                    # TODO: use insert_frame here
                    ext.wcs = gWCS([(ext.wcs.input_frame, model),
                                    (cf.Frame2D(name="distortion_corrected"), ext.wcs.pipeline[0][1])]
                                   + ext.wcs.pipeline[1:])

            # Timestamp and update the filename
            gt.mark_history(ad, primname=self.myself(), keyword=timestamp_key)
            ad.update_filename(suffix=sfx, strip=True)

        return adinputs

    def distortionCorrect(self, adinputs=None, **params):
        """
        Corrects optical distortion in science frames using a `processed_arc`
        with attached distortion map (a Chebyshev2D model).

        If the input image requires mosaicking, then this is done as part of
        the resampling, to ensure one, rather than two, interpolations.

        Parameters
        ----------
        adinputs : list of :class:`~astrodata.AstroData`
            2D spectral images.
        suffix : str
            Suffix to be added to output files.
        arc : :class:`~astrodata.AstroData` or str or None
            Arc(s) containing distortion map.
        order : int (0 - 5)
            Order of interpolation when resampling.
        subsample : int
            Pixel subsampling factor.

        Returns
        -------
        list of :class:`~astrodata.AstroData`
            Modified input objects with distortion correct applied.
        """
        log = self.log
        log.debug(gt.log_message("primitive", self.myself(), "starting"))
        timestamp_key = self.timestamp_keys[self.myself()]

        sfx = params["suffix"]
        arc = params["arc"]
        order = params["order"]
        subsample = params["subsample"]

        # Get a suitable arc frame (with distortion map) for every science AD
        if arc is None:
            self.getProcessedArc(adinputs, refresh=False)
            arc_list = self._get_cal(adinputs, 'processed_arc')
        else:
            arc_list = arc

        adoutputs = []
        # Provide an arc AD object for every science frame
        for ad, arc in zip(*gt.make_lists(adinputs, arc_list, force_ad=True)):
            # We don't check for a timestamp since it's not unreasonable
            # to do multiple distortion corrections on a single AD object

            len_ad = len(ad)
            if arc is None:
                if 'sq' not in self.mode:
                    # TODO: Think about this when we have MOS/XD/IFU
                    if len(ad) == 1:
                        log.warning("No changes will be made to {}, since no "
                                    "arc was specified".format(ad.filename))
                        adoutputs.append(ad)
                    else:
                        log.warning("{} will only be mosaicked, since no "
                                    "arc was specified".format(ad.filename))
                        adoutputs.extend(self.mosaicDetectors([ad]))
                    continue
                else:
                    raise OSError('No processed arc listed for {}'.
                                  format(ad.filename))

            len_arc = len(arc)
            if len_arc not in (1, len_ad):
                log.warning("Science frame {} has {} extensions and arc {} "
                            "has {} extensions.".format(ad.filename, len_ad,
                                                        arc.filename, len_arc))
                adoutputs.append(ad)
                continue

            xbin, ybin = ad.detector_x_bin(), ad.detector_y_bin()
            if arc.detector_x_bin() != xbin or arc.detector_y_bin() != ybin:
                log.warning("Science frame and arc have different binnings.")
                adoutputs.append(ad)
                continue

            # Read all the arc's distortion maps. Do this now so we only have
            # one block of reading and verifying them
            distortion_models, wave_models = [], []
            for ext in arc:
                wcs = ext.nddata.wcs

                # Any failures must be handled in the outer loop processing
                # ADs, so just set the found transforms to empty and present
                # the warning at the end
                try:
                    if 'distortion_corrected' in wcs.available_frames:
                        pipeline = wcs.pipeline
                    else:
                        distortion_models = []
                        break
                except AttributeError:
                    distortion_models = []
                    break

                # We could just pass the forward transform of the WCS, which
                # already has its inverse attached, but the code currently
                # relies on a no-op forward model to size the output correctly:
                m_distcorr = models.Identity(2)
                input_frame = wcs.input_frame
                m_distcorr.inverse = wcs.get_transform(input_frame, 'distortion_corrected').inverse
                distortion_models.append(m_distcorr)

                try:
                    wave_model = am.get_named_submodel(wcs.forward_transform, 'WAVE')
                except IndexError:
                    wave_models.append(None)
                else:
                    wave_models.append(wave_model)

            if not distortion_models:
                log.warning("Could not find a 'distortion_corrected' frame "
                            f"in arc {arc.filename} extension {ext.id} - "
                            "continuing")
                continue

            # Determine whether we're producing a single-extension AD
            # or keeping the number of extensions as-is
            if len_arc == 1:
                arc_detsec = arc.detector_section()[0]
                ad_detsec = ad.detector_section()
                if len_ad > 1:
                    # We need to apply the mosaicking geometry, and add the
                    # same distortion correction to each input extension.
                    geotable = import_module('.geometry_conf', self.inst_lookups)
                    transform.add_mosaic_wcs(ad, geotable)
                    for ext in ad:
                        # TODO: use insert_frame() method
                        new_pipeline = []
                        for item in ext.wcs.pipeline:
                            if item[0].name == 'mosaic':
                                new_pipeline.extend([(item[0], m_distcorr),
                                                     (cf.Frame2D(name='distortion_corrected'), item[1])])
                            else:
                                new_pipeline.append(item)
                        ext.wcs = gWCS(new_pipeline)

                    # We need to consider the different pixel frames of the
                    # science and arc. The input->mosaic transform of the
                    # science maps to the default pixel space, but the arc
                    # will have had an origin shift before the distortion
                    # correction was calculated.
                    shifts = [c2 - c1 for c1, c2 in zip(np.array(ad_detsec).min(axis=0),
                                                        arc_detsec)]
                    xoff1, yoff1 = shifts[0] / xbin, shifts[2] / ybin  # x1, y1
                    if xoff1 or yoff1:
                        log.debug(f"Found a shift of ({xoff1},{yoff1}) "
                                  f"pixels between {ad.filename} and the "
                                  f"calibration {arc.filename}")
                    shifts = [c2 - c1 for c1, c2 in zip(np.array(ad_detsec).max(axis=0),
                                                        arc_detsec)]
                    xoff2, yoff2 = shifts[1] / xbin, shifts[3] / ybin  # x2, y2
                    nzeros = [xoff1, xoff2, yoff1, yoff2].count(0)
                    if nzeros < 2:
                        raise ValueError("I don't know how to process the "
                                         f"offsets between {ad.filename} "
                                         f"and {arc.filename}")

                    arc_ext_shapes = [(ext.shape[0] - yoff1 + yoff2,
                                       ext.shape[1] - xoff1 + xoff2) for ext in ad]
                    arc_corners = np.concatenate([transform.get_output_corners(
                        ext.wcs.get_transform(ext.wcs.input_frame, 'mosaic'),
                        input_shape=arc_shape, origin=(yoff1, xoff1))
                        for ext, arc_shape in zip(ad, arc_ext_shapes)], axis=1)
                    arc_origin = tuple(np.ceil(min(corners)) for corners in arc_corners)

                    # So this is what was applied to the ARC to get the
                    # mosaic frame to its pixel frame, in which the distortion
                    # correction model was calculated. Convert coordinates
                    # from python order to Model order.
                    origin_shift = reduce(Model.__and__, [models.Shift(-origin)
                                          for origin in arc_origin[::-1]])

                    for ext in ad:
                        ext.wcs.insert_transform('mosaic', origin_shift, after=True)
                        #ext.wcs.insert_transform('distortion_corrected',
                        #                         origin_shift.inverse, after=False)

                    # ARC and AD aren't the same size
                    if nzeros < 4:
                        ad_corners = np.concatenate([transform.get_output_corners(
                            ext.wcs.get_transform(ext.wcs.input_frame, 'mosaic'),
                            input_shape=ext.shape) for ext in ad], axis=1)
                        ad_origin = tuple(np.ceil(min(corners)) for corners in ad_corners)

                        # But a full-frame ARC and subregion AD may have different
                        # origin shifts. We only care about the one in the
                        # wavelength direction, since we need the AD to be on the
                        # same pixel basis before applying the new wave_model
                        offsets = tuple(o_ad - o_arc
                                        for o_ad, o_arc in zip(ad_origin, arc_origin))[::-1]
                        # len(arc)=1 so we only have one wave_model, but need to
                        # update the entry in the list, which gets used later
                        if wave_model is not None:
                            offset = offsets[ext.dispersion_axis()-1]
                            if offset != 0:
                                wave_model.name = None
                                wave_models[0] = models.Shift(offset) | wave_model
                                wave_models[0].name = 'WAVE'

                else:
                    # Single-extension AD, with single Transform
                    ad_detsec = ad.detector_section()[0]
                    if ad_detsec != arc_detsec:
                        if self.timestamp_keys['mosaicDetectors'] in ad.phu:
                            log.warning("Cannot distortionCorrect mosaicked "
                                        "data unless calibration has the "
                                        "same ROI. Continuing.")
                            adoutputs.append(ad)
                            continue
                        # No mosaicking, so we can just do a shift
                        m_shift = (models.Shift((ad_detsec.x1 - arc_detsec.x1) / xbin) &
                                   models.Shift((ad_detsec.y1 - arc_detsec.y1) / ybin))
                        m_distcorr = m_shift | m_distcorr
                    # TODO: use insert_frame method
                    new_pipeline = [(ad[0].wcs.input_frame, m_distcorr),
                                    (cf.Frame2D(name='distortion_corrected'), ad[0].wcs.pipeline[0][1])]
                    new_pipeline.extend(ad[0].wcs.pipeline[1:])
                    ad[0].wcs = gWCS(new_pipeline)

                ad_out = transform.resample_from_wcs(ad, 'distortion_corrected',
                                                     order=order, subsample=subsample,
                                                     parallel=False)

                if wave_model is None:
                    log.warning(f"{arc.filename} has no wavelength solution")

            else:
                log.warning("Distortion correction with multiple-extension "
                            "arcs has not been tested.")
                for i, (ext, ext_arc, dist_model) in enumerate(zip(ad, arc, distortion_models)):
                    # Shift science so its pixel coords match the arc's before
                    # applying the distortion correction
                    shifts = [c1 - c2 for c1, c2 in zip(ext.detector_section(),
                                                        ext_arc.detector_section())]
                    dist_model = (models.Shift(shifts[0] / xbin) &
                                  models.Shift(shifts[1] / ybin)) | dist_model
                    # TODO: use insert_frame method
                    new_pipeline = [(ext.wcs.input_frame, dist_model),
                                    (cf.Frame2D(name='distortion_corrected'), ext.wcs.pipeline[0][1])]
                    new_pipeline.extend(ext.wcs.pipeline[1:])
                    ext.wcs = gWCS(new_pipeline)
                    if i == 0:
                        ad_out = transform.resample_from_wcs(ext, order=order,
                                                             subsample=subsample,
                                                             parallel=False)
                    else:
                        ad_out.append(transform.resample_from_wcs(ext, order=order,
                                                                  subsample=subsample,
                                                                  parallel=False))
                    if wave_model is None:
                        log.warning(f"{arc.filename} extension {ext.id} has "
                                    "no wavelength solution")

            for i, (ext, wave_model) in enumerate(zip(ad_out, wave_models)):
                # TODO: remove this; for debugging purposes only
                if arc is not None and hasattr(arc[i], "WAVECAL"):
                    ad_out[i].WAVECAL = arc[i].WAVECAL
                sky_model = am.get_named_submodel(ext.wcs.forward_transform, 'SKY')
                if ext.dispersion_axis() == 1:
                    t = wave_model & sky_model
                else:
                    t = sky_model & wave_model
                ext.wcs = gWCS([(ext.wcs.input_frame, t),
                                (ext.wcs.output_frame, None)])
            # Timestamp and update the filename
            gt.mark_history(ad_out, primname=self.myself(), keyword=timestamp_key)
            ad_out.update_filename(suffix=sfx, strip=True)
            adoutputs.append(ad_out)

        return adoutputs

    def determineWavelengthSolution(self, adinputs=None, **params):
        """
        Determines the wavelength solution for an ARC and updates the wcs
        with this solution. In addition, the solution and pixel/wavelength
        matches are stored as an attached `WAVECAL` :class:`~astropy.table.Table`.

        2D input images are converted to 1D by collapsing a slice of the image
        along the dispersion direction, and peaks are identified. These are then
        matched to an arc line list, using piecewise-fitting of (usually)
        linear functions to match peaks to arc lines, using the
        :class:`~gempy.library.matching.KDTreeFitter`.

        The `.WAVECAL` table contains four columns:
            ["name", "coefficients", "peaks", "wavelengths"]

        The `name` and the `coefficients` columns contain information to
        re-create an Chebyshev1D object, plus additional information about
        the way the spectrum was collapsed. The `peaks` column contains the
        (1-indexed) position of the lines that were matched to the catalogue,
        and the `wavelengths` column contains the matched wavelengths.

        Parameters
        ----------
        adinputs : list of :class:`~astrodata.AstroData`
             Mosaicked Arc data as 2D spectral images or 1D spectra.

        suffix : str/None
            Suffix to be added to output files

        order : int
            Order of Chebyshev fitting function.

        center : None or int
            Central row/column for 1D extraction (None => use middle).

        nsum : int, optional
            Number of rows/columns to average.

        min_snr : float
            Minimum S/N ratio in line peak to be used in fitting.

        weighting : {'natural', 'relative', 'none'}
            How to weight the detected peaks.

        fwidth : float/None
            Expected width of arc lines in pixels. It tells how far the
            KDTreeFitter should look for when matching detected peaks with
            reference arcs lines. If None, `fwidth` is determined using
            `tracing.estimate_peak_width`.

        min_sep : float
            Minimum separation (in pixels) for peaks to be considered distinct

        central_wavelength : float/None
            central wavelength in nm (if None, use the WCS or descriptor)

        dispersion : float/None
            dispersion in nm/pixel (if None, use the WCS or descriptor)

        linelist : str/None
            Name of file containing arc lines. If None, then a default look-up
            table will be used.

        alternative_centers : bool
            Identify alternative central wavelengths and try to fit them?

        nbright : int (or may not exist in certain class methods)
            Number of brightest lines to cull before fitting

        debug : bool
            Enable plots for debugging.

        Returns
        -------
        list of :class:`~astrodata.AstroData`
            Updated objects with a `.WAVECAL` attribute and improved wcs for
            each slice

        See Also
        --------
        :class:`~geminidr.core.primitives_visualize.Visualize.mosaicDetectors`,
        :class:`~gempy.library.matching.KDTreeFitter`,
        :class:`~gempy.library.matching.Chebyshev1DMatchBox`.
        """
        log = self.log
        log.debug(gt.log_message("primitive", self.myself(), "starting"))
        timestamp_key = self.timestamp_keys[self.myself()]
        sfx = params["suffix"]
        order = params["order"]
        center = params["center"]
        nsum = params["nsum"]
        min_snr = params["min_snr"]
        weighting = params["weighting"]
        fwidth = params["fwidth"]
        min_lines = [int(x) for x in str(params["min_lines"]).split(',')]
        min_sep = params["min_sep"]
        cenwave = params["central_wavelength"]
        dw0 = params["dispersion"]
        arc_file = params["linelist"]
        nbright = params.get("nbright", 0)
        alt_centers = params["alternative_centers"]
        debug = params["debug"]

        # TODO: This decision would prevent MOS data being reduced so need
        # to think a bit more about what we're going to do. Maybe make
        # central_wavelength() return a one-per-ext list? Or have the GMOS
        # determineWavelengthSolution() recipe check the input has been
        # mosaicked before calling super()?
        #
        # Top-level decision for this to only work on single-extension ADs
        # if not all(len(ad)==1 for ad in adinputs):
        #    raise ValueError("Not all inputs are single-extension AD objects")

        # Get list of arc lines (probably from a text file dependent on the
        # input spectrum, so a private method of the primitivesClass)
        if arc_file is not None:
            try:
                arc_lines = np.loadtxt(arc_file, usecols=[0])
            except (OSError, TypeError):
                log.warning(f"Cannot read file {arc_file} - using default linelist")
                arc_file = None
            else:
                log.stdinfo(f"Read arc line list {arc_file}")
                try:
                    arc_weights = np.sqrt(np.loadtxt(arc_file, usecols=[1]))
                except IndexError:
                    arc_weights = None
                else:
                    log.stdinfo("Read arc line relative weights")

        for ad in adinputs:
            log.info(f"Determining wavelength solution for {ad.filename}")
            for ext in ad:
                if len(ad) > 1:
                    log.info(f"Determining solution for extension {ext.id}")

                # Create 1D spectrum for calibration
                if ext.data.ndim > 1:
                    dispaxis = 2 - ext.dispersion_axis()  # python sense
                    direction = "row" if dispaxis == 1 else "column"
                    data, mask, variance, extract_slice = _average_along_slit(ext, center=center, nsum=nsum)
                    log.stdinfo("Extracting 1D spectrum from {}s {} to {}".
                                format(direction, extract_slice.start + 1, extract_slice.stop))
                    middle = 0.5 * (extract_slice.start + extract_slice.stop - 1)
                    ny, nx = ext.shape
                    pix_coords = ((0, nx-1), middle) if dispaxis == 1 else (middle, (0, ny-1))

                else:
                    data = ext.data
                    mask = ext.mask
                    variance = ext.variance
                    pix_coords = ((0, ext.size-1),)

                # Mask bad columns but not saturated/non-linear data points
                if mask is not None:
                    mask = mask & DQ.not_signal
                    data[mask > 0] = 0.

                # Get the initial wavelength solution
                try:
                    if ext.data.ndim > 1:
                        w1, w2 = ext.wcs(*pix_coords)[0]
                    else:
                        w1, w2 = ext.wcs(*pix_coords)
                except (TypeError, AttributeError):
                    c0 = ext.central_wavelength(asNanometers=True)
                    c1 = 0.5 * ext.dispersion(asNanometers=True) * (len(data) - 1)
                else:
                    c0 = 0.5 * (w1 + w2)
                    c1 = 0.5 * (w2 - w1)
                if cenwave is not None:
                    c0 = cenwave
                if dw0 is not None:
                    c1 = 0.5 * dw0 * (len(data) - 1)
                else:
                    dw0 = (w2 - w1) / (len(data) - 1)
                log.stdinfo("Using central wavelength {:.1f} nm and dispersion "
                            "{:.3f} nm/pixel".format(c0, dw0))

                if fwidth is None:
                    fwidth = tracing.estimate_peak_width(data, mask=mask)
                    log.stdinfo("Estimated feature width: {:.2f} pixels".format(fwidth))

                # Don't read linelist if it's the one we already have
                # (For user-supplied, we read it at the start, so don't do this at all)
                if arc_file is None:
                    arc_lines, arc_weights = self._get_arc_linelist(ext, w1=c0-abs(c1),
                                                                    w2=c0+abs(c1), dw=dw0)
                if min(arc_lines) > c0 + abs(c1):
                    log.warning("Line list appears to be in Angstroms; converting to nm")
                    arc_lines *= 0.1

                # Find peaks; convert width FWHM to sigma
                widths = 0.42466 * fwidth * np.arange(0.7, 1.2, 0.05)  # TODO!
                peaks, peak_snrs = tracing.find_peaks(data, widths, mask=mask & DQ.not_signal,
                                                      variance=variance, min_snr=min_snr,
                                                      min_sep=min_sep, reject_bad=False)
                fit_this_peak = peak_snrs > min_snr
                fit_this_peak[np.argsort(peak_snrs)[len(peaks) - nbright:]] = False
                peaks = peaks[fit_this_peak]
                peak_snrs = peak_snrs[fit_this_peak]
                log.stdinfo(f"{ad.filename}: found {len(peaks)} peaks and "
                            f"{len(arc_lines)} arc lines")

                # Compute all the different types of weightings so we can
                # change between them as needs require
                weights = {'none': np.ones((len(peaks),)),
                           'natural': np.sqrt(peak_snrs)}
                # The "relative" weights compares each line strength to
                # those of the lines close to it
                tree = spatial.cKDTree(np.array([peaks]).T)
                # Find lines within 10% of the array size
                indices = tree.query(np.array([peaks]).T, k=10,
                                     distance_upper_bound=0.1 * len(data))[1]
                snrs = np.array(list(peak_snrs) + [np.nan])[indices]
                # Normalize weights by the median of these lines
                weights['relative'] = peak_snrs / np.nanmedian(snrs, axis=1)

                kdsigma = fwidth * abs(dw0)
                if cenwave is None:
                    if alt_centers:
                        centers = find_possible_central_wavelengths(data, arc_lines, peaks, c0, c1,
                                                                    2.5*kdsigma, weights=weights['natural'])
                        if len(centers) > 1:
                            log.warning("Alternative central wavelength(s) found "+str(centers))
                    else:
                        centers = [c0]
                else:
                    centers = [cenwave]

                data_max = data.max()
                k = 1 if fwidth * abs(dw0) < 3 else 2

                all_fits = []
                acceptable_fit = False
                for min_lines_per_fit, fac, w0 in cart_product(min_lines, [0.5, 0.4, 0.6], centers):
                    pix_shift = (fac - 0.5) * (len(data) - 1)
                    pixel_start = fac * (len(data) - 1)
                    wave_start = w0 + pix_shift * dw0
                    matches = self._perform_piecewise_fit(data, peaks, arc_lines, pixel_start,
                                                          wave_start, dw0, kdsigma,
                                                          min_lines_per_fit=min_lines_per_fit,
                                                          order=order, k=k, debug=debug)

                    # We perform a regular least-squares fit to all the matches
                    # we've made. This allows a high polynomial order to be
                    # used without the risk of it going off the rails
                    if set(matches) != {-1}:
                        m_init = models.Chebyshev1D(degree=order, c0=c0, c1=c1,
                                                    domain=[0, len(data) - 1])
                        fit_it = fitting.LinearLSQFitter()
                        matched = np.where(matches > -1)
                        matched_peaks = peaks[matched]
                        matched_arc_lines = arc_lines[matches[matched]]
                        m_final = fit_it(m_init, matched_peaks, matched_arc_lines)

                        # We're close to the correct solution, perform a KDFit
                        m_init = m_final.copy()
                        fit_it = matching.KDTreeFitter(sigma=2*abs(dw0), maxsig=5, k=k, method='Nelder-Mead')
                        m_final = fit_it(m_init, peaks, arc_lines, in_weights=weights[weighting],
                                         ref_weights=arc_weights, matches=matches)
                        log.stdinfo('{} {}'.format(repr(m_final), fit_it.statistic))

                        # And then recalculate the matches
                        match_radius = 4 * fwidth * abs(m_final.c1) / (len(data) - 1)  # 2*fwidth pixels
                        try:
                            m = matching.Chebyshev1DMatchBox.create_from_kdfit(peaks, arc_lines,
                                                                               model=m_final, match_radius=match_radius,
                                                                               sigma_clip=3)
                        except ValueError:
                            log.warning("Line-matching failed")
                            continue
                        log.stdinfo('{} {} {} {}'.format(ad.filename, repr(m.forward), len(m), m.rms_output))

                        for loop in range(debug + 1):
                            plt.ioff()
                            fig, ax = plt.subplots()
                            ax.plot(data, 'b-')
                            ax.set_ylim(0, data_max * 1.05)
                            if dw0 > 0:
                                ax.set_xlim(-1, len(data))
                            else:
                                ax.set_xlim(len(data), -1)
                            for p in peaks:
                                ax.plot([p, p], [0, 2 * data_max], 'r:')
                            for p, w in zip(m.input_coords, m.output_coords):
                                j = int(p + 0.5)
                                ax.plot([p, p], [data[j], data[j] + 0.02 * data_max], 'k-')
                                ax.text(p, data[j] + 0.03 * data_max, str('{:.5f}'.format(w)),
                                        horizontalalignment='center', rotation=90, fontdict={'size': 8})
                            if loop > 0:
                                plt.show()
                            else:
                                fig.set_size_inches(17, 11)
                                plt.savefig(ad.filename.replace('.fits', '.pdf'), bbox_inches='tight', dpi=600)
                            plt.ion()

                        all_fits.append(m)
                        if m.rms_output < 0.2 * fwidth * abs(dw0) and len(m) > order + 2:
                            acceptable_fit = True
                            break

                if not acceptable_fit:
                    log.warning(f"No acceptable wavelength solution found for {ad.filename}")
                    scores = [m.rms_output / max(len(m) - order - 1, np.finfo(float).eps) for m in all_fits]
                    m = all_fits[np.argmin(scores)]

                if debug:
                    m.display_fit(show=False)
                    plt.savefig(ad.filename.replace('.fits', '.jpg'))

                m_final = m.forward
                rms = m.rms_output
                nmatched = len(m)
                log.stdinfo(m_final)
                log.stdinfo("Matched {}/{} lines with rms = {:.3f} nm.".format(nmatched, len(peaks), rms))

                max_rms = 0.2 * rms / abs(dw0)  # in pixels
                max_dev = 3 * max_rms
                m_inverse = am.make_inverse_chebyshev1d(m_final, rms=max_rms,
                                                                 max_deviation=max_dev)
                inv_rms = np.std(m_inverse(m_final(m.input_coords)) - m.input_coords)
                log.stdinfo("Inverse model has rms = {:.3f} pixels.".format(inv_rms))
                m_final.name = "WAVE"
                m_final.inverse = m_inverse

                m.sort()
                # Add 1 to pixel coordinates so they're 1-indexed
                incoords = np.float32(m.input_coords) + 1
                outcoords = np.float32(m.output_coords)
                temptable = am.model_to_table(m_final, xunit=u.pixel, yunit=u.nm)
                #### Temporary to ensure all the old stuff is still there
                # while I refactor tests
                temptable.add_columns([[1], [order], [m_final.domain[0]], [m_final.domain[1]]],
                                      names=("ndim", "degree", "domain_start", "domain_end"))
                temptable.add_columns([[rms], [fwidth]], names=("rms", "fwidth"))
                if ext.data.ndim > 1:
                    temptable[direction] = (extract_slice.start +
                                             extract_slice.stop - 1) // 2
                    temptable["nsum"] = nsum
                pad_rows = nmatched - len(temptable.colnames)
                if pad_rows < 0:  # Really shouldn't be the case
                    incoords = list(incoords) + [0] * (-pad_rows)
                    outcoords = list(outcoords) + [0] * (-pad_rows)
                    pad_rows = 0

                fit_table = Table([temptable.colnames + [''] * pad_rows,
                                   list(temptable[0].values()) + [0] * pad_rows,
                                   incoords, outcoords],
                                  names=("name", "coefficients", "peaks", "wavelengths"),
                                  meta=temptable.meta)
                fit_table.meta['comments'] = ['coefficients are based on 0-indexing',
                                              'peaks column is 1-indexed']
                ext.WAVECAL = fit_table

                if ext.data.ndim == 1:
                    ext.wcs.set_transform(ext.wcs.input_frame,
                                          ext.wcs.output_frame, m_final)
                else:
                    # Write out a simplified WCS model so it's easier to
                    # extract what we need later
                    spatial_frame = cf.CoordinateFrame(naxes=1, axes_type="SPATIAL",
                                                       axes_order=(1,), unit=u.pix,
                                                       name="SPATIAL")
                    output_frame = cf.CompositeFrame([ext.wcs.output_frame.frames[0],
                                                      spatial_frame], name='world')
                    try:
                        slit_model = ext.wcs.forward_transform[f'crpix{dispaxis + 1}']
                    except IndexError:
                        slit_model = models.Identity(1)
                    slit_model.name = 'SKY'
                    if dispaxis == 1:
                        transform = m_final & slit_model
                    else:
                        transform = slit_model & m_final
                    ext.wcs = gWCS([(ext.wcs.input_frame, transform),
                                    (output_frame, None)])

            # Timestamp and update the filename
            gt.mark_history(ad, primname=self.myself(), keyword=timestamp_key)
            ad.update_filename(suffix=sfx, strip=True)

        return adinputs

    def extract1DSpectra(self, adinputs=None, **params):
        """
        Extracts one or more 1D spectra from a 2D spectral image, according to
        the contents of the `.APERTURE` table.

        If the `skyCorrectFromSlit()` primitive has not been performed, then a
        1D sky spectrum is constructed from a nearby region of the image, and
        subtracted from the source spectrum.

        Each 1D spectrum is stored as a separate extension in a new AstroData
        object with the wcs copied from the parent.

        These new AD objects are placed in a separate stream from the
        parent 2D images, which are returned in the default stream.

        Parameters
        ----------
        adinputs : list of :class:`~astrodata.AstroData`
            2D spectral images with a `.APERTURE` table.
        suffix : str
            Suffix to be added to output files.
        method : {'standard', 'weighted', 'optimal'}
            Extraction method.
        width : float or None
            Width of extraction aperture in pixels.
        grow : float
            Avoidance region around each source aperture if a sky aperture
            is required. Default: 10.
        interactive: bool
            Perform extraction interactively
        subtract_sky : bool
            Extract and subtract sky spectra from object spectra if the 2D
            spectral image has not been sky subtracted?
        debug: bool
            draw apertures on image display window?

        Returns
        -------
        list of :class:`~astrodata.AstroData`
            Extracted spectra as 1D data.
        """
        log = self.log
        log.debug(gt.log_message("primitive", self.myself(), "starting"))
        timestamp_key = self.timestamp_keys[self.myself()]
        sfx = params["suffix"]
        method = params["method"]
        width = params["width"]
        grow = params["grow"]
        subtract_sky = params["subtract_sky"]
        debug = params["debug"]

        colors = ("green", "blue", "red", "yellow", "cyan", "magenta")
        offset_step = 2

        ad_extracted = []
        # This is just cut-and-paste code from determineWavelengthSolution()
        for ad in adinputs:
            ad_spec = astrodata.create(ad.phu)
            ad_spec.filename = ad.filename
            ad_spec.orig_filename = ad.orig_filename
            skysub_needed = (subtract_sky and
                             self.timestamp_keys['skyCorrectFromSlit'] not in ad.phu)
            if skysub_needed:
                log.stdinfo(f"Sky subtraction has not been performed on {ad.filename}"
                            " - extracting sky from separate apertures")

            for ext in ad:
                extname = f"{ad.filename} extension {ext.id}"
                if debug:
                    self.viewer.display_image(ext, wcs=False)
                if len(ext.shape) == 1:
                    log.warning(f"{extname} is already one-dimensional")
                    continue

                try:
                    aptable = ext.APERTURE
                except AttributeError:
                    log.warning(f"{extname} has no APERTURE table. Cannot "
                                "extract spectra.")
                    continue

                num_spec = len(aptable)
                if num_spec == 0:
                    log.warning("{} has an empty APERTURE table. Cannot "
                                "extract spectra.".format(ad.filename))
                    continue

                try:
                    wave_model = am.get_named_submodel(ext.wcs.forward_transform, 'WAVE')
                except (AttributeError, IndexError):
                    log.warning(f"Cannot find wavelength solution for {extname}")
                    wave_model = None

                log.stdinfo(f"Extracting {num_spec} spectra from {extname}")
                dispaxis = 2 - ext.dispersion_axis()  # python sense
                direction = "row" if dispaxis == 1 else "column"

                # We loop twice so we can construct the aperture mask if needed
                apertures = []
                for row in aptable:
                    trace_model = am.table_to_model(row)
                    aperture = tracing.Aperture(trace_model,
                                                aper_lower=row['aper_lower'],
                                                aper_upper=row['aper_upper'])
                    if width is not None:
                        aperture.width = width
                    apertures.append(aperture)

                if skysub_needed:
                    apmask = np.logical_or.reduce([ap.aperture_mask(ext, width=width, grow=grow)
                                                   for ap in apertures])

                for apnum, aperture in enumerate(apertures, start=1):
                    log.stdinfo(f"    Extracting spectrum from aperture {apnum}")
                    self.viewer.width = 2
                    self.viewer.color = colors[(apnum-1) % len(colors)]
                    ndd_spec = aperture.extract(ext, width=width,
                                                method=method, viewer=self.viewer if debug else None)

                    # This whole (rather large) section is an attempt to ensure
                    # that sky apertures don't overlap with source apertures
                    if skysub_needed:
                        self.viewer.width = 1
                        # We're going to try to create half-size apertures
                        # equidistant from the source aperture on both sides
                        sky_width = 0.5 * aperture.width
                        sky_spectra = []

                        min_, max_ = aperture.limits()
                        for direction in (-1, 1):
                            offset = (direction * (0.5 * sky_width + grow) +
                                      (aperture.aper_upper if direction > 0 else aperture.aper_lower))
                            ok = False
                            while not ok:
                                if ((min_ + offset - 0.5 * sky_width < -0.5) or
                                        (max_ + offset + 0.5 * sky_width > ext.shape[1 - dispaxis] - 0.5)):
                                    break

                                sky_trace_model = aperture.model | models.Shift(offset)
                                sky_aperture = tracing.Aperture(sky_trace_model)
                                sky_spec = sky_aperture.extract(apmask, width=sky_width, dispaxis=dispaxis)
                                if np.sum(sky_spec.data) == 0:
                                    sky_spectra.append(sky_aperture.extract(ext, width=sky_width,
                                                                            viewer=self.viewer if debug else None))
                                    ok = True
                                offset += direction * offset_step

                        if sky_spectra:
                            # If only one, add it to itself (since it's half-width)
                            sky_spec = sky_spectra[0].add(sky_spectra[-1])
                            ad_spec.append(ndd_spec.subtract(sky_spec, handle_meta='first_found',
                                                             handle_mask=np.bitwise_or))
                        else:
                            log.warning("Difficulty finding sky aperture. No sky"
                                        " subtraction for aperture {}".format(apnum))
                            ad_spec.append(ndd_spec)
                    else:
                        ad_spec.append(ndd_spec)

                    # Create a new gWCS and add header keywords with the
                    # extraction location. All extracted spectra will have the
                    # same gWCS but that could change.
                    ext_spec = ad_spec[-1]
                    if wave_model is not None:
                        in_frame = cf.CoordinateFrame(naxes=1, axes_type=['SPATIAL'],
                                                      axes_order=(0,), unit=u.pix,
                                                      axes_names=('x',), name='pixels')
                        out_frame = cf.SpectralFrame(unit=u.nm, name='world')
                        ext_spec.wcs = gWCS([(in_frame, wave_model),
                                             (out_frame, None)])
                    ext_spec.hdr[ad._keyword_for('aperture_number')] = apnum
                    center = aperture.model.c0.value
                    ext_spec.hdr['XTRACTED'] = (center, "Spectrum extracted "
                                                        "from {} {}".format(direction, int(center + 0.5)))
                    ext_spec.hdr['XTRACTLO'] = (aperture._last_extraction[0],
                                                'Aperture lower limit')
                    ext_spec.hdr['XTRACTHI'] = (aperture._last_extraction[1],
                                                'Aperture upper limit')

                    # Delete unnecessary keywords
                    for descriptor in ('detector_section', 'array_section'):
                        kw = ad._keyword_for(descriptor)
                        if kw in ext_spec.hdr:
                            del ext_spec.hdr[kw]

            # Don't output a file with no extracted spectra
            if len(ad_spec) > 0:
                try:
                    del ad_spec.hdr['RADECSYS']
                except KeyError:
                    pass
                gt.mark_history(ad_spec, primname=self.myself(), keyword=timestamp_key)
                ad_spec.update_filename(suffix=sfx, strip=True)
                ad_extracted.append(ad_spec)

        # Only return extracted spectra
        return ad_extracted

    def findSourceApertures(self, adinputs=None, **params):
        """
        Finds sources in 2D spectral images and store them in an APERTURE table
        for each extension. Each table will, then, be used in later primitives
        to perform aperture extraction.

        The primitive operates by first collapsing the 2D spectral image in
        the spatial direction to identify sky lines as regions of high
        pixel-to-pixel variance, and the regions between the sky lines which
        consist of at least `min_sky_pix` pixels are selected. These are then
        collapsed in the dispersion direction to produce a 1D spatial profile,
        from which sources are identified using a peak-finding algorithm.

        The widths of the apertures are determined by calculating a threshold
        level relative to the peak, or an integrated flux relative to the
        total between the minima on either side and determining where a smoothed
        version of the source profile reaches this threshold.

        Parameters
        ----------
        adinputs : list of :class:`~astrodata.AstroData`
            Science data as 2D spectral images.
        suffix : str
            Suffix to be added to output files.
        max_apertures : int
            Maximum number of apertures expected to be found.
        percentile : float (0 - 100) / None
            percentile to use when collapsing along the dispersion direction
            to obtain a slit profile / None => take mean
        section : str
            comma-separated list of colon-separated pixel coordinate pairs
            indicating the region(s) over which the spectral signal should be
            used. The first and last values can be blank, indicating to
            continue to the end of the data
        min_sky_pregion : int
            minimum number of contiguous pixels between sky lines
            for a region to be added to the spectrum before collapsing to 1D.
        use_snr : bool
            Convert data to SNR per pixel before collapsing and peak-finding?
        threshold : float (0 - 1)
            parameter describing either the height above background (relative
            to peak) or the integral under the spectrum (relative to the
            integral to the next minimum) at which to define the edges of
            the aperture.
        sizing_method : str ("peak" or "integral")
            which method to use
        interactive : bool
            Show interactive controls for fine tuning source aperture detection

        Returns
        -------
        list of :class:`~astrodata.AstroData`
            The 2D spectral images with APERTURE tables attached

        See Also
        --------
        :meth:`~geminidr.core.primitives_spect.Spect.determineDistortion`,
        :meth:`~geminidr.cofe.primitives_spect.Spect.distortionCorrect`
        """
        log = self.log
        log.debug(gt.log_message("primitive", self.myself(), "starting"))
        timestamp_key = self.timestamp_keys[self.myself()]
        sfx = params["suffix"]
        max_apertures = params["max_apertures"]
        percentile = params["percentile"]
        section = params["section"]
        min_sky_pix = params["min_sky_region"]
        use_snr = params["use_snr"]
        threshold = params["threshold"]
        sizing_method = params["sizing_method"]
        interactive = params["interactive"]

        sec_regions = []
        if section:
            for x1, x2 in (s.split(':') for s in section.split(',')):
                sec_regions.append(slice(None if x1 == '' else int(x1) - 1,
                                         None if x2 == '' else int(x2)))

        for ad in adinputs:
            if self.timestamp_keys['distortionCorrect'] not in ad.phu:
                log.warning("{} has not been distortion corrected".
                            format(ad.filename))
            for ext in ad:
                log.stdinfo(f"Searching for sources in {ad.filename} "
                            f"extension {ext.id}")

                dispaxis = 2 - ext.dispersion_axis()  # python sense
                npix = ext.shape[dispaxis]

                # data, mask, variance are all arrays in the GMOS orientation
                # with spectra dispersed horizontally
                data, mask, variance = _transpose_if_needed(ext.data, ext.mask,
                                                            ext.variance, transpose=dispaxis == 0)
                direction = "column" if dispaxis == 0 else "row"

                # Collapse image along spatial direction to find noisy regions
                # (caused by sky lines, regardless of whether image has been
                # sky-subtracted or not)
                data1d, mask1d, var1d = NDStacker.mean(data, mask=mask,
                                                       variance=variance)
                # Very light sigma-clipping to remove bright sky lines
                var_excess = var1d - at.boxcar(var1d, np.median, size=min_sky_pix // 2)
                mean, median, std = sigma_clipped_stats(var_excess, mask=mask1d,
                                                        sigma=5.0, maxiters=1)

                # Mask sky-line regions and find clumps of unmasked pixels
                mask1d[var_excess > 5 * std] = 1
                slices = np.ma.clump_unmasked(np.ma.masked_array(var1d, mask1d))
                sky_regions = [slice_ for slice_ in slices
                               if slice_.stop - slice_.start >= min_sky_pix]
                if not sky_regions:  # make sure we have something!
                    sky_regions = [slice(None)]

                sky_mask = np.ones_like(mask1d, dtype=bool)
                for reg in sky_regions:
                    sky_mask[reg] = False
                if sec_regions:
                    sec_mask = np.ones_like(mask1d, dtype=bool)
                    for reg in sec_regions:
                        sec_mask[reg] = False
                else:
                    sec_mask = False
                full_mask = (mask > 0) | sky_mask | sec_mask

                signal = (data if (variance is None or not use_snr) else
                          np.divide(data, np.sqrt(variance),
                                    out=np.zeros_like(data), where=variance>0))
                masked_data = np.where(np.logical_or(full_mask, variance == 0), np.nan, signal)
                # Need to catch warnings for rows full of NaNs
                with warnings.catch_warnings():
                    warnings.filterwarnings('ignore', message='All-NaN slice')
                    warnings.filterwarnings('ignore', message='Mean of empty slice')
                    if percentile:
                        profile = np.nanpercentile(masked_data, percentile, axis=1)
                    else:
                        profile = np.nanmean(masked_data, axis=1)
                prof_mask = np.bitwise_and.reduce(full_mask, axis=1)

                if interactive:
                    locations, all_limits = interactive_find_source_apertures(ext, profile, prof_mask,
                                                                              threshold, sizing_method,
                                                                              max_apertures)
                    if locations is None or len(locations) == 0:
                        log.warning("Found no sources")
                        # Delete existing APERTURE table
                        try:
                            del ext.APERTURE
                        except AttributeError:
                            pass
                        continue
                else:
                    # TODO: find_peaks might not be best considering we have no
                    #   idea whether sources will be extended or not
                    widths = np.arange(3, 20)
                    peaks_and_snrs = tracing.find_peaks(profile, widths, mask=prof_mask & DQ.not_signal,
                                                        variance=1.0, reject_bad=False,
                                                        min_snr=3, min_frac=0.2)

                    if peaks_and_snrs.size == 0:
                        log.warning("Found no sources")
                        # Delete existing APERTURE table
                        try:
                            del ext.APERTURE
                        except AttributeError:
                            pass
                        continue

                    # Reverse-sort by SNR and return only the locations
                    locations = np.array(sorted(peaks_and_snrs.T, key=lambda x: x[1],
                                                reverse=True)[:max_apertures]).T[0]
                    locstr = ' '.join(['{:.1f}'.format(loc) for loc in locations])
                    log.stdinfo("Found sources at {}s: {}".format(direction, locstr))

                    if np.isnan(profile[prof_mask==0]).any():
                        log.warning("There are unmasked NaNs in the spatial profile")
                    all_limits = tracing.get_limits(np.nan_to_num(profile), prof_mask, peaks=locations,
                                                    threshold=threshold, method=sizing_method)

                # This is a little convoluted because of the simplicity of the
                # initial models, but we want to ensure that the APERTURE
                # table is written in an identical way to other models, and so
                # we should use the model_to_table() function
                all_tables = []
                for i, (loc, limits) in enumerate(zip(locations, all_limits),
                                                  start=1):
                    cheb = models.Chebyshev1D(degree=0, domain=[0, npix - 1], c0=loc)
                    aptable = am.model_to_table(cheb)
                    lower, upper = limits - loc
                    aptable["number"] = i
                    aptable["aper_lower"] = lower
                    aptable["aper_upper"] = upper
                    all_tables.append(aptable)
                    log.debug("Limits for source {:.1f} ({:.1f}, +{:.1f})".format(loc, lower, upper))

<<<<<<< HEAD
                aptable = Table([np.arange(len(locations)) + 1], names=['number'])
                for name in model_dict.keys():  # Still defined from above loop
                    aptable[name] = [model_dict.get(name, 0)
                                     for model_dict in all_model_dicts]

=======
                aptable = vstack(all_tables, metadata_conflicts="silent")
                # Move "number" to be the first column
                new_order = ["number"] + [c for c in aptable.colnames if c != "number"]
                aptable = aptable[new_order]
>>>>>>> 55e4ffd1
                ext.APERTURE = aptable

            # Timestamp and update the filename
            gt.mark_history(ad, primname=self.myself(), keyword=timestamp_key)
            ad.update_filename(suffix=sfx, strip=True)
        return adinputs

    def fluxCalibrate(self, adinputs=None, **params):
        """
        Performs flux calibration multiplying the input signal by the
        sensitivity function obtained from
        :meth:`~geminidr.core.primitives_spect.Spec.calculateSensitivity`.

        Parameters
        ----------
        adinputs : list of :class:`~astrodata.AstroData`
            1D or 2D Spectra of targets that need to be flux-calibrated.
            2D spectra are expected to be distortion corrected and its
            dispersion axis should be along rows.

        suffix :  str
            Suffix to be added to output files (default: _fluxCalibrated).

        standard: str or AstroData
            Standard star spectrum containing one extension or the same number
            of extensions as the input spectra. Each extension must have a
            `.SENSFUNC` table containing information about the overall
            sensitivity. Right now, if this is not provided, it will raise a
            NotImplementedError since it needs implementation.

        units : str, optional
            Units for output spectrum (default: W m-2 nm-1).

        Returns
        -------
        list of :class:`~astrodata.AstroData`
            The same input list is used as output but each object now has
            its pixel values in physical units.
        """
        log = self.log
        log.debug(gt.log_message("primitive", self.myself(), "starting"))
        timestamp_key = self.timestamp_keys[self.myself()]
        sfx = params["suffix"]
        std = params["standard"]
        final_units = params["units"]

        # Expectation is that the SENSFUNC table will be in units
        # like (electron/s) / (W/m^2)
        flux_units = u.Unit("W m-2")

        # Get a suitable arc frame (with distortion map) for every science AD
        if std is None:
            self.getProcessedStandard(adinputs, refresh=False)
            std_list = self._get_cal(adinputs, 'processed_standard')
        else:
            std_list = std

        for ad, std in zip(*gt.make_lists(adinputs, std_list, force_ad=True)):
            if ad.phu.get(timestamp_key):
                log.warning("No changes will be made to {}, since it has "
                            "already been processed by fluxCalibrate".
                            format(ad.filename))
                continue

            if std is None:
                if 'sq' in self.mode:
                    raise OSError('No processed standard listed for {}'.
                                  format(ad.filename))
                else:
                    log.warning("No changes will be made to {}, since no "
                                "standard was specified".format(ad.filename))
                    continue

            len_std, len_ad = len(std), len(ad)
            if len_std not in (1, len_ad):
                log.warning("{} has {} extensions so cannot be used to "
                            "calibrate {} with {} extensions".
                            format(std.filename, len_std, ad.filename, len_ad))
                continue

            if not all(hasattr(ext, "SENSFUNC") for ext in std):
                log.warning("SENSFUNC table missing from one or more extensions"
                            f" of {std.filename} so cannot flux calibrate")
                continue

            # Since 2D flux calibration just uses the wavelength info for the
            # middle row/column, non-distortion-corrected data will have the
            # wrong wavelength solution in other columns/rows
            if (any(len(ext.shape) == 2 for ext in ad) and
                    not self.timestamp_keys['distortionCorrect'] in ad.phu):
                log.warning("{} has not been distortion corrected".format(ad.filename))

            exptime = ad.exposure_time()
            try:
                delta_airmass = ad.airmass() - std.airmass()
            except TypeError:  # if either airmass() returns None
                log.warning("Cannot determine airmass of target and/or standard."
                            " Not making an airmass correction.")
                delta_airmass = 0

            for index, ext in enumerate(ad):
                ext_std = std[max(index, len_std-1)]
                extname = f"{ad.filename} extension {ext.id}"

                # Create the correct callable function (we may want to
                # abstract this in the future)
                sensfunc = am.table_to_model(ext_std.SENSFUNC)
                std_wave_unit = sensfunc.meta["xunit"]
                std_flux_unit = sensfunc.meta["yunit"]

                # Try to confirm the science image has the correct units
                std_physical_unit = (std_flux_unit.physical_unit if
                                     isinstance(std_flux_unit, u.LogUnit)
                                     else std_flux_unit)
                try:
                    sci_flux_unit = u.Unit(ext.hdr.get('BUNIT'))
                except:
                    sci_flux_unit = None
                if not (std_physical_unit is None or sci_flux_unit is None):
                    unit = sci_flux_unit / (std_physical_unit * flux_units)
                    if unit.is_equivalent(u.s):
                        log.fullinfo("Dividing {} by exposure time of {} s".
                                     format(extname, exptime))
                        ext /= exptime
                        sci_flux_unit /= u.s
                    elif not unit.is_equivalent(u.dimensionless_unscaled):
                        log.warning("{} has incompatible units ('{}' and '{}')."
                                    "Cannot flux calibrate"
                                    .format(extname, sci_flux_unit, std_flux_unit))
                        continue
                else:
                    log.warning("Cannot determine units of data and/or SENSFUNC "
                                f"table for {extname}, so cannot flux calibrate.")
                    continue

                # Get wavelengths of all pixels
                ndim = len(ext.shape)
                dispaxis = 0 if ndim == 1 else 2 - ext.dispersion_axis()

                # Get wavelengths and pixel sizes of all the pixels along the
                # dispersion axis by calculating wavelengths in the middles and
                # edges of all pixels.
                all_coords = [0.5*(length - 1) for length in ext.shape]
                all_coords[dispaxis] = np.arange(-0.5, ext.shape[dispaxis], 0.5)
                all_waves = ext.wcs(*all_coords[::-1], with_units=True)
                if ndim > 1:
                    all_waves = all_waves[0]

                waves = all_waves[1::2]
                pixel_sizes = abs(np.diff(all_waves[::2]))

                # Reconstruct the spline and evaluate it at every wavelength
                sens_factor = sensfunc(waves.to(std_wave_unit).value) * std_flux_unit
                try:  # conversion from magnitude/logarithmic units
                    sens_factor = sens_factor.physical
                except AttributeError:
                    pass

                # Apply airmass correction. If none is needed/possible, we
                # don't need to try to do this
                if delta_airmass != 0:
                    telescope = ad.telescope()
                    try:
                        extinction_correction = extinct.extinction(waves, telescope=telescope)
                    except KeyError:
                        log.warning("Telescope {} not recognized. "
                                    "Not making an airmass correction.".format(telescope))
                    else:
                        log.stdinfo("Correcting for difference of {:5.3f} "
                                    "airmasses".format(delta_airmass))
                        sens_factor *= 10**(0.4*delta_airmass * extinction_correction)

                final_sens_factor = (sci_flux_unit / (sens_factor * pixel_sizes)).to(final_units,
                                     equivalencies=u.spectral_density(waves)).value

                if ndim == 2 and dispaxis == 0:
                    ext *= final_sens_factor[:, np.newaxis]
                else:
                    ext *= final_sens_factor
                ext.hdr['BUNIT'] = final_units

            # Timestamp and update the filename
            gt.mark_history(ad, primname=self.myself(), keyword=timestamp_key)
            ad.update_filename(suffix=sfx, strip=True)

        return adinputs

    def linearizeSpectra(self, adinputs=None, **params):
        """
        Transforms 1D spectra so that the relationship between the pixel
        location and wavelength is linear. This primitive calls
        resampleToCommonFrame to do the actual resampling.

        Parameters
        ----------
        adinputs : list of :class:`~astrodata.AstroData`
            Wavelength calibrated 1D spectra.

        suffix : str
            Suffix to be added to output files.
        w1 : float
            Wavelength of first pixel (nm). See Notes below.
        w2 : float
            Wavelength of last pixel (nm). See Notes below.
        dw : float
            Dispersion (nm/pixel). See Notes below.
        npix : int
            Number of pixels in output spectrum. See Notes below.
        conserve : bool
            Conserve flux (rather than interpolate)?
        order : int
            order of interpolation during the resampling

        Notes
        -----
        Exactly 0 or 3 of (w1, w2, dw, npix) must be specified.

        Returns
        -------
        list of :class:`~astrodata.AstroData`
            Linearized 1D spectra.
        """
        log = self.log
        log.debug(gt.log_message("primitive", self.myself(), "starting"))
        timestamp_key = self.timestamp_keys[self.myself()]
        sfx = params["suffix"]
        w1 = params["w1"]
        w2 = params["w2"]
        dw = params["dw"]
        npix = params["npix"]
        conserve = params["conserve"]
        order = params["order"]

        # There are either 1 or 4 Nones, due to validation
        nones = [w1, w2, dw, npix].count(None)
        if nones == 1:
            # Work out the missing variable from the others
            if npix is None:
                npix = int(np.ceil((w2 - w1) / dw)) + 1
                w2 = w1 + (npix - 1) * dw
            elif w1 is None:
                w1 = w2 - (npix - 1) * dw
            elif w2 is None:
                w2 = w1 + (npix - 1) * dw
            else:
                dw = (w2 - w1) / (npix - 1)

        # We send the ADs through one-by-one so there's no attempt to
        # align them in the spatial direction
        adoutputs = []
        for ad in adinputs:
            ad_out = self.resampleToCommonFrame([ad], suffix=sfx, w1=w1, w2=w2, npix=npix,
                                                conserve=conserve, order=order,
                                                trim_data=False)[0]
            gt.mark_history(ad_out, primname=self.myself(), keyword=timestamp_key)
            adoutputs.append(ad_out)

        return adoutputs

    def normalizeFlat(self, adinputs=None, **params):
        """
        This primitive normalizes a spectroscopic flatfield, by fitting
        a cubic spline along the dispersion direction of an averaged
        combination of rows/columns (by default, in the center of the
        spatial direction). Each row/column is then divided by this spline.

        For multi-extension AstroData objects of MOS or XD, each extension
        is treated separately. For other multi-extension data,
        mosaicDetectors() is called to produce a single extension, and the
        spline fitting is performed with variable scaling parameters for
        each detector (identified within the mosaic from groups of DQ.no_data
        pixels). The spline fit is calculated in the mosaicked frame but it
        is evaluated for each pixel in each unmosaicked detector, so that
        the resultant flatfield always has the same format (i.e., number of
        extensions and their shape) as the input frame.

        Parameters
        ----------
        suffix : str/None
            suffix to be added to output files
        center : int/None
            central row/column for 1D extraction (None => use middle)
        nsum : int
            number of rows/columns around center to combine
        function : str
            type of function to fit (splineN or polynomial types)
        order : int
            Order of the spline fit to be performed
        lsigma : float/None
            lower rejection limit in standard deviations
        hsigma : float/None
            upper rejection limit in standard deviations
        niter : int
            maximum number of rejection iterations
        grow : float/False
            growth radius for rejected pixels
        """
        log = self.log
        log.debug(gt.log_message("primitive", self.myself(), "starting"))
        timestamp_key = self.timestamp_keys[self.myself()]
        sfx = params["suffix"]
        center = params["center"]
        nsum = params["nsum"]
        fit1d_params = fit_1D.translate_params(params)

        for ad in adinputs:
            # Don't mosaic if the multiple extensions are because the
            # data are MOS or cross-dispersed
            if len(ad) > 1 and not ({'MOS', 'XD'} & ad.tags):
                # Store original gWCS because we're modifying it
                orig_wcs = [ext.wcs for ext in ad]
                geotable = import_module('.geometry_conf', self.inst_lookups)
                transform.add_mosaic_wcs(ad, geotable)
                admos = transform.resample_from_wcs(ad, "mosaic", attributes=None,
                                                    order=3, process_objcat=False)
                mosaicked = True
            else:
                admos = ad
                mosaicked = False

            # This will loop over MOS slits or XD orders
            for ext in admos:
                dispaxis = 2 - ext.dispersion_axis()  # python sense
                direction = "row" if dispaxis == 1 else "column"

                data, mask, variance, extract_slice = _average_along_slit(ext, center=center, nsum=nsum)
                log.stdinfo("Extracting 1D spectrum from {}s {} to {}".
                            format(direction, extract_slice.start + 1, extract_slice.stop))
                mask |= (DQ.no_data * (variance == 0))  # Ignore var=0 points
                slices = _ezclump((mask & (DQ.no_data | DQ.unilluminated)) == 0)

                masked_data = np.ma.masked_array(data, mask=mask)
                weights = np.sqrt(np.where(variance > 0, 1. / variance, 0.))
                pixels = np.arange(len(masked_data))

                # We're only going to do CCD-to-CCD normalization if we've
                # done the mosaicking in this primitive; if not, we assume
                # the user has already taken care of it (if it's required).
                nslices = len(slices)
                if nslices > 1 and mosaicked:
                    coeffs = np.ones((nslices - 1,))
                    boundaries = list(slice_.stop for slice_ in slices[:-1])
                    result = optimize.minimize(QESpline, coeffs, args=(pixels, masked_data,
                                                                       weights, boundaries,
                                                                       fit1d_params["order"]),
                                               tol=1e-7, method='Nelder-Mead')
                    if not result.success:
                        log.warning("Problem with spline fitting: {}".format(result.message))

                    # Rescale coefficients so centre-left CCD is unscaled
                    coeffs = np.insert(result.x, 0, [1])
                    coeffs /= coeffs[len(coeffs) // 2]
                    for coeff, slice_ in zip(coeffs, slices):
                        masked_data[slice_] *= coeff
                        weights[slice_] /= coeff
                    log.stdinfo("QE scaling factors: " +
                                " ".join("{:6.4f}".format(coeff) for coeff in coeffs))
                fit1d = fit_1D(masked_data, points=None, weights=weights,
                               **fit1d_params)

                if not mosaicked:
                    flat_data = np.tile(fit1d.evaluate(), (ext.shape[1-dispaxis], 1))
                    ext.divide(_transpose_if_needed(flat_data, transpose=(dispaxis==0))[0])

            # If we've mosaicked, there's only one extension
            # We forward transform the input pixels, take the transformed
            # coordinate along the dispersion direction, and evaluate the
            # spline there.
            if mosaicked:
                origin = admos.nddata[0].meta.pop('transform')['origin']
                origin_shift = reduce(Model.__and__, [models.Shift(-s) for s in origin[::-1]])
                for ext, wcs in zip(ad, orig_wcs):
                    t = ext.wcs.get_transform(ext.wcs.input_frame, "mosaic") | origin_shift
                    geomap = transform.GeoMap(t, ext.shape, inverse=True)
                    flat_data = fit1d.evaluate(geomap.coords[dispaxis])
                    ext.divide(flat_data)
                    ext.wcs = wcs

            # Timestamp and update the filename
            gt.mark_history(ad, primname=self.myself(), keyword=timestamp_key)
            ad.update_filename(suffix=sfx, strip=True)

        return adinputs

    def resampleToCommonFrame(self, adinputs=None, **params):
        """
        Resample 1D or 2D spectra on a common frame, and optionally transform
        them so that the relationship between them and their respective
        wavelength calibration is linear.

        Parameters
        ----------
        adinputs : list of :class:`~astrodata.AstroData`
            Wavelength calibrated 1D or 2D spectra.
        suffix : str
            Suffix to be added to output files.
        w1 : float
            Wavelength of first pixel (nm). See Notes below.
        w2 : float
            Wavelength of last pixel (nm). See Notes below.
        dw : float
            Dispersion (nm/pixel). See Notes below.
        npix : int
            Number of pixels in output spectrum. See Notes below.
        conserve : bool
            Conserve flux (rather than interpolate)?
        order : int
            order of interpolation during the resampling
        trim_data : bool
            Trim spectra to size of reference spectra?
        force_linear : bool
            Force a linear output wavelength solution?

        Notes
        -----
        If ``w1`` or ``w2`` are not specified, they are computed from the
        individual spectra: if ``trim_data`` is True, this is the intersection
        of the spectra ranges, otherwise this is the union of all ranges,

        If ``dw`` or ``npix`` are specified, the spectra are linearized.

        Returns
        -------
        list of :class:`~astrodata.AstroData`
            Linearized 1D spectra.
        """
        log = self.log
        log.debug(gt.log_message("primitive", self.myself(), "starting"))
        timestamp_key = self.timestamp_keys[self.myself()]
        suffix = params["suffix"]
        w1 = params["w1"]
        w2 = params["w2"]
        dw = params["dw"]
        npix = params["npix"]
        conserve = params["conserve"]
        trim_data = params["trim_data"]
        force_linear = params["force_linear"]

        # Check that all ad objects are either 1D or 2D
        ndim = {len(ext.shape) for ad in adinputs for ext in ad}
        if len(ndim) != 1:
            raise ValueError('inputs must have the same dimension')
        ndim = ndim.pop()

        # For the 2D case check that all ad objects have only 1 extension
        if ndim > 1:
            adjust_key = self.timestamp_keys['adjustWCSToReference']
            if len(adinputs) > 1 and not all(adjust_key in ad.phu
                                             for ad in adinputs):
                log.warning("2D spectral images should be processed by "
                            "adjustWCSToReference if accurate spatial "
                            "alignment is required.")
            if not all(len(ad) == 1 for ad in adinputs):
                raise ValueError('inputs must have only 1 extension')
            # Store these values for later!
            refad = adinputs[0]
            ref_coords = (refad.central_wavelength(asNanometers=True),
                          refad.target_ra(), refad.target_dec())
            ref_pixels = refad[0].wcs.backward_transform(*ref_coords)

        # If only one variable is missing we compute it from the others
        nparams = sum(x is not None for x in (w1, w2, dw, npix))
        if nparams == 3:
            if npix is None:
                npix = int(np.ceil((w2 - w1) / dw)) + 1
                w2 = w1 + (npix - 1) * dw
            elif w1 is None:
                w1 = w2 - (npix - 1) * dw
            elif w2 is None:
                w2 = w1 + (npix - 1) * dw
            else:
                dw = (w2 - w1) / (npix - 1)

        # Gather information from all the spectra (Chebyshev1D model,
        # w1, w2, dw, npix), and compute the final bounds (w1out, w2out)
        # if there are not provided
        info = []
        w1out, w2out, dwout, npixout = w1, w2, dw, npix
        for ad in adinputs:
            adinfo = []
            for ext in ad:
                try:
                    model_info = _extract_model_info(ext)
                except ValueError:
                    raise ValueError("Cannot determine wavelength solution "
                                     f"for {ad.filename} extension {ext.id}.")
                adinfo.append(model_info)

                if w1 is None:
                    if w1out is None:
                        w1out = model_info['w1']
                    elif trim_data:
                        w1out = max(w1out, model_info['w1'])
                    else:
                        w1out = min(w1out, model_info['w1'])

                if w2 is None:
                    if w2out is None:
                        w2out = model_info['w2']
                    elif trim_data:
                        w2out = min(w2out, model_info['w2'])
                    else:
                        w2out = max(w2out, model_info['w2'])
            info.append(adinfo)

        if trim_data:
            if w1 is None:
                w1out = info[0][0]['w1']
            if w2 is None:
                w2out = info[0][0]['w2']
            if w1 is None or w2 is None:
                log.fullinfo("Trimming data to size of reference spectra")

        # linearize spectra only if the grid parameters are specified
        linearize = force_linear or npix is not None or dw is not None
        if linearize:
            if npixout is None and dwout is None:
                # if both are missing, use the reference spectrum
                dwout = info[0][0]['dw']

            if npixout is None:
                npixout = int(np.ceil((w2out - w1out) / dwout)) + 1
            elif dwout is None:
                dwout = (w2out - w1out) / (npixout - 1)

        if linearize:
            new_wave_model = models.Scale(dwout) | models.Shift(w1out)
        else:
            # compute the inverse model needed to go to the reference
            # spectrum grid. Due to imperfections in the Chebyshev inverse
            # we check whether the wavelength limits are the same as the
            # reference spectrum.
            wave_model_ref = info[0][0]['wave_model'].copy()
            wave_model_ref.name = None
            limits = wave_model_ref.inverse([w1out, w2out])
            if info[0][0]['w1'] == w1out:
                limits[0] = round(limits[0])
            if info[0][0]['w2'] == w2out:
                limits[1] = round(limits[1])
            pixel_shift = int(np.ceil(limits.min()))
            new_wave_model = models.Shift(pixel_shift) | wave_model_ref
            if info[0][0]['w2'] == w2out:
                npixout = info[0][0]['npix']
            else:
               npixout = int(np.floor(new_wave_model.inverse([w1out, w2out]).max()) + 1)
            dwout = (w2out - w1out) / (npixout - 1)

        new_wave_model.name = 'WAVE'
        if ndim == 1:
            new_wcs_model = new_wave_model
        else:
            new_wcs_model = refad[0].wcs.forward_transform.replace_submodel('WAVE', new_wave_model)

        adoutputs = []
        for i, ad in enumerate(adinputs):
            flux_calibrated = self.timestamp_keys["fluxCalibrate"] in ad.phu

            for iext, ext in enumerate(ad):
                wave_model = info[i][iext]['wave_model']
                extn = f"{ad.filename} extension {ext.id}"
                wave_resample = wave_model | new_wave_model.inverse
                # TODO: This shouldn't really be needed, but it is
                wave_resample.inverse = new_wave_model | wave_model.inverse

                # Avoid performing a Cheb and its imperfect inverse
                if not linearize and new_wave_model[1:] == wave_model:
                    wave_resample = models.Shift(-pixel_shift)

                if ndim == 1:
                    dispaxis = 0
                    resampling_model = wave_resample
                else:
                    pixels = ext.wcs.backward_transform(*ref_coords)
                    dispaxis = 2 - ext.dispersion_axis()  # python sense
                    slit_offset = models.Shift(ref_pixels[dispaxis] - pixels[dispaxis])
                    if dispaxis == 0:
                        resampling_model = slit_offset & wave_resample
                    else:
                        resampling_model = wave_resample & slit_offset

                this_conserve = conserve_or_interpolate(ext, user_conserve=conserve,
                                        flux_calibrated=flux_calibrated, log=log)

                if i == 0 and not linearize:
                    log.fullinfo(f"{ad.filename}: No interpolation")
                msg = "Resampling"
                if linearize:
                    msg += " and linearizing"
                log.stdinfo("{} {}: w1={:.3f} w2={:.3f} dw={:.3f} npix={}"
                            .format(msg, extn, w1out, w2out, dwout, npixout))

                # If we resample to a coarser pixel scale, we may
                # interpolate over features. We avoid this by subsampling
                # back to the original pixel scale (approximately).
                input_dw = info[i][iext]['dw']
                subsample = int(np.ceil(abs(dwout / input_dw) - 0.1))
                attributes = [attr for attr in ('data', 'mask', 'variance')
                              if getattr(ext, attr) is not None]

                ext.wcs = gWCS([(ext.wcs.input_frame, resampling_model),
                                (cf.Frame2D(name='resampled'), new_wcs_model),
                                (ext.wcs.output_frame, None)])

                origin = (0,) * ndim
                output_shape = list(ext.shape)
                output_shape[dispaxis] = npixout
                new_ext = transform.resample_from_wcs(ext, 'resampled', subsample=subsample,
                                                      attributes=attributes, conserve=this_conserve,
                                                      origin=origin, output_shape=output_shape)
                if iext == 0:
                    ad_out = new_ext
                else:
                    ad_out.append(new_ext[0])
                if ndim == 2:
                    try:
                        offset = slit_offset.offset.value
                        ext.APERTURE['c0'] += offset
                        log.fullinfo("Shifting aperture locations by {:.2f} "
                                     "pixels".format(offset))
                    except AttributeError:
                        pass

            # Timestamp and update the filename
            gt.mark_history(ad_out, primname=self.myself(), keyword=timestamp_key)
            ad_out.update_filename(suffix=suffix, strip=True)
            adoutputs.append(ad_out)

        return adoutputs

    def skyCorrectFromSlit(self, adinputs=None, **params):
        """
        Performs row-by-row/column-by-column sky subtraction of 2D spectra.

        For that, it fits the sky contribution along each row/column
        perpendicular to the dispersion axis and builds a mask of rejected
        pixels during the fitting process. It also adds any apertures defined
        in the APERTURE table to this mask if it exists.

        This primitive should be called on data free of distortion.

        Parameters
        ----------
        adinputs : list of :class:`~astrodata.AstroData`
            2D science spectra loaded as :class:`~astrodata.AstroData` objects.
        suffix : str or None
            Suffix to be added to output files.
        regions : str or None
            Sample region(s) to fit along rows/columns parallel to the slit,
            as a comma-separated list of pixel ranges. Any pixels outside these
            ranges (and/or included in the source aperture table) will be
            ignored when fitting each row or column.
        function : {'splineN', 'legendre', 'chebyshev', 'polynomial'}, optional
            Type of function/model to be used for fitting rows or columns
            perpendicular to the dispersion axis (default 'spline3', a cubic
            spline). For spline fits, N may be 1-5 (linear to quintic).
        order : int or None
            Order of fit to each row/column. For spline fits, this
            is the number of spline pieces; if `None`, as many pieces will be
            used as are required to get chi^2=1, otherwise the specified number
            will be reduced in proportion to the ratio of good pixels to total
            pixels in each row/column. If there are fewer than 4 good pixels in
            a given row/column, the fit will be performed using every pixel.
            For polynomial fitting functions, ``order`` is the polynomial degree
        lsigma, hsigma : float
            Lower and upper pixel rejection limits for fitting, in standard
            deviations from the fit
        niter : int
            Maximum number of fitting iterations
        grow : float or False, optional
            Masking growth radius (in pixels) for each statistically-rejected pixel
        aperture_growth : float
            Masking growth radius (in pixels) for each aperture
        debug_plot : bool
            Show diagnostic plots?

        Returns
        -------
        adinputs : list of :class:`~astrodata.AstroData`
            Sky subtractd 2D spectral images.

        See Also
        --------
        :meth:`~geminidr.core.primitives_spect.Spect.determineDistortion`,
        :meth:`~geminidr.core.primitives_spect.Spect.distortionCorrect`,
        :meth:`~geminidr.core.primitives_spect.Spect.findSourceApertures`,
        """
        log = self.log
        log.debug(gt.log_message("primitive", self.myself(), "starting"))
        timestamp_key = self.timestamp_keys[self.myself()]
        sfx = params["suffix"]
        apgrow = params["aperture_growth"]
        debug_plot = params["debug_plot"]
        fit1d_params = fit_1D.translate_params(params)

        for ad in adinputs:
            if self.timestamp_keys['distortionCorrect'] not in ad.phu:
                log.warning("{} has not been distortion corrected. Sky "
                            "subtraction is likely to be poor.".format(ad.filename))

            for ext in ad:
                axis = ext.dispersion_axis() - 1  # python sense

                # We want to mask pixels in apertures in addition to the mask.
                # Should we also leave DQ.cosmic_ray (because sky lines can get
                # flagged as CRs) and/or DQ.overlap unmasked here?
                sky_mask = (np.zeros_like(ext.data, dtype=DQ.datatype)
                            if ext.mask is None else
                            ext.mask.copy() & DQ.not_signal)

                # If there's an aperture table, go through it row by row,
                # masking the pixels
                try:
                    aptable = ext.APERTURE
                except AttributeError:
                    pass
                else:
                    for row in aptable:
                        trace_model = am.table_to_model(row)
                        aperture = tracing.Aperture(trace_model,
                                                    aper_lower=row['aper_lower'],
                                                    aper_upper=row['aper_upper'])
                        sky_mask |= aperture.aperture_mask(ext, grow=apgrow)

                if debug_plot:
                    from astropy.visualization import simple_norm
                    fig, (ax1, ax2) = plt.subplots(1, 2, sharex=True,
                                                   sharey=True)
                    ax1.imshow(ext.data, cmap='gray',
                               norm=simple_norm(ext.data, max_percent=99))
                    ax2.imshow(sky_mask, cmap='gray', vmax=4)
                    plt.show()

                if ext.variance is None:
                    sky_weights = None
                else:
                    sky_weights = np.sqrt(at.divide0(1., ext.variance))

                # This would combine the specified mask with any existing mask,
                # but should we include some specific set of DQ codes here?
                sky = np.ma.masked_array(ext.data, mask=sky_mask)
                sky_model = fit_1D(sky, weights=sky_weights, **fit1d_params,
                                   axis=axis, plot=debug_plot).evaluate()
                ext.data -= sky_model

            # Timestamp and update the filename
            gt.mark_history(ad, primname=self.myself(), keyword=timestamp_key)
            ad.update_filename(suffix=sfx, strip=True)

        return adinputs



    def traceApertures(self, adinputs=None, **params):
        """
        Traces apertures listed in the `.APERTURE` table along the dispersion
        direction, and estimates the optimal extraction aperture size from the
        spatial profile of each source.

        Parameters
        ----------
        adinputs : list of :class:`~astrodata.AstroData`
            Science data as 2D spectral images with a `.APERTURE` table attached
            to one or more of its extensions.
        suffix : str
            Suffix to be added to output files.
        order : int
            Fitting order along spectrum. Default: 2
        step : int
            Step size for sampling along dispersion direction. Default: 10
        nsum : int
            Number of rows/columns to combine at each step. Default: 10
        max_missed : int
            Maximum number of interactions without finding line before line is
            considered lost forever. Default: 5
        max_shift : float
            Maximum perpendicular shift (in pixels) from pixel to pixel.
            Default: 0.05
        debug: bool
            draw aperture traces on image display window?

        Returns
        -------
        list of :class:`~astrodata.AstroData`
            Science data as 2D spectral images with the `.APERTURE` the updated
            to contain its upper and lower limits.

        See Also
        --------
        :meth:`~geminidr.core.primitives_spect.Spect.findSourceApertures`

        """

        def averaging_func(data, mask=None, variance=None):
            """Use a sigma-clipped mean to collapse in the dispersion
            direction, which should reject sky lines"""
            return NDStacker.mean(*NDStacker.sigclip(data, mask=mask,
                                                     variance=variance))

        log = self.log
        log.debug(gt.log_message("primitive", self.myself(), "starting"))
        timestamp_key = self.timestamp_keys[self.myself()]
        sfx = params["suffix"]
        step = params["step"]
        nsum = params["nsum"]
        max_missed = params["max_missed"]
        max_shift = params["max_shift"]
        debug = params["debug"]
        fit1d_params = fit_1D.translate_params({**params,
                                                "function": "chebyshev"})
        # pop "order" seing we may need to call fit_1D with a different value
        order = fit1d_params.pop("order")

        for ad in adinputs:
            for ext in ad:
                try:
                    aptable = ext.APERTURE
                    locations = aptable['c0'].data
                except (AttributeError, KeyError):
                    log.warning("Could not find aperture locations in "
                                f"{ad.filename} extension {ext.id} - continuing")
                    continue

                if debug:
                    self.viewer.display_image(ext, wcs=False)
                    self.viewer.width = 2
                dispaxis = 2 - ext.dispersion_axis()  # python sense

                # For efficiency, we would like to trace all sources
                # simultaneously (like we do with arc lines), but we need to
                # start somewhere the source is bright enough, and there may
                # not be a single location where that is true for all sources
                for i, loc in enumerate(locations):
                    c0 = int(loc + 0.5)
                    spectrum = ext.data[c0] if dispaxis == 1 else ext.data[:,c0]
                    start = np.argmax(at.boxcar(spectrum, size=3))

                    # The coordinates are always returned as (x-coords, y-coords)
                    ref_coords, in_coords = tracing.trace_lines(ext, axis=dispaxis,
                                                                start=start, initial=[loc],
                                                                rwidth=None, cwidth=5, step=step,
                                                                nsum=nsum, max_missed=max_missed,
                                                                initial_tolerance=None,
                                                                max_shift=max_shift,
                                                                viewer=self.viewer if debug else None)
                    if i:
                        all_ref_coords = np.concatenate((all_ref_coords, ref_coords), axis=1)
                        all_in_coords = np.concatenate((all_in_coords, in_coords), axis=1)
                    else:
                        all_ref_coords = ref_coords
                        all_in_coords = in_coords

                self.viewer.color = "blue"
                spectral_coords = np.arange(0, ext.shape[dispaxis], step)
                all_tables = []
                for aperture in aptable:
                    location = aperture['c0']
                    # Funky stuff to extract the traced coords associated with
                    # each aperture (there's just a big list of all the coords
                    # from all the apertures) and sort them by coordinate
                    # along the spectrum
                    coords = np.array([list(c1) + list(c2)
                                       for c1, c2 in zip(all_ref_coords.T, all_in_coords.T)
                                       if c1[dispaxis] == location])
                    values = np.array(sorted(coords, key=lambda c: c[1 - dispaxis])).T
                    ref_coords, in_coords = values[:2], values[2:]

                    # Find model to transform actual (x,y) locations to the
                    # value of the reference pixel along the dispersion axis
                    try:
                        fit1d = fit_1D(in_coords[dispaxis], points=in_coords[1 - dispaxis],
                                       domain=[0, ext.shape[dispaxis] - 1],
                                       order=order, **fit1d_params)
                    except (IndexError, np.linalg.linalg.LinAlgError):
                        # This hides a multitude of sins, including no points
                        # returned by the trace, or insufficient points to
                        # constrain fit. We call fit1d with dummy points to
                        # ensure we get the same type of result as if it had
                        # been successful.
                        log.warning(f"Unable to trace aperture {aperture['number']}")
                        fit1d = fit_1D(np.full_like(spectral_coords, c0),
                                       points=spectral_coords,
                                       domain=[0, ext.shape[dispaxis] - 1],
                                       order=0, **fit1d_params)
                    else:
                        if debug:
                            plot_coords = np.array([spectral_coords, fit1d.evaluate(spectral_coords)]).T
                            self.viewer.polygon(plot_coords, closed=False,
                                                xfirst=(dispaxis == 1), origin=0)
                    this_aptable = am.model_to_table(fit1d.model)

                    # Recalculate aperture limits after rectification
                    apcoords = fit1d.evaluate(np.arange(ext.shape[dispaxis]))
                    this_aptable["aper_lower"] = aperture["aper_lower"] + (location - apcoords.min())
                    this_aptable["aper_upper"] = aperture["aper_upper"] - (apcoords.max() - location)
                    all_tables.append(this_aptable)

                new_aptable = vstack(all_tables, metadata_conflicts="silent")
                ext.APERTURE = new_aptable

            # Timestamp and update the filename
            gt.mark_history(ad, primname=self.myself(), keyword=timestamp_key)
            ad.update_filename(suffix=sfx, strip=True)
        return adinputs

    def _get_arc_linelist(self, ext, w1=None, w2=None, dw=None, **kwargs):
        """
        Returns a list of wavelengths of the arc reference lines used by the
        primitive `determineWavelengthSolution()`, if the user parameter
        `linelist=None` (i.e., the default list is requested).

        Parameters
        ----------
        ext : single-slice AD object
            Extension being calibrated (allows descriptors to be calculated).

        w1 : float
            Approximate shortest wavelength (nm).

        w2 : float
            Approximate longest wavelength (nm).

        dw : float
            Approximate dispersion (nm/pixel).

        Returns
        -------
        array_like
            arc line wavelengths

        array_like or None
            arc line weights
        """
        lookup_dir = os.path.dirname(import_module('.__init__', self.inst_lookups).__file__)
        filename = os.path.join(lookup_dir, 'linelist.dat')
        arc_lines = np.loadtxt(filename, usecols=[0])
        try:
            weights = np.loadtxt(filename, usecols=[1])
        except IndexError:
            weights = None
        return arc_lines, weights

    def _get_spectrophotometry(self, filename):
        """
        Reads a file containing spectrophotometric data for a standard star
        and returns these data as a Table(), with unit information. We
        attempt to read a range of files and interpret them, either using
        metadata or guesswork. If there's no metadata, we assume that the
        first column is the wavelength, the second is the brightness data,
        there may then be additional columns with uncertainty information,
        and the width of the bandpass is always the last column.

        We ignore any uncertainty information because, for ground-based data,
        this will be swamped by limitations of the user's data.

        Parameters
        ----------
        filename: str
            name of file containing spectrophotometric data

        Returns
        -------
        Table:
            the spectrophotometric data, with columns 'WAVELENGTH',
            'WIDTH', and 'FLUX'

        Raises
        ------
        FileNotFoundError: if file does not exist
        InconsistentTableError: if the file can't be read as ASCII
        """
        log = self.log
        try:
            tbl = Table.read(filename)
        except IORegistryError:
            # Force ASCII
            tbl = Table.read(filename, format='ascii')

        # Create table, interpreting column names (or lack thereof)
        spec_table = Table()
        colnames = ('WAVELENGTH', 'WIDTH', 'MAGNITUDE')
        aliases = (('WAVE', 'LAMBDA', 'col1'),
                   ('FWHM', 'col3'),
                   ('MAG', 'ABMAG', 'FLUX', 'FLAM', 'FNU', 'col2', 'DATA'))

        for colname, alias in zip(colnames, aliases):
            for name in (colname,) + alias:
                if name in tbl.colnames:
                    spec_table[colname] = tbl[name]
                    orig_colname = name
                    break
            else:
                log.warning("Cannot find a column to convert to '{}' in "
                            "{}".format(colname.lower(), filename))

        # Now handle units
        for col in spec_table.itercols():
            try:
                unit = col.unit
            except AttributeError:
                unit = None
            if isinstance(unit, u.UnrecognizedUnit):
                # Try chopping off the trailing 's'
                try:
                    unit = u.Unit(re.sub(r's$', '', col.unit.name.lower()))
                except:
                    unit = None
            if unit is None:
                # No unit defined, make a guess
                if col.name == 'WAVELENGTH':
                    unit = u.AA if max(col.data) > 5000 else u.nm
                elif col.name == 'WIDTH':
                    unit = spec_table['WAVELENGTH'].unit
                else:
                    if orig_colname == 'FNU':
                        unit = u.Unit("erg cm-2 s-1 Hz-1")
                    elif orig_colname in ('FLAM', 'FLUX') or np.median(col.data) < 1:
                        unit = u.Unit("erg cm-2 s-1 AA-1")
                    else:
                        unit = u.mag
                col.unit = unit

            # We've created a column called "MAGNITUDE" but it might be a flux
            if col.name == 'MAGNITUDE':
                try:
                    unit.to(u.W / u.m ** 3, equivalencies=u.spectral_density(1. * u.m))
                except:
                    pass
                else:
                    col.name = 'FLUX'

        # If we don't have a flux column, create one
        if not 'FLUX' in spec_table.colnames:
            # Use ".data" here to avoid "mag" being in the unit
            spec_table['FLUX'] = (10 ** (-0.4 * (spec_table['MAGNITUDE'].data + 48.6))
                                  * u.Unit("erg cm-2 s-1") / u.Hz)
        return spec_table

    def _perform_piecewise_fit(self, data, peaks, arc_lines, pixel_start, wave_start,
                               dw_start, kdsigma, order=3, min_lines_per_fit=15, k=1,
                               arc_weights=None, debug=False):
        """
        This function performs fits in multiple regions of the 1D arc spectrum.
        Given a starting location, a suitable fitting region is "grown" outwards
        until it has at least the specified number of both input and output
        coordinates to fit. A fit (usually linear, but quadratic if more than
        half the arra yis being used and the final fit is order >= 2) is made
        to this region and coordinate matches are found. The matches at the
        extreme ends are then used as the starts of subsequent fits, moving
        outwards until the edges of the data are reached.

        Parameters
        ----------
        data : array (1D)
            arc spectrum
        peaks : array-like
            pixel locations of detected arc lines
        arc_lines : array-like
            wavelengths of arc lines to be identified
        pixel_start : float
            pixel location from which to make initial regional fit
        wave_start : float
            wavelength that this pixel is believed to correspond to
        dw_start : float
            estimated dispersion per pixel
        kdsigma : float
            scale length for KDFitter (wavelength units)
        order : int
            order of Chebyshev fit providing complete solution
        min_lines_per_fit : int
            minimum number of peaks and arc lines needed to perform a regional fit
        k : int
            maximum number of arc lines to match each peak
        arc_weights : array-like/None
            weights of output coordinates
        debug : bool
            output additional debugging material?

        Returns
        -------
        array : index in arc_lines that each peak has been matched to (the
                value -1 means no match)
        """
        log = self.log
        matches = np.full((len(peaks),), -1, dtype=int)
        fits_to_do = [(pixel_start, wave_start, dw_start)]

        dc0 = 10
        match_radius = 2 * abs(dw_start)
        while fits_to_do:
            p0, c0, dw = fits_to_do.pop()
            if min(len(arc_lines), len(peaks)) <= min_lines_per_fit:
                p1 = p0
            else:
                p1 = 0
            npeaks = narc_lines = 0
            while (min(npeaks, narc_lines) < min_lines_per_fit and
                   not (p0 - p1 < 0 and p0 + p1 >= len(data))):
                p1 += 1
                i1 = bisect(peaks, p0 - p1)
                i2 = bisect(peaks, p0 + p1)
                npeaks = i2 - i1
                i1 = bisect(arc_lines, c0 - p1 * abs(dw))
                i2 = bisect(arc_lines, c0 + p1 * abs(dw))
                narc_lines = i2 - i1
            c1 = p1 * dw

            if p1 > 0.25 * len(data) and order >= 2:
                m_init = models.Chebyshev1D(2, c0=c0, c1=c1,
                                            domain=[p0 - p1, p0 + p1])
                m_init.c2.bounds = (-20, 20)
            else:
                m_init = models.Chebyshev1D(1, c0=c0, c1=c1,
                                            domain=[p0 - p1, p0 + p1])
            m_init.c0.bounds = (c0 - dc0, c0 + dc0)
            m_init.c1.bounds = (c1 - 0.05 * abs(c1), c1 + 0.05 * abs(c1))
            log.debug("-" * 60)
            log.debug("P0={:.2f} P1={:.2f} C0={:.4f}({:.4f}) C1={:.5f} "
                      "dw={:.5f}".format(p0, p1, c0, dc0, c1, dw))
            log.debug(f"{npeaks} peaks and {narc_lines} arc lines")

            # Need to set in_weights=None as there aren't many lines so
            # the fit could be swayed by a single very bright line
            m_this = _fit_region(m_init, peaks, arc_lines, kdsigma, data=data,
                                 in_weights=None, ref_weights=arc_weights,
                                 matches=matches, k=k, plot=debug)
            dw = 2 * m_this.c1 / np.diff(m_this.domain)[0]

            # Add new matches to the list
            new_matches = matching.match_sources(m_this(peaks), arc_lines, radius=match_radius)
            for i, (m, p) in enumerate(zip(new_matches, peaks)):
                if matches[i] == -1 and m > -1:
                    if p0 - p1 <= p <= p0 + p1:
                        # automatically removes old (bad) match
                        matches[i] = m
                        log.debug("    in={:10.4f}  ref={:10.4f}".format(p, arc_lines[m]))
            try:
                p_lo = peaks[matches > -1].min()
            except ValueError:
                log.debug("No matches at all")
            else:
                if p_lo < p0 <= pixel_start:
                    arc_line = arc_lines[matches[list(peaks).index(p_lo)]]
                    fits_to_do.append((p_lo, arc_line, dw))
                p_hi = peaks[matches > -1].max()
                if p_hi > p0 >= pixel_start:
                    arc_line = arc_lines[matches[list(peaks).index(p_hi)]]
                    fits_to_do.append((p_hi, arc_line, dw))
            dc0 = 5 * abs(dw)
        return matches

# -----------------------------------------------------------------------------
def _average_along_slit(ext, center=None, nsum=None):
    """
    Calculates the average of long the slit and its pixel-by-pixel variance.

    Parameters
    ----------
    ext : `AstroData` slice
        2D spectral image from which trace is to be extracted.

    center : float or None
        Center of averaging region (None => center of axis).

    nsum : int
        Number of rows/columns to combine

    Returns
    -------
    data : array_like
        Averaged data of the extracted region.

    mask : array_like
        Mask of the extracted region.

    variance : array_like
        Variance of the extracted region based on pixel-to-pixel variation.

    extract_slice : slice
        Slice object for extraction region.
    """
    slitaxis = ext.dispersion_axis() - 1
    npix = ext.data.shape[slitaxis]

    if nsum is None:
        nsum = npix
    if center is None:
        center = 0.5 * npix

    extract_slice = slice(max(0, int(center - 0.5 * nsum)),
                          min(npix, int(center + 0.5 * nsum)))
    data, mask, variance = _transpose_if_needed(ext.data, ext.mask, ext.variance,
                                                transpose=(slitaxis == 1),
                                                section=extract_slice)

    # Create 1D spectrum; pixel-to-pixel variation is a better indicator
    # of S/N than the VAR plane

    # FixMe: "variance=variance" breaks test_gmos_spect_ls_distortion_determine.
    #  Use "variance=None" to make them pass again.
    data, mask, variance = NDStacker.mean(data, mask=mask, variance=None)

    return data, mask, variance, extract_slice


def _transpose_if_needed(*args, transpose=False, section=slice(None)):
    """
    This function takes a list of arrays and returns them (or a section of them),
    either untouched, or transposed, according to the parameter.

    Parameters
    ----------
    args : sequence of arrays
        The input arrays.

    transpose : bool
        If True, return transposed versions.

    section : slice object
        Section of output data to return.

    Returns
    -------
    list of arrays
        The input arrays, or their transposed versions.
    """
    return list(None if arg is None
                else arg.T[section] if transpose else arg[section] for arg in args)


def _fit_region(m_init, peaks, arc_lines, kdsigma, in_weights=None,
                ref_weights=None, matches=None, k=1, plot=False, data=None):
    """
    This function fits a region of a 1D spectrum (delimited by the domain of
    the input Chebyshev model) using the KDTreeFitter. Only detected peaks
    and arc lines within this domain (and a small border to prevent mismatches
    when a feature is near the edge) are matched. An improved version of the
    input model is returned.

    Parameters
    ----------
    m_init : Model
        initial model desccribing the wavelength solution
    peaks : array-like
        pixel locations of detected arc lines
    arc_lines : array-like
        wavelengths of plausible arc lines
    kdsigma : float
        scale length for KDFitter (wavelength units)
    in_weights : array-like/None
        weights of input coordinates
    ref_weights : array-like/None
        weights of output coordinates
    matches : array, same length as peaks
        existing matches (each element points to an index in arc_lines)
    k : int
        maximum number of arc lines to match each peak
    plot : bool
        plot this fit for debugging purposes?
    data : array
        full 1D arc spectrum (only used if plot=True)

    Returns
    -------
    Model : improved model fit
    """
    p0 = np.mean(m_init.domain)
    p1 = 0.5 * np.diff(m_init.domain)[0]
    # We're only interested in fitting lines in this region
    new_in_weights = (abs(peaks - p0) <= 1.05 * p1).astype(float)
    if in_weights is not None:
        new_in_weights *= in_weights
    w0 = m_init.c0.value
    w1 = abs(m_init.c1.value)
    new_ref_weights = (abs(arc_lines - w0) <= 1.05 * w1).astype(float)
    if ref_weights is not None:
        new_ref_weights *= ref_weights
    new_ref_weights = ref_weights

    # Maybe consider two fits here, one with a large kdsigma, and then
    # one with a small one (perhaps the second could use weights)?
    fit_it = matching.KDTreeFitter(sigma=kdsigma, maxsig=10, k=k, method='differential_evolution')
    m_init.linear = False  # supress warning
    m_this = fit_it(m_init, peaks, arc_lines, in_weights=new_in_weights,
                    ref_weights=new_ref_weights, matches=matches, popsize=30, mutation=1.0)
    if plot:
        print(m_init.c0.value, m_init.c1.value, "->", m_this.c0.value, m_this.c1.value)
        plt.ioff()
        fig, ax = plt.subplots()
        w = m_this(np.arange(len(data)))
        dmax = np.max(data[max(0,int(p0-p1)):min(int(p0+p1),len(data)+1)])
        wpeaks = m_this(peaks)
        ax.plot(w, data / dmax, 'b-')
        for wp in wpeaks:
            ax.plot([wp, wp], [0, 2], 'r:')
        for wl in arc_lines:
            ax.plot([wl, wl], [0, 2], 'k-')
        ax.set_ylim(0, 1.05)
        ax.set_xlim(m_this(p0+p1) - 5, m_this(p0-p1) + 5)
        ax.plot(m_this([p0-p1,p0-p1]), [0,2], 'g-')
        ax.plot(m_this([p0+p1,p0+p1]), [0,2], 'g-')
        plt.show()
        plt.ion()
    m_this.linear = True
    return m_this


def _extract_model_info(ext):
    if len(ext.shape) == 1:
        dispaxis = 0
        wave_model = ext.wcs.forward_transform
    else:
        dispaxis = 2 - ext.dispersion_axis()
        wave_model = am.get_named_submodel(ext.wcs.forward_transform, 'WAVE')
    npix = ext.shape[dispaxis]
    limits = wave_model([0, npix])
    w1, w2 = min(limits), max(limits)
    dw = (w2 - w1) / (npix - 1)
    return {'wave_model': wave_model, 'w1': w1, 'w2': w2,
            'npix': npix, 'dw': dw}


def conserve_or_interpolate(ext, user_conserve=None, flux_calibrated=False,
                            log=None):
    """
    This helper function decides whether the data should undergo flux
    conservation (or data interpolation) based on its units and whether it
    has been flux calibrated, and compares this to what the user has asked
    for. It logs any concerns and returns what it considers to be the best
    decision.

    Parameters
    ----------
    ext : AstroData slice
        extension of interest
    user_conserve : bool/None
        user parameter for conservation of flux
    flux_calibrated : bool
        has this AstroData object gone through the fluxCalibrate primitive?
    log : logger

    Returns
    -------
    bool : whether or not to conserve the flux
    """
    ext_str = f"{ext.filename} extension {ext.id}"
    ext_unit = ext.hdr["BUNIT"]
    if ext_unit in (None, ""):
        if user_conserve is None:
            this_conserve = not flux_calibrated
            log.stdinfo(f"{ext_str} has no units but "
                        f"{'has' if flux_calibrated else 'has not'} been flux"
                        f" calibrated so setting conserve={this_conserve}")
        else:
            this_conserve = user_conserve
            if this_conserve == flux_calibrated:
                log.warning(f"{ext_str} {'has' if flux_calibrated else 'has not'}"
                            f"been flux calibrated but conserve={user_conserve}")
        return this_conserve

    ext_unit = u.Unit(ext_unit)
    # Test for units like flux density
    units_imply_conserve = True
    for unit1 in ("W", "photon", "electron", "adu"):
        for unit2 in ("m2", ""):
            try:
                ext_unit.to(u.Unit(f"{unit1} / ({unit2} nm)"),
                            equivalencies=u.spectral_density(1. * u.m))
            except u.UnitConversionError:
                pass
            else:
                units_imply_conserve = False
                break

    if flux_calibrated and units_imply_conserve:
        log.warning(f"Possible unit mismatch for {ext_str}. File has been "
                    f"flux calibrated but units are {ext_unit}")
    if user_conserve is None:
        this_conserve = units_imply_conserve
        log.stdinfo(f"Setting conserve={this_conserve} for {ext_str} since "
                    f"units are {ext_unit}")
    else:
        if user_conserve != units_imply_conserve:
            log.warning(f"conserve is set to {user_conserve} but the "
                        f"units of {ext_str} are {ext_unit}")
        this_conserve = user_conserve  # but do what we're told
    return this_conserve


def QESpline(coeffs, xpix, data, weights, boundaries, order):
    """
    Fits a cubic spline to data, allowing scaling renormalizations of
    contiguous subsets of the data.

    Parameters
    ----------
    coeffs : array_like
        Scaling factors for CCDs 2+.

    xpix : array
        Pixel numbers (in general, 0..N).

    data : masked_array
        Data to be fit.

    weights: array
        Fitting weights (inverse standard deviations).

    boundaries: tuple
        The last pixel coordinate on each CCD.

    order: int
        Order of spline to fit.

    Returns
    -------
    float
        Normalized chi^2 of the spline fit.
    """
    scaling = np.ones_like(data, dtype=np.float64)
    for coeff, boundary in zip(coeffs, boundaries):
        scaling[boundary:] = coeff
    scaled_data = scaling * data
    scaled_weights = 1. / scaling if weights is None else (weights / scaling).astype(np.float64)
    spline = am.UnivariateSplineWithOutlierRemoval(xpix, scaled_data,
                                                            order=order, w=scaled_weights, niter=1, grow=0)
    result = np.ma.masked_where(spline.mask, np.square((spline.data - scaled_data) *
                                                       scaled_weights)).sum() / (~spline.mask).sum()
    return result


def plot_arc_fit(data, peaks, arc_lines, arc_weights, model, title):
    fig, ax = plt.subplots()
    plt.rcParams.update({'font.size': 12})
    weights = np.full_like(arc_lines, 3) if arc_weights is None else arc_weights
    for line, wt in zip(arc_lines, weights):
        ax.plot([line, line], [0, 1], color='{}'.format(0.07 * (9 - wt)))
    for peak in model(peaks):
        ax.plot([peak, peak], [0, 1], 'r:')
    ax.plot(model(np.arange(len(data))), 0.98 * data / np.max(data), 'b-')
    limits = model([0, len(data)])
    ax.set_xlim(min(limits), max(limits))
    ax.set_ylim(0, 1)
    ax.set_xlabel("Wavelength (nm)")
    ax.set_ylabel("Relative intensity")
    ax.set_title(title)


def find_possible_central_wavelengths(data, arc_lines, peaks, c0, c1, kdsigma,
                                      weights=None):
    m_init = models.Chebyshev1D(degree=1, c0=c0, c1=c1,
                                domain=[0, len(data) - 1])
    m_init.c0.bounds = (c0 - 100, c0 + 100)
    m_init.c1.bounds = (c1 - 0.05 * abs(c1), c1 + 0.05 * abs(c1))
    fit_it = matching.KDTreeFitter(sigma=kdsigma, maxsig=5, k=1, method='differential_evolution')
    m_out = fit_it(m_init, peaks, arc_lines, in_weights=weights)
    c0_corr = get_center_from_correlation(data, arc_lines, peaks, 2, c0, c1)
    center_tol = 5
    centers = [c0]
    for c in (m_out.c0.value, c0_corr):
        if abs(c - c0) > center_tol:
            centers.append(c)
    return centers


def get_center_from_correlation(data, arc_lines, peaks, sigma, c0, c1):
    len_data = len(data)
    m = models.Chebyshev1D(degree=1, c0=c0, c1=c1, domain=[0, len_data-1])
    w = m(np.arange(len_data))
    fake_arc = np.zeros_like(w)
    fake_data = np.zeros_like(w)
    for p in m(peaks):
        fake_data += np.exp(-0.5*(w-p)*(w-p)/(sigma*sigma))
    for p in arc_lines:
        fake_arc += np.exp(-0.5*(w-p)*(w-p)/(sigma*sigma))
    p = correlate(fake_data, fake_arc, mode='full').argmax() - len_data + 1
    return c0 - 2 * p * c1/(len_data - 1)<|MERGE_RESOLUTION|>--- conflicted
+++ resolved
@@ -34,14 +34,11 @@
 from geminidr import PrimitivesBASE
 from geminidr.gemini.lookups import DQ_definitions as DQ, extinction_data as extinct
 from gempy.gemini import gemini_tools as gt
-<<<<<<< HEAD
 from gempy.library import astromodels, matching, tracing
 from gempy.library import transform
 from gempy.library.astrotools import cartesian_regions_to_slices
 from gempy.library.astrotools import array_from_list, boxcar
-=======
 from gempy.library import astromodels as am
->>>>>>> 55e4ffd1
 from gempy.library import astrotools as at
 from gempy.library import transform, matching, tracing
 from gempy.library.fitting import fit_1D
@@ -427,13 +424,8 @@
                 fitter = fit_1D(zpt.value, points=wave.value,
                                weights=1./zpt_err.value, **fit1d_params,
                                plot=debug_plot)
-<<<<<<< HEAD
-                sensfunc = fitter.to_tables(xunit=wave.unit, yunit=zpt.unit)[0]
-                ext.SENSFUNC = sensfunc
-=======
-                ext.SENSFUNC = am.model_to_table(fit1d.model, xunit=wave.unit,
+                ext.SENSFUNC = am.model_to_table(fitter.model, xunit=wave.unit,
                                                  yunit=zpt.unit)
->>>>>>> 55e4ffd1
                 calculated = True
 
             # Timestamp and update the filename
@@ -1709,18 +1701,10 @@
                     all_tables.append(aptable)
                     log.debug("Limits for source {:.1f} ({:.1f}, +{:.1f})".format(loc, lower, upper))
 
-<<<<<<< HEAD
-                aptable = Table([np.arange(len(locations)) + 1], names=['number'])
-                for name in model_dict.keys():  # Still defined from above loop
-                    aptable[name] = [model_dict.get(name, 0)
-                                     for model_dict in all_model_dicts]
-
-=======
                 aptable = vstack(all_tables, metadata_conflicts="silent")
                 # Move "number" to be the first column
                 new_order = ["number"] + [c for c in aptable.colnames if c != "number"]
                 aptable = aptable[new_order]
->>>>>>> 55e4ffd1
                 ext.APERTURE = aptable
 
             # Timestamp and update the filename
@@ -2871,6 +2855,7 @@
             dc0 = 5 * abs(dw)
         return matches
 
+
 # -----------------------------------------------------------------------------
 def _average_along_slit(ext, center=None, nsum=None):
     """

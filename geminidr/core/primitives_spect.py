--- conflicted
+++ resolved
@@ -1900,13 +1900,8 @@
                         ext /= exptime
                         sci_flux_unit /= u.s
                     elif not unit.is_equivalent(u.dimensionless_unscaled):
-<<<<<<< HEAD
-                        log.warning(f"{extname} has incompatible units "
-                                    f"('{sci_flux_unit}' and '{std_flux_unit}'"
-=======
                         log.warning(f"{extname} has incompatible units ('"
                                     f"{sci_flux_unit}' and '{std_physical_unit}'"
->>>>>>> 37d4d297
                                     "). Cannot flux calibrate")
                         continue
                 else:

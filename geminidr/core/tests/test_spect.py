"""
Tests applied to primitives_spect.py

Notes
-----

    For extraction tests, your input wants to be a 2D image with an `APERTURE`
    table attached. You'll see what happens if you take a spectrophotometric
    standard and run it through the standard reduction recipe, but the
    `APERTURE` table has one row per aperture with the following columns:

    - number : sequential list of aperture number

    - ndim, degree, domain_start, domain_end, c0, [c1, c2, c3...] : standard
    Chebyshev1D definition of the aperture centre (in pixels) as a function of
    pixel in the dispersion direction

    - aper_lower : location of bottom of aperture relative to centre (always
    negative)

    - aper_upper : location of top of aperture relative to centre (always
    positive)

    The ndim column will always be 1 since it's always 1D Chebyshev, but the
    `model_to_dict()` and `dict_to_model()` functions that convert the Model
    instance to a dict create/require this.
"""

import os

import numpy as np
import pytest
from astropy import table
from astropy.io import fits
from astropy.modeling import models
from geminidr.core import primitives_spect
from scipy import optimize

<<<<<<< HEAD
from geminidr.core import primitives_spect
from geminidr.niri.primitives_niri_image import NIRIImage
=======

# -- Tests --------------------------------------------------------------------
>>>>>>> f21f85e3


def test_extract_1d_spectra():
    # Input Parameters ----------------
    width = 200
    height = 100

    # Boilerplate code ----------------
    ad = create_zero_filled_fake_astrodata(height, width)
    ad[0].data[height // 2] = 1
    ad[0].APERTURE = get_aperture_table(height, width)

    # Running the test ----------------
    _p = primitives_spect.Spect([])

    # todo: if input is a single astrodata,
    #  should not the output have the same format?
    ad_out = _p.extract1DSpectra([ad])[0]

    np.testing.assert_equal(ad_out[0].shape[0], ad[0].shape[1])
    np.testing.assert_allclose(ad_out[0].data, ad[0].data[height // 2], atol=1e-3)


def test_extract_1d_spectra_with_sky_lines():
    # Input Parameters ----------------
    width = 600
    height = 300
    source_intensity = 1

    # Boilerplate code ----------------
    np.random.seed(0)
    sky = fake_emission_line_spectrum(width, n_lines=20, max_intensity=1, fwhm=2.)
    sky = np.repeat(sky[np.newaxis, :], height, axis=0)

    ad = create_zero_filled_fake_astrodata(height, width)
    ad[0].data += sky
    ad[0].data[height // 2] += source_intensity
    ad[0].APERTURE = get_aperture_table(height, width)

    # Running the test ----------------
    _p = primitives_spect.Spect([])

    # todo: if input is a single astrodata,
    #  should not the output have the same format?
    ad_out = _p.extract1DSpectra([ad])[0]

    np.testing.assert_equal(ad_out[0].shape[0], ad[0].shape[1])
    np.testing.assert_allclose(ad_out[0].data, source_intensity, atol=1e-3)


@pytest.mark.xfail(reason="The fake data needs a DQ plane")
def test_find_apertures():
    _p = primitives_spect.Spect([])
    _p.findSourceApertures()


def test_get_spectrophotometry(path_to_outputs):

    def create_fake_table():

        wavelengths = np.arange(350., 750., 10)
        flux = np.ones(wavelengths.size)
        bandpass = np.ones(wavelengths.size) * 5.

        _table = table.Table(
            [wavelengths, flux, bandpass],
            names=['WAVELENGTH', 'FLUX', 'FWHM'])

        _table.name = os.path.join(path_to_outputs, 'specphot.dat')
        _table.write(_table.name, format='ascii')

        return _table.name

    _p = primitives_spect.Spect([])
    fake_table = _p._get_spectrophotometry(create_fake_table())
    np.testing.assert_allclose(fake_table['FLUX'], 1)

    assert 'WAVELENGTH' in fake_table.columns
    assert 'FLUX' in fake_table.columns
    assert 'WIDTH' in fake_table.columns

    assert hasattr(fake_table['WAVELENGTH'], 'quantity')
    assert hasattr(fake_table['FLUX'], 'quantity')
    assert hasattr(fake_table['WIDTH'], 'quantity')


def test_QESpline_optimization():
    """
    Test the optimization of the QESpline. This defines 3 regions, each of a
    different constant value, with gaps between them. The spline optimization
    should determine the relative offsets.
    """
    from geminidr.core.primitives_spect import QESpline

    gap = 20
    data_length = 300
    real_coeffs = [0.5, 1.2]

    # noinspection PyTypeChecker
    data = np.array([1] * data_length +
                    [0] * gap +
                    [real_coeffs[0]] * data_length +
                    [0] * gap +
                    [real_coeffs[1]] * data_length)

    masked_data = np.ma.masked_where(data == 0, data)
    xpix = np.arange(len(data))
    weights = np.where(data > 0, 1., 0.)
    boundaries = (data_length, 2 * data_length + gap)

    coeffs = np.ones((2,))
    order = 8

    result = optimize.minimize(
        QESpline, coeffs,
        args=(xpix, masked_data, weights, boundaries, order),
        tol=1e-8,
        method='Nelder-Mead'
    )

    np.testing.assert_allclose(real_coeffs, 1. / result.x, atol=0.01)


def test_sky_correct_from_slit():
    # Input Parameters ----------------
    width = 200
    height = 100
    n_sky_lines = 50

    # Simulate Data -------------------
    np.random.seed(0)

    source_model_parameters = {'c0': height // 2, 'c1': 0.0}

    source = fake_point_source_spatial_profile(
        height, width, source_model_parameters, fwhm=0.05 * height)

    sky = SkyLines(n_sky_lines, width - 1)

    ad = create_zero_filled_fake_astrodata(height, width)
    ad[0].data += source
    ad[0].data += sky(ad[0].data, axis=1)

    # Running the test ----------------
    p = primitives_spect.Spect([])
    ad_out = p.skyCorrectFromSlit([ad])[0]

    np.testing.assert_allclose(ad_out[0].data, source, atol=1e-3)


def test_sky_correct_from_slit_with_aperture_table():
    # Input Parameters ----------------
    width = 200
    height = 100
    n_sky_lines = 50

    # Simulate Data -------------------
    np.random.seed(0)

    source_model_parameters = {'c0': height // 2, 'c1': 0.0}

    source = fake_point_source_spatial_profile(
        height, width, source_model_parameters, fwhm=0.08 * height)

    sky = SkyLines(n_sky_lines, width - 1)

    ad = create_zero_filled_fake_astrodata(height, width)
    ad[0].data += source
    ad[0].data += sky(ad[0].data, axis=1)
    ad[0].APERTURE = get_aperture_table(height, width)

    # Running the test ----------------
    p = primitives_spect.Spect([])
    ad_out = p.skyCorrectFromSlit([ad])[0]

    np.testing.assert_allclose(ad_out[0].data, source, atol=1e-3)


def test_sky_correct_from_slit_with_multiple_sources():
    width = 200
    height = 100
    n_sky_lines = 50
    np.random.seed(0)

    y0 = height // 2
    y1 = 7 * height // 16
    fwhm = 0.05 * height

    source = (
        fake_point_source_spatial_profile(height, width, {'c0': y0, 'c1': 0.0}, fwhm=fwhm) +
        fake_point_source_spatial_profile(height, width, {'c0': y1, 'c1': 0.0}, fwhm=fwhm)
    )

    sky = SkyLines(n_sky_lines, width - 1)

    ad = create_zero_filled_fake_astrodata(height, width)

    ad[0].data += source
    ad[0].data += sky(ad[0].data, axis=1)
    ad[0].APERTURE = get_aperture_table(height, width, center=height // 2)
    ad[0].APERTURE.add_row([1, 1, 0, 0, width - 1, y1, -3, 3])

    # Running the test ----------------
    p = primitives_spect.Spect([])
    ad_out = p.skyCorrectFromSlit([ad])[0]

    np.testing.assert_allclose(ad_out[0].data, source, atol=1e-3)


def test_trace_apertures():
    # Input parameters ----------------
    width = 400
    height = 200
    trace_model_parameters = {'c0': height // 2, 'c1': 5.0, 'c2': -0.5, 'c3': 0.5}

    # Boilerplate code ----------------
    ad = create_zero_filled_fake_astrodata(height, width)
    ad[0].data += fake_point_source_spatial_profile(height, width, trace_model_parameters)
    ad[0].APERTURE = get_aperture_table(height, width)

    # Running the test ----------------
    _p = primitives_spect.Spect([])
    ad_out = _p.traceApertures([ad], trace_order=len(trace_model_parameters) + 1)[0]

    keys = trace_model_parameters.keys()

    desired = np.array([trace_model_parameters[k] for k in keys])
    actual = np.array([ad_out[0].APERTURE[0][k] for k in keys])

    np.testing.assert_allclose(desired, actual, atol=0.18)


<<<<<<< HEAD
@pytest.mark.parametrize('unit', ("", "electron", "W / (m2 nm)"))
@pytest.mark.parametrize('flux_calibrated', (False, True))
@pytest.mark.parametrize('user_conserve', (False, True, None))
def test_flux_conservation_consistency(astrofaker, caplog, unit,
                                       flux_calibrated, user_conserve):
    # UNIT, FLUX_CALIBRATED, USER_CONSERVE: CORRECT_OUTCOME, WARN
    RESULTS = {("electron", False, None): (True, False),
               ("electron", False, True): (True, False),
               ("electron", False, False): (False, True),
               ("electron", True, None): (True, True),
               ("electron", True, True): (True, True),
               ("electron", True, False): (False, True),
               ("", False, None): (True, False),
               ("", False, True): (True, False),
               ("", False, False): (False, True),
               ("", True, None): (False, False),
               ("", True, True): (True, True),
               ("", True, False): (False, False),
               ("W / (m2 Hz)", False, None): (False, True),
               ("W / (m2 Hz)", False, True): (True, True),
               ("W / (m2 Hz)", False, False): (False, True),
               ("W / (m2 Hz)", True, None): (False, False),
               ("W / (m2 Hz)", True, True): (True, False),
               ("W / (m2 Hz)", True, False): (False, True)
               }

    ad = astrofaker.create("NIRI")
    ad.init_default_extensions()
    p = NIRIImage([ad])  # doesn't matter but we need a log object
    ad.hdr["BUNIT"] = unit
    conserve = primitives_spect.conserve_or_interpolate(ad[0],
                    user_conserve=user_conserve,
                    flux_calibrated=flux_calibrated, log=p.log)
    correct, warn = RESULTS[unit, flux_calibrated, user_conserve]
    assert conserve == correct
    warning_given = any("WARNING" in record for record in caplog.records)
    assert warn == warning_given


# --- Fixtures and helper functions --------------------------------------------
=======
# --- Fixtures and helper functions -------------------------------------------


>>>>>>> f21f85e3
def create_zero_filled_fake_astrodata(height, width):
    """
    Helper function to generate a fake astrodata object filled with zeros.

    Parameters
    ----------
    height : int
        Output 2D array's number of rows.
    width : int
        Output 2D array's number of columns.

    Returns
    -------
    AstroData
        Single-extension zero filled object.
    """
    astrofaker = pytest.importorskip("astrofaker")

    data = np.zeros((height, width))

    hdu = fits.ImageHDU()
    hdu.header['CCDSUM'] = "1 1"
    hdu.data = data

    ad = astrofaker.create('GMOS-S')
    ad.add_extension(hdu, pixel_scale=1.0)

    return ad


def fake_point_source_spatial_profile(height, width, model_parameters, fwhm=5):
    """
    Generates a 2D array with a fake point source with constant intensity in the
    spectral dimension and a gaussian distribution in the spatial dimension. The
    center of the gaussian changes depends on the Chebyshev1D model defined
    by the input parameters.

    Parameters
    ----------
    height : int
        Output 2D array's number of rows.
    width : int
        Output 2D array's number of columns.
    model_parameters : dict
        Model parameters with keys defined as 'c0', 'c1', ..., 'c{n-1}', where
        'n' is the Chebyshev1D order.
    fwhm : float
        Full-width at half-maximum of the gaussian profile.

    Returns
    -------
    np.ndarray
        2D array with a fake point source
    """
    order = len(model_parameters) + 1

    trace_model = models.Chebyshev1D(
        order, domain=[0, width - 1], **model_parameters)

    x = np.arange(width)
    y = trace_model(x)
    n = y.size

    gaussian_model = models.Gaussian1D(
        mean=y,
        amplitude=[1] * n,
        stddev=[fwhm / (2. * np.sqrt(2 * np.log(2)))] * n,
        n_models=n
    )

    source = gaussian_model(np.arange(height), model_set_axis=False).T

    return source


def fake_emission_line_spectrum(size, n_lines, max_intensity=1, fwhm=2):
    """
    Generates a 1D array with the a fake emission-line spectrum using lines at
    random positions and with random intensities.

    Parameters
    ----------
    size : int
        Output array's size.
    n_lines : int
        Number of sky lines.
    max_intensity : float
        Maximum sky line intensity (default=1).
    fwhm : float
        Lines width in pixels (default=2).

    Returns
    -------
    np.ndarray
        Modeled emission-line spectrum
    """

    lines_positions = np.random.randint(low=0, high=size - 1, size=n_lines)
    lines_intensities = np.random.rand(n_lines) * max_intensity

    stddev = [fwhm / (2. * np.sqrt(2. * np.log(2.)))] * n_lines

    print(len(lines_positions), len(lines_intensities), len(stddev))

    model = models.Gaussian1D(
        amplitude=lines_intensities,
        mean=lines_positions,
        stddev=stddev,
        n_models=n_lines
    )

    source = model(np.arange(size), model_set_axis=False)
    source = source.sum(axis=0)

    return source


def get_aperture_table(height, width, center=None):
    """

    Parameters
    ----------
    height : int
        Output 2D array's number of rows.
    width : int
        Output 2D array's number of columns.
    center : None or int
        Center of the aperture. If None, defaults to the half of the height.

    Returns
    -------
    astropy.table.Table
        Aperture table containing the parameters needed to build a Chebyshev1D
        model (number, ndim, degree, domain_start, domain_end, aper_lower,
        aper_uper, c0, c1, c...)

    """
    center = height // 2 if center is None else center

    aperture = table.Table(
        [[1],  # Number
         [1],  # ndim
         [0],  # degree
         [0],  # domain_start
         [width - 1],  # domain_end
         [center],  # c0
         [-3],  # aper_lower
         [3],  # aper_upper
         ],
        names=[
            'number',
            'ndim',
            'degree',
            'domain_start',
            'domain_end',
            'c0',
            'aper_lower',
            'aper_upper'],
    )

    return aperture


class SkyLines:
    """
    Helper class to simulate random sky lines for tests. Use `np.random.seed()`
    to have the same lines between calls.

    Parameters
    ----------
    n_lines : int
        Number of lines to be included.
    max_position : int
        Maximum position value.
    max_value : float
        Maximum float value.

    """

    def __init__(self, n_lines, max_position, max_value=1.):
        self.positions = np.random.randint(low=0, high=max_position, size=n_lines)
        self.intensities = np.random.random(size=n_lines) * max_value

    def __call__(self, data, axis=0):
        """
        Generates a sky frame filled with zeros and with the random sky lines.

        Parameters
        ----------
        data : ndarray
            2D ndarray representing the detector.
        axis : {0, 1}
            Dispersion axis: 0 for rows or 1 for columns.

        Returns
        -------
        numpy.ndarray
            2D array matching input shape filled with zeros and the random sky
            lines.
        """
        sky_data = np.zeros_like(data)
        if axis == 0:
            sky_data[self.positions] = self.intensities
        elif axis == 1:
            sky_data[:, self.positions] = self.intensities
        else:
            raise ValueError(
                "Wrong value for dispersion axis. "
                "Expected 0 or 1, found {:d}".format(axis))

        return sky_data


if __name__ == '__main__':
    pytest.main()<|MERGE_RESOLUTION|>--- conflicted
+++ resolved
@@ -36,13 +36,10 @@
 from geminidr.core import primitives_spect
 from scipy import optimize
 
-<<<<<<< HEAD
 from geminidr.core import primitives_spect
 from geminidr.niri.primitives_niri_image import NIRIImage
-=======
 
 # -- Tests --------------------------------------------------------------------
->>>>>>> f21f85e3
 
 
 def test_extract_1d_spectra():
@@ -275,7 +272,6 @@
     np.testing.assert_allclose(desired, actual, atol=0.18)
 
 
-<<<<<<< HEAD
 @pytest.mark.parametrize('unit', ("", "electron", "W / (m2 nm)"))
 @pytest.mark.parametrize('flux_calibrated', (False, True))
 @pytest.mark.parametrize('user_conserve', (False, True, None))
@@ -316,11 +312,9 @@
 
 
 # --- Fixtures and helper functions --------------------------------------------
-=======
 # --- Fixtures and helper functions -------------------------------------------
 
 
->>>>>>> f21f85e3
 def create_zero_filled_fake_astrodata(height, width):
     """
     Helper function to generate a fake astrodata object filled with zeros.

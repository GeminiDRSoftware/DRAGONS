#!/usr/bin/env python
import os
import itertools

import numpy as np
import pytest
import requests

import astrodata
from astrodata.testing import download_from_archive
from geminidr.core import primitives_visualize
from geminidr.gmos.primitives_gmos_image import GMOSImage
from recipe_system.testing import reduce_arc

test_data = [
    # Input File, Associated Arc
    ("N20180112S0209.fits", "N20180112S0353.fits"),
]

HEMI = 'NS'
CCD = ('EEV', 'e2v', 'Ham')


@pytest.mark.parametrize('hemi, ccd', list(itertools.product(HEMI, CCD)))
def test_mosaic_detectors_gmos_binning(hemi, ccd):
    """
    Tests that the spacing between amplifier centres for NxN binned data
    is precisely N times smaller than for unbinned data when run through
    mosaicDetectors()
    """
    astrofaker = pytest.importorskip("astrofaker")

    for binning in (1, 2, 4):
        try:
            ad = astrofaker.create('GMOS-{}'.format(hemi), ['IMAGE', ccd])
        except ValueError:  # No e2v for GMOS-S
            pytest.skip()

        ad.init_default_extensions(binning=binning, overscan=False)
        for ext in ad:
            shape = ext.data.shape
            ext.add_star(amplitude=10000, x=0.5 * (shape[1] - 1),
                         y=0.5 * (shape[0] - 1), fwhm=0.5 * binning)
        p = GMOSImage([ad])
        ad = p.mosaicDetectors([ad])[0]
        ad = p.detectSources([ad])[0]
        x = np.array(sorted(ad[0].OBJCAT['X_IMAGE']))
        if binning == 1:
            unbinned_positions = x
        else:
            diffs = np.diff(unbinned_positions) - binning * np.diff(x)
            assert np.max(abs(diffs)) < 0.01


@pytest.mark.preprocessed_data
@pytest.mark.parametrize("input_ad", test_data, indirect=True)
@pytest.mark.usefixtures("check_adcc")
def test_plot_spectra_for_qa_single_frame(input_ad):
    p = primitives_visualize.Visualize([])
    p.plotSpectraForQA(adinputs=[input_ad])
    assert True


@pytest.fixture(scope='module')
def check_adcc():
    try:
        _ = requests.get(url="http://localhost:8777/rqsite.json")
        print("ADCC is up and running!")
    except requests.exceptions.ConnectionError:
        pytest.skip("ADCC is not running.")


@pytest.fixture(scope='module')
def input_ad(path_to_inputs, request):

    basename, _ = request.param
    input_fname = basename.replace('.fits', '_sensitivityCalculated.fits')
    input_path = os.path.join(path_to_inputs, input_fname)

    if os.path.exists(input_path):
        input_data = astrodata.open(input_path)
    else:
        raise FileNotFoundError(input_path)

    return input_data


def create_inputs():
    """
    Create inputs for `test_plot_spectra_for_qa_single_frame`.

    The raw files will be downloaded and saved inside the path stored in the
    `$DRAGONS_TEST/raw_inputs` directory. Processed files will be stored inside
    a new folder called "dragons_test_inputs". The sub-directory structure
    should reflect the one returned by the `path_to_inputs` fixture.
    """
    import os
    from geminidr.gmos.primitives_gmos_longslit import GMOSLongslit
    from gempy.utils import logutils
<<<<<<< HEAD

    def _reduce_data(ad, arc):
        with change_working_dir():
            print('Current working directory:\n    {:s}'.format(os.getcwd()))
            logutils.config(file_name='log_{}.txt'.format(ad.data_label()))

            p = GMOSLongslit([ad])
            p.prepare()
            p.addDQ(static_bpm=None)
            p.addVAR(read_noise=True)
            p.overscanCorrect()
            # p.biasCorrect()
            p.ADUToElectrons()
            p.addVAR(poisson_noise=True)
            # p.flatCorrect()
            # p.QECorrect()
            p.distortionCorrect(arc=arc)
            p.findSourceApertures(max_apertures=1)
            p.skyCorrectFromSlit()
            p.traceApertures()
            p.extract1DSpectra()
            p.linearizeSpectra()
            p.calculateSensitivity()

            ad = p.writeOutputs().pop()
        return ad

    return _reduce_data
=======
    from recipe_system.reduction.coreReduce import Reduce

    root_path = os.path.join("./dragons_test_inputs/")
    module_path = "geminidr/core/test_visualize/"
    os.makedirs(os.path.join(root_path, module_path), exist_ok=True)

    for raw_basename, arc_basename in test_data:

        arc_path = download_from_archive(arc_basename)
        raw_path = download_from_archive(raw_basename)
        raw_ad = astrodata.open(raw_path)
        data_label = raw_ad.data_label()

        reduce_path = os.path.join(root_path, module_path, data_label)
        os.makedirs(reduce_path, exist_ok=True)
        os.chdir(reduce_path)
        print('Current working directory:\n    {:s}'.format(os.getcwd()))

        logutils.config(file_name='log_arc_{}.txt'.format(data_label))
        arc_reduce = Reduce()
        arc_reduce.files.extend([arc_path])
        arc_reduce.runr()
        arc_master = arc_reduce.output_filenames.pop()

        logutils.config(file_name='log_{}.txt'.format(data_label))
        p = GMOSLongslit([raw_ad])
        p.prepare()
        p.addDQ(static_bpm=None)
        p.addVAR(read_noise=True)
        p.overscanCorrect()
        # p.biasCorrect()
        p.ADUToElectrons()
        p.addVAR(poisson_noise=True)
        # p.flatCorrect()
        # p.applyQECorrection()
        p.distortionCorrect(arc=arc_master)
        p.findSourceApertures(max_apertures=1)
        p.skyCorrectFromSlit()
        p.traceApertures()
        p.extract1DSpectra()
        p.linearizeSpectra()
        p.calculateSensitivity()

        os.makedirs("../inputs", exist_ok=True)
        os.chdir("../inputs")
        print("\n\n    Writing processed files for tests into:\n"
              "    {:s}\n\n".format(os.getcwd()))
        _ = p.writeOutputs()


if __name__ == "__main__":
    import sys

    if '--create-inputs' in sys.argv[1:]:
        create_inputs()
    else:
        pytest.main()
>>>>>>> 32107793
<|MERGE_RESOLUTION|>--- conflicted
+++ resolved
@@ -97,36 +97,6 @@
     import os
     from geminidr.gmos.primitives_gmos_longslit import GMOSLongslit
     from gempy.utils import logutils
-<<<<<<< HEAD
-
-    def _reduce_data(ad, arc):
-        with change_working_dir():
-            print('Current working directory:\n    {:s}'.format(os.getcwd()))
-            logutils.config(file_name='log_{}.txt'.format(ad.data_label()))
-
-            p = GMOSLongslit([ad])
-            p.prepare()
-            p.addDQ(static_bpm=None)
-            p.addVAR(read_noise=True)
-            p.overscanCorrect()
-            # p.biasCorrect()
-            p.ADUToElectrons()
-            p.addVAR(poisson_noise=True)
-            # p.flatCorrect()
-            # p.QECorrect()
-            p.distortionCorrect(arc=arc)
-            p.findSourceApertures(max_apertures=1)
-            p.skyCorrectFromSlit()
-            p.traceApertures()
-            p.extract1DSpectra()
-            p.linearizeSpectra()
-            p.calculateSensitivity()
-
-            ad = p.writeOutputs().pop()
-        return ad
-
-    return _reduce_data
-=======
     from recipe_system.reduction.coreReduce import Reduce
 
     root_path = os.path.join("./dragons_test_inputs/")
@@ -183,5 +153,4 @@
     if '--create-inputs' in sys.argv[1:]:
         create_inputs()
     else:
-        pytest.main()
->>>>>>> 32107793
+        pytest.main()
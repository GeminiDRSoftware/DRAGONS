# Configuration file for the Sphinx documentation builder.
#
# This file only contains a selection of the most common options. For a full
# list see the documentation:
# https://www.sphinx-doc.org/en/master/usage/configuration.html

# -- Path setup --------------------------------------------------------------

# If extensions (or modules to document with autodoc) are in another directory,
# add these directories to sys.path here. If the directory is relative to the
# documentation root, use os.path.abspath to make it absolute, like shown here.
#
# import os
# import sys
# sys.path.insert(0, os.path.abspath('.'))


# -- Project information -----------------------------------------------------

project = 'Tutorial Series - GMOS Longslit Data Reduction with DRAGONS'
copyright = '2024, Association of Universities for Research in Astronomy'
author = 'DRAGONS Team'

# The full version, including alpha/beta/rc tags
version = '3.2'
<<<<<<< HEAD
#release = '3.2.0'
#rtdurl = 'v'+release
=======
release = '3.2.2'
rtdurl = 'v'+release
>>>>>>> 25206b33
#release = '3.2.x'
#rtdurl = 'release-'+release
rtdurl = 'latest'

today = 'October 2024'

# -- General configuration ---------------------------------------------------

# Add any Sphinx extension module names here, as strings. They can be
# extensions coming with Sphinx (named 'sphinx.ext.*') or your custom
# ones.
extensions = ['sphinx.ext.intersphinx',
    'sphinx.ext.todo',
    'sphinx.ext.imgmath'
]

# Add any paths that contain templates here, relative to this directory.
templates_path = ['_templates']

# List of patterns, relative to source directory, that match files and
# directories to ignore when looking for source files.
# This pattern also affects html_static_path and html_extra_path.
exclude_patterns = ['_build', 'Thumbs.db', '.DS_Store', '**.ipynb_checkpoints']

# source_suffix = ['.rst', '.md']
source_suffix = '.rst'

# The master toctree document.
master_doc = 'index'

# The name of the Pygments (syntax highlighting) style to use.
pygments_style = 'sphinx'

# If true, `todo` and `todoList` produce output, else they produce nothing.
todo_include_todos = True


# -- Options for HTML output -------------------------------------------------

# The theme to use for HTML and HTML Help pages.  See the documentation for
# a list of builtin themes.
#
html_theme = 'sphinx_rtd_theme'

# Add any paths that contain custom static files (such as style sheets) here,
# relative to this directory. They are copied after the builtin static files,
# so a file named "default.css" will overwrite the builtin "default.css".
html_static_path = ['_static']

# Output file base name for HTML help builder.
htmlhelp_basename = 'TutorialSeries-GMOSLSDRDRAGONS'

# The name of an image file (relative to this directory) to place at the top
# of the sidebar.
#html_logo = None
#html_logo = "_graphics/DRAGONS - Icon blue.png"


# -- Options for LaTeX output ---------------------------------------------

latex_elements = {
    # The paper size ('letterpaper' or 'a4paper').
    #
    # 'papersize': 'letterpaper',

    # The font size ('10pt', '11pt' or '12pt').
    #
    # 'pointsize': '10pt',

    # Additional stuff for the LaTeX preamble.
    #
    # 'preamble': '',

    # Latex figure (float) alignment
    #
    # 'figure_align': 'htbp',
}

# Grouping the document tree into LaTeX files. List of tuples
# (source start file, target name, title,
#  author, documentclass [howto, manual, or own class]).
latex_documents = [
    (master_doc, 'TutorialSeries-GMOSLSDRDRAGONS.tex', 'Tutorial Series - GMOS Longslit Data Reduction with DRAGONS',
     'DRAGONS Team', 'manual'),
]

# The name of an image file (relative to this directory) to place at the top of
# the title page.
#latex_logo = None

# -- Options for manual page output ---------------------------------------

# One entry per manual page. List of tuples
# (source start file, name, description, authors, manual section).
man_pages = [
    (master_doc, 'tutorialseries-gmoslsdrdragons', 'Tutorial Series - GMOS Longslit Data Reduction with DRAGONS',
     [author], 1)
]


# --- Customizations ----------------


def setup(app):
    app.add_css_file('todo-styles.css')
    app.add_css_file('rtf_theme_overrides.css')
    app.add_css_file('css/rtd_theme_overrides_references.css')
    app.add_css_file('fonts.css')


rst_epilog = """
.. role:: raw-html(raw)
   :format: html

.. |caldb| replace:: :raw-html:`<a href="https://dragons-recipe-system-users-manual.readthedocs.io/en/{v}/caldb.html" target="_blank">caldb</a>`
.. |dataselect| replace:: :raw-html:`<a href="https://dragons-recipe-system-users-manual.readthedocs.io/en/{v}/supptools.html#dataselect" target="_blank">dataselect</a>`
.. |descriptors| replace:: :raw-html:`<a href="https://astrodata.readthedocs.io/en/{v}/appendix_descriptors.html" target="_blank">descriptors</a>`
.. |descriptor| replace:: :raw-html:`<a href="https://astrodata.readthedocs.io/en/{v}/appendix_descriptors.html" target="_blank">descriptors</a>`
.. |reduce| replace:: :raw-html:`<a href="https://dragons-recipe-system-users-manual.readthedocs.io/en/{v}/reduce.html" target="_blank">reduce</a>`
.. |showd| replace:: :raw-html:`<a href="https://dragons-recipe-system-users-manual.readthedocs.io/en/{v}/supptools.html#showd" target"_blank">showd</a>`
.. |showrecipes| replace:: :raw-html:`<a href="https://dragons-recipe-system-users-manual.readthedocs.io/en/{v}/supptools.html#showrecipes" target="_blank">showrecipes</a>`
.. |showpars| replace:: :raw-html:`<a href="https://dragons-recipe-system-users-manual.readthedocs.io/en/{v}/supptools.html#showpars" target="_blank">showpars</a>`
.. |typewalk| replace:: :raw-html:`<a href="https://dragons-recipe-system-users-manual.readthedocs.io/en/{v}/supptools.html#typewalk" target="_blank">typewalk</a>`
.. |atfile| replace:: :raw-html:`<a href="https://dragons-recipe-system-users-manual.readthedocs.io/en/{v}/reduce.html#the-file-facility" target="_blank">"at-file" Facility</a>`
.. |astrodatauser| replace:: :raw-html:`<a href="https://astrodata.readthedocs.io/en/{v}/usermanual/index.html" target="_blank">Astrodata User Manual</a>`

.. |GMOSImgTut| replace:: :raw-html:`<a href="http://GMOSImg-DRTutorial.readthedocs.io/en/{v}">GMOS Imaging Data Reduction Tutorial</a>`
.. |DRAGONS| replace:: :raw-html:`<a href="https://dragons.readthedocs.io/en/{v}/" target="_blank">DRAGONS</a>`

.. |RSUserInstall| replace:: :raw-html:`<a href="https://dragons.readthedocs.io/projects/recipe-system-users-manual/en/{v}/install.html" target="_blank">DRAGONS Installation Instructions</a>`
""".format(v = rtdurl)<|MERGE_RESOLUTION|>--- conflicted
+++ resolved
@@ -22,19 +22,14 @@
 author = 'DRAGONS Team'
 
 # The full version, including alpha/beta/rc tags
-version = '3.2'
-<<<<<<< HEAD
-#release = '3.2.0'
+version = '4.0-dev'
+#release = '3.2.2'
 #rtdurl = 'v'+release
-=======
-release = '3.2.2'
-rtdurl = 'v'+release
->>>>>>> 25206b33
 #release = '3.2.x'
 #rtdurl = 'release-'+release
 rtdurl = 'latest'
 
-today = 'October 2024'
+today = '2025'
 
 # -- General configuration ---------------------------------------------------
 

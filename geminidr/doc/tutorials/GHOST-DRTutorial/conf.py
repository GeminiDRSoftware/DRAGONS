--- conflicted
+++ resolved
@@ -22,24 +22,14 @@
 author = 'DRAGONS Team'
 
 # The full version, including alpha/beta/rc tags
-<<<<<<< HEAD
 version = '4.0-dev'
 #release = '3.2.2'
 #rtdurl = 'v'+release
-=======
-version = '3.2'
-release = '3.2.3'
-rtdurl = 'v'+release
->>>>>>> 63ddca2c
 #release = '3.2.x'
 #rtdurl = 'release-'+release
 rtdurl = 'latest'
 
-<<<<<<< HEAD
 today = '2025'
-=======
-today = 'January 2025'
->>>>>>> 63ddca2c
 
 # -- General configuration ---------------------------------------------------
 

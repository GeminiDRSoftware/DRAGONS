--- conflicted
+++ resolved
@@ -39,14 +39,13 @@
         super()._initialize(adinputs, **kwargs)
         self._param_update(parameters_f2_longslit)
 
-<<<<<<< HEAD
     def _fields_overlap(self, ad1, ad2, frac_FOV=1.0, max_perpendicular_offset=None):
         slit_length = (1300 if ad1.is_ao() else 1460) * ad1.pixel_scale()
         slit_width = int(ad1.focal_plane_mask()[0]) * ad1.pixel_scale()
         return super()._fields_overlap(
             ad1, ad2, frac_FOV=frac_FOV, slit_length=slit_length,
             slit_width=slit_width, max_perpendicular_offset=max_perpendicular_offset)
-=======
+
     def addMDF(self, adinputs=None, suffix=None, mdf=None):
         """
         This F2-specific implementation of addMDF() adds a "virtual MDF" (as
@@ -87,5 +86,4 @@
                 mdf_table = Table(np.array(f2_slit_info[maskname]),
                                   names=('x_ccd', 'slitlength_arcsec',
                                          'slitlength_pixels'))
-                ad.MDF = mdf_table
->>>>>>> 1b1290be
+                ad.MDF = mdf_table
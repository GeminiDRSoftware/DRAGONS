--- conflicted
+++ resolved
@@ -32,8 +32,5 @@
     p.storeProcessedFlat()
     return
 
-<<<<<<< HEAD
-=======
 
->>>>>>> 342c2b39
 _default = makeProcessedFlat
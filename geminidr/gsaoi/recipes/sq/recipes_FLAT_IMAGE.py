--- conflicted
+++ resolved
@@ -48,8 +48,5 @@
     p.makeBPM()
     return
 
-<<<<<<< HEAD
-=======
 
->>>>>>> 342c2b39
 _default = makeProcessedFlat
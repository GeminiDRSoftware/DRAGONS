[tox]
envlist =
    py{310,311,312,313}-{noop,unit,f2,gsaoi,niri,gnirs,gmos,gmosls,ghost,ghost_integ,reg,slow,wavecal}
    codecov
    check
    docs-{astrodata}
requires = tox-conda
isolated_build = true

[testenv]
args_are_paths = false
whitelist_externals =
    which
passenv =
    DRAGONS_TEST
    DRAGONS_TEST_OUTPUTS
    GITHUB_WORKFLOW
    HOME
    LANG
    LC_ALL
    MPLBACKEND
    TMPDIR
conda_deps =
    asdf>=2.15
    astropy>=6.0,!=6.1.5,!=6.1.6
    astroquery>=0.4
    astroscrappy>=1.1
    bokeh>=3.0
    bottleneck>=1.2
    coverage
    cython>=0.29
    docutils>=0.15
    future>=0.17
    gwcs>=0.19,<=0.22.1
    holoviews>=1.20
    jinja2>=3.0
    jsonschema>=3.0
    matplotlib>=3.7
    numpy>=1.24,<2.0.0a0
    objgraph>=3.5
    pandas>=2.0
    psutil>=5.6  # only used by adcc?
    pyerfa>=1.7
    pytest>=5.2
    python-dateutil>=2.8
    requests>=2.22
    scikit-image>=0.21
    scipy>=1.15
    sextractor>=2.8.6
    specutils>=1.10
    sqlalchemy>=2.0.0
conda_channels =
    http://astroconda.gemini.edu/public
    conda-forge
conda_create_args =
    --override-channels
    --experimental=lock
conda_install_args =
    --override-channels
    --experimental=lock
extras =
    test
    docs: docs
deps =
    git+https://github.com/GeminiDRSoftware/FitsStorage.git@v3.5.2
<<<<<<< HEAD
    git+https://github.com/GeminiDRSoftware/pytest_dragons.git@v1.0.6#egg=pytest_dragons
=======
    git+https://github.com/GeminiDRSoftware/pytest_dragons.git@v1.0.7#egg=pytest_dragons
>>>>>>> 0f826545
changedir =
    .tmp
commands =
    python --version
    which python
    which pip
    which pytest
    pip install wheel
    pip install --no-use-pep517 git+https://github.com/GeminiDRSoftware/AstroFaker@numpy_2
    conda list
    noop: python -c "pass"  # just install deps & ensure python runs
    unit: python -m coverage run --rcfile={toxinidir}/.coveragerc -m pytest -v --dragons-remote-data --durations=20 -m "not integration_test and not gmos and not gmosls and not gmosimage and not f2 and not f2ls and not f2image and not gsaoi and not niri and not nirils and not niriimage and not gnirs and not gnirsls and not gnirsimage and not gnirsxd and not wavecal and not regression and not slow and not ghost and not ghostbundle and not ghostslit and not ghostspect" {posargs:astrodata geminidr gemini_instruments gempy recipe_system}
    gmos: python -m coverage run --rcfile={toxinidir}/.coveragerc -m pytest -v --dragons-remote-data --durations=20 -m "(gmos or gmosimage) and not slow and not wavecal" {posargs:astrodata geminidr gemini_instruments gempy recipe_system}
    gmosls: python -m coverage run --rcfile={toxinidir}/.coveragerc -m pytest -v --dragons-remote-data --durations=20 -m "gmosls and not slow and not wavecal" {posargs:astrodata geminidr gemini_instruments gempy recipe_system}
    wavecal: python -m coverage run --rcfile={toxinidir}/.coveragerc -m pytest -v --dragons-remote-data --durations=20 -m "wavecal" {posargs:astrodata geminidr gemini_instruments gempy recipe_system}
    f2: python -m coverage run --rcfile={toxinidir}/.coveragerc -m pytest -v --dragons-remote-data --durations=20 -m "(f2 or f2ls or f2image) and not slow and not wavecal" {posargs:astrodata geminidr gemini_instruments gempy recipe_system}
    gsaoi: python -m coverage run --rcfile={toxinidir}/.coveragerc -m pytest -v --dragons-remote-data --durations=20 -m "gsaoi and not slow" {posargs:astrodata geminidr gemini_instruments gempy recipe_system}
    niri: python -m coverage run --rcfile={toxinidir}/.coveragerc -m pytest -v --dragons-remote-data --durations=20 -m "(niri or nirils or niriimage) and not slow and not wavecal" {posargs:astrodata geminidr gemini_instruments gempy recipe_system}
    gnirs: python -m coverage run --rcfile={toxinidir}/.coveragerc -m pytest -v --dragons-remote-data --durations=20 -m "(gnirs or gnirsls or gnirsimage or gnirsxd) and not slow and not wavecal" {posargs:astrodata geminidr gemini_instruments gempy recipe_system}
    ghost: python -m coverage run --rcfile={toxinidir}/.coveragerc -m pytest -v --dragons-remote-data --durations=20 -m "(ghost or ghostbundle or ghostslit or ghostspect) and not slow" {posargs:astrodata geminidr gemini_instruments gempy recipe_system}
    ghost_integ: python -m coverage run --rcfile={toxinidir}/.coveragerc -m pytest -v --dragons-remote-data -m "ghost_integ" {posargs:astrodata geminidr gemini_instruments gempy recipe_system}
    reg: python -m coverage run --rcfile={toxinidir}/.coveragerc -m pytest -v --dragons-remote-data --durations=20 -m "regression and not slow and not wavecal" {posargs:astrodata geminidr gemini_instruments gempy recipe_system}
    slow: python -m coverage run --rcfile={toxinidir}/.coveragerc -m pytest -v --dragons-remote-data --durations=20 -m "slow and not wavecal and not ghost_integ" {posargs:astrodata geminidr gemini_instruments gempy recipe_system}
    docs: sphinx-build {posargs} . _build/html

[testenv:covreport]
skip_install = true
conda_deps =
deps = coverage
commands = coverage {posargs:report}

[testenv:codecov]
skip_install = true
passenv = CI JENKINS_* CODECOV_TOKEN
conda_deps =
deps = codecov
commands =
    codecov {posargs}

[testenv:check]
skip_install = true
conda_deps =
deps =
    pydocstyle
    pylint
whitelist_externals =
    bash
    mkdir
commands =
    mkdir -p reports
    bash -c \'pylint --exit-zero --rcfile=gempy/support_files/pylintrc \
        astrodata gemini_instruments gempy geminidr recipe_system \
        > reports/pylint.log\'
    bash -c \'pydocstyle --add-ignore D400,D401,D205,D105,D105 \
        --match="(?!test_|conf).*\.py" \
        astrodata gemini_instruments gempy geminidr recipe_system \
        > reports/pydocstyle.log || exit 0\'<|MERGE_RESOLUTION|>--- conflicted
+++ resolved
@@ -63,11 +63,7 @@
     docs: docs
 deps =
     git+https://github.com/GeminiDRSoftware/FitsStorage.git@v3.5.2
-<<<<<<< HEAD
-    git+https://github.com/GeminiDRSoftware/pytest_dragons.git@v1.0.6#egg=pytest_dragons
-=======
     git+https://github.com/GeminiDRSoftware/pytest_dragons.git@v1.0.7#egg=pytest_dragons
->>>>>>> 0f826545
 changedir =
     .tmp
 commands =

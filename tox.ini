[tox]
envlist =
<<<<<<< HEAD
    py{37,38,39,310,311}-{noop,unit,f2,gsaoi,niri,gnirs,gmosls,integ,reg,slow}
=======
    py{37,38,39,310,311}-{noop,unit,gmosls,integ,reg,slow}
>>>>>>> 5c13a9fd
    codecov
    check
    docs-{astrodata}
requires = tox-conda
isolated_build = true

[testenv]
args_are_paths = false
whitelist_externals =
    which
passenv =
    DRAGONS_TEST
    DRAGONS_TEST_OUTPUTS
    GITHUB_WORKFLOW
    HOME
    LANG
    LC_ALL
    MPLBACKEND
    TMPDIR
conda_deps =
    asdf>=2.7,!=2.10.0
    astropy>=4.3,!=5.3.0
    astroquery>=0.4
    astroscrappy>=1.1
    bokeh>=3
    bottleneck>=1.2
    coverage
    cython>=0.29
    docutils>=0.15
    future>=0.17
    gwcs>=0.15
    holoviews
    jinja2>=3.0
    jsonschema>=3.0
    matplotlib>=3.1
    numpy>=1.17
    objgraph>=3.5
    pandas
    psutil>=5.6  # only used by adcc?
    pyerfa>=1.7
    pytest>=5.2
    python-dateutil>=2.5.3
    requests>=2.22
    scipy>=1.3
    sextractor>=2.8.6
    specutils>=1.1
    sqlalchemy>=1.3,<2.0.0a0  # new v2 API breaks calmgr (installed as wheel)
conda_channels =
    http://jastro.org/astroconda/public
    conda-forge
conda_create_args =
    --override-channels
    --experimental=lock
conda_install_args =
    --override-channels
    --experimental=lock
extras =
    test
    docs: docs
deps =
    .jenkins/local_calibration_manager/GeminiObsDB-1.0.22-py3-none-any.whl
    .jenkins/local_calibration_manager/GeminiCalMgr-1.1.12-py3-none-any.whl
    git+https://github.com/GeminiDRSoftware/pytest_dragons.git@v1.0.4#egg=pytest_dragons
changedir =
    .tmp
commands =
    python --version
    which python
    which pip
    which pytest
    pip install git+https://github.com/GeminiDRSoftware/AstroFaker#egg=AstroFaker
    conda list
    noop: python -c "pass"  # just install deps & ensure python runs
<<<<<<< HEAD
    unit: python -m coverage run --rcfile={toxinidir}/.coveragerc -m pytest -v --dragons-remote-data --durations=20 -m "not integration_test and not gmosls and not f2 and not f2ls and not f2image and not gsaoi and not gsaoiimage and not niri and not nirils and not niriimage and not gnirs and not gnirsls and not gnirsimage and not gnirsxd and not wavecal and not regression and not slow" {posargs:astrodata geminidr gemini_instruments gempy recipe_system}
=======
    unit: python -m coverage run --rcfile={toxinidir}/.coveragerc -m pytest -v --dragons-remote-data --durations=20 -m "not integration_test and not gmosls and not regression and not slow" {posargs:astrodata geminidr gemini_instruments gempy recipe_system}
>>>>>>> 5c13a9fd
    integ: python -m coverage run --rcfile={toxinidir}/.coveragerc -m pytest -v --dragons-remote-data --durations=20 -m "integration_test and not slow" {posargs:astrodata geminidr gemini_instruments gempy recipe_system}
    gmosls: python -m coverage run --rcfile={toxinidir}/.coveragerc -m pytest -v --dragons-remote-data --durations=20 -m "gmosls and not slow and not wavecal" {posargs:astrodata geminidr gemini_instruments gempy recipe_system}
    wavecal: python -m coverage run --rcfile={toxinidir}/.coveragerc -m pytest -v --dragons-remote-data --durations=20 -m "wavecal" {posargs:astrodata geminidr gemini_instruments gempy recipe_system}
    f2: python -m coverage run --rcfile={toxinidir}/.coveragerc -m pytest -v --dragons-remote-data --durations=20 -m "(f2 or f2ls or f2image) and not slow" {posargs:astrodata geminidr gemini_instruments gempy recipe_system}
    gsaoi: python -m coverage run --rcfile={toxinidir}/.coveragerc -m pytest -v --dragons-remote-data --durations=20 -m "(gsaoi or gsaoiimage) and not slow" {posargs:astrodata geminidr gemini_instruments gempy recipe_system}
    niri: python -m coverage run --rcfile={toxinidir}/.coveragerc -m pytest -v --dragons-remote-data --durations=20 -m "(niri or nirils or niriimage) and not slow" {posargs:astrodata geminidr gemini_instruments gempy recipe_system}
    gnirs: python -m coverage run --rcfile={toxinidir}/.coveragerc -m pytest -v --dragons-remote-data --durations=20 -m "(gnirs or gnirsls or gnirsimage or gnirsxd) and not slow" {posargs:astrodata geminidr gemini_instruments gempy recipe_system}
    reg: python -m coverage run --rcfile={toxinidir}/.coveragerc -m pytest -v --dragons-remote-data --durations=20 -m "regression and not slow" {posargs:astrodata geminidr gemini_instruments gempy recipe_system}
    slow: python -m coverage run --rcfile={toxinidir}/.coveragerc -m pytest -v --dragons-remote-data --durations=20 -m "slow and not wavecal" {posargs:astrodata geminidr gemini_instruments gempy recipe_system}
    docs: sphinx-build {posargs} . _build/html

[testenv:covreport]
skip_install = true
conda_deps =
deps = coverage
commands = coverage {posargs:report}

[testenv:codecov]
skip_install = true
passenv = CI JENKINS_* CODECOV_TOKEN
conda_deps =
deps = codecov
commands =
    codecov {posargs}

[testenv:check]
skip_install = true
conda_deps =
deps =
    pydocstyle
    pylint
whitelist_externals =
    bash
    mkdir
commands =
    mkdir -p reports
    bash -c \'pylint --exit-zero --rcfile=gempy/support_files/pylintrc \
        astrodata gemini_instruments gempy geminidr recipe_system \
        > reports/pylint.log\'
    bash -c \'pydocstyle --add-ignore D400,D401,D205,D105,D105 \
        --match="(?!test_|conf).*\.py" \
        astrodata gemini_instruments gempy geminidr recipe_system \
        > reports/pydocstyle.log || exit 0\'<|MERGE_RESOLUTION|>--- conflicted
+++ resolved
@@ -1,10 +1,6 @@
 [tox]
 envlist =
-<<<<<<< HEAD
     py{37,38,39,310,311}-{noop,unit,f2,gsaoi,niri,gnirs,gmosls,integ,reg,slow}
-=======
-    py{37,38,39,310,311}-{noop,unit,gmosls,integ,reg,slow}
->>>>>>> 5c13a9fd
     codecov
     check
     docs-{astrodata}
@@ -78,11 +74,7 @@
     pip install git+https://github.com/GeminiDRSoftware/AstroFaker#egg=AstroFaker
     conda list
     noop: python -c "pass"  # just install deps & ensure python runs
-<<<<<<< HEAD
     unit: python -m coverage run --rcfile={toxinidir}/.coveragerc -m pytest -v --dragons-remote-data --durations=20 -m "not integration_test and not gmosls and not f2 and not f2ls and not f2image and not gsaoi and not gsaoiimage and not niri and not nirils and not niriimage and not gnirs and not gnirsls and not gnirsimage and not gnirsxd and not wavecal and not regression and not slow" {posargs:astrodata geminidr gemini_instruments gempy recipe_system}
-=======
-    unit: python -m coverage run --rcfile={toxinidir}/.coveragerc -m pytest -v --dragons-remote-data --durations=20 -m "not integration_test and not gmosls and not regression and not slow" {posargs:astrodata geminidr gemini_instruments gempy recipe_system}
->>>>>>> 5c13a9fd
     integ: python -m coverage run --rcfile={toxinidir}/.coveragerc -m pytest -v --dragons-remote-data --durations=20 -m "integration_test and not slow" {posargs:astrodata geminidr gemini_instruments gempy recipe_system}
     gmosls: python -m coverage run --rcfile={toxinidir}/.coveragerc -m pytest -v --dragons-remote-data --durations=20 -m "gmosls and not slow and not wavecal" {posargs:astrodata geminidr gemini_instruments gempy recipe_system}
     wavecal: python -m coverage run --rcfile={toxinidir}/.coveragerc -m pytest -v --dragons-remote-data --durations=20 -m "wavecal" {posargs:astrodata geminidr gemini_instruments gempy recipe_system}

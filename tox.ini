--- conflicted
+++ resolved
@@ -1,10 +1,6 @@
 [tox]
 envlist =
-<<<<<<< HEAD
     py{37,38,39,310,311}-{noop,unit,f2,gsaoi,niri,gnirs,gmosls,integ,reg,slow}
-=======
-    py{37,38,39,310,311}-{noop,unit,gmosls,integ,reg,slow}
->>>>>>> f775563a
     codecov
     check
     docs-{astrodata}
@@ -26,6 +22,7 @@
     TMPDIR
 conda_deps =
     asdf>=2.7,!=2.10.0
+    astropy>=4.3,!=5.3.0
     astropy>=4.3,!=5.3.0
     astroquery>=0.4
     astroscrappy>=1.1
@@ -54,12 +51,15 @@
     sqlalchemy>=1.3,<2.0.0a0  # new v2 API breaks calmgr (installed as wheel)
 conda_channels =
     http://jastro.org/astroconda/public
+    http://jastro.org/astroconda/public
     conda-forge
 conda_create_args =
     --override-channels
     --experimental=lock
+    --experimental=lock
 conda_install_args =
     --override-channels
+    --experimental=lock
     --experimental=lock
 extras =
     test
@@ -78,11 +78,7 @@
     pip install git+https://github.com/GeminiDRSoftware/AstroFaker#egg=AstroFaker
     conda list
     noop: python -c "pass"  # just install deps & ensure python runs
-<<<<<<< HEAD
     unit: python -m coverage run --rcfile={toxinidir}/.coveragerc -m pytest -v --dragons-remote-data --durations=20 -m "not integration_test and not gmosls and not f2 and not f2ls and not f2image and not gsaoi and not gsaoiimage and not niri and not nirils and not niriimage and not gnirs and not gnirsls and not gnirsimage and not gnirsxd and not wavecal and not regression and not slow" {posargs:astrodata geminidr gemini_instruments gempy recipe_system}
-=======
-    unit: python -m coverage run --rcfile={toxinidir}/.coveragerc -m pytest -v --dragons-remote-data --durations=20 -m "not integration_test and not gmosls and not regression and not slow" {posargs:astrodata geminidr gemini_instruments gempy recipe_system}
->>>>>>> f775563a
     integ: python -m coverage run --rcfile={toxinidir}/.coveragerc -m pytest -v --dragons-remote-data --durations=20 -m "integration_test and not slow" {posargs:astrodata geminidr gemini_instruments gempy recipe_system}
     gmosls: python -m coverage run --rcfile={toxinidir}/.coveragerc -m pytest -v --dragons-remote-data --durations=20 -m "gmosls and not slow and not wavecal" {posargs:astrodata geminidr gemini_instruments gempy recipe_system}
     wavecal: python -m coverage run --rcfile={toxinidir}/.coveragerc -m pytest -v --dragons-remote-data --durations=20 -m "wavecal" {posargs:astrodata geminidr gemini_instruments gempy recipe_system}
